--- conflicted
+++ resolved
@@ -2,11 +2,7 @@
 
 [package]
 name = "shinqlx"
-<<<<<<< HEAD
 version = "0.6.0"
-=======
-version = "0.5.4"
->>>>>>> a5838dcc
 authors = ["Markus 'ShiN0' Gaertner"]
 edition = "2021"
 readme = "README.md"
@@ -56,13 +52,9 @@
 regex = { version = ">=1.10", features = ["perf"] }
 arrayvec = { version = ">=0.7", default-features = false }
 cfg-if = { version = ">=1.0", default-features = false}
-<<<<<<< HEAD
-mimalloc = { version = ">=0.1", optional = true }
+mimalloc = { version = ">=0.1.34", optional = true }
 zmq = ">=0.10"
 serde_json = { version = ">=1.0.111", default-features = false, features = ["alloc"] }
-=======
-mimalloc = { version = ">=0.1.34", optional = true }
->>>>>>> a5838dcc
 
 [target."cfg(target_os=\"linux\")".dependencies]
 procfs = { version = ">=0.16", default-features = false }
