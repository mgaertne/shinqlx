[package]
name = "shinqlx"
version = "0.5.4-rc.9"
authors = ["Markus 'ShiN0' Gaertner"]
edition = "2021"
readme = "README.md"
description = "ShiN0's QuakeLive extension in Rust"
repository = "https://github.com/mgaertne/shinqlx"
license-file = "LICENSE"
include = ["run_server_shinqlx.sh"]
publish = false

[lib]
name = "shinqlx"
path = "src/lib.rs"
test = true
bench = false
doc = true
proc-macro = false
harness = true
crate-type = ["cdylib"]

[profile.release]
strip = true
opt-level = 3
lto = true
codegen-units = 1

# See more keys and their definitions at https://doc.rust-lang.org/cargo/reference/manifest.html

[dependencies]
ctor = ">=0.2"
rand = ">=0.8"
<<<<<<< HEAD
pyo3 = { version = ">=0.20", features = ["pyo3-macros", "extension-module", "nightly"]}
pyo3-log = "0.9.0"
=======
pyo3 = { version = ">=0.19", features = ["pyo3-macros", "nightly"]}
>>>>>>> b6966c1a
retour = ">=0.3.1"
derive_builder = ">=0.12"
once_cell = ">=1.18"
region = ">=3.0"
swap-arc = ">=0.1"
log = ">=0.4"
log4rs = { version = ">=1.2", default-features = false, features = ["console_appender", "pattern_encoder"] }
signal-hook = ">=0.3.1"
signal-hook-registry = ">=1.4.1"
itertools = ">=0.11.0"
regex = { version = ">=1.10.2", features = [] }
# dependencies to make -Z minimal-versions work
proc-macro2 = ">=1.0.63"
pkg-config = ">=0.3.27"
pest_derive = ">=2.7"

[target."cfg(target_os=\"linux\")".dependencies]
procfs = ">=0.15"
openssl-sys = ">=0.9.90"

[build-dependencies]
pyo3-build-config = { version = ">=0.20", features = ["resolve-config"] }
git2 = ">=0.17"

[dev-dependencies]
pretty_assertions = ">=1.4"
rstest = ">=0.18"
mockall = { version = ">=0.11", features = ["nightly"]}
serial_test = ">=2.0"

[patch.crates-io]
swap-arc = {git = "https://github.com/mgaertne/SwapArc", rev = "5966687"}<|MERGE_RESOLUTION|>--- conflicted
+++ resolved
@@ -1,6 +1,6 @@
 [package]
 name = "shinqlx"
-version = "0.5.4-rc.9"
+version = "0.6.0"
 authors = ["Markus 'ShiN0' Gaertner"]
 edition = "2021"
 readme = "README.md"
@@ -31,12 +31,8 @@
 [dependencies]
 ctor = ">=0.2"
 rand = ">=0.8"
-<<<<<<< HEAD
-pyo3 = { version = ">=0.20", features = ["pyo3-macros", "extension-module", "nightly"]}
+pyo3 = { version = ">=0.20", features = ["pyo3-macros", "nightly"]}
 pyo3-log = "0.9.0"
-=======
-pyo3 = { version = ">=0.19", features = ["pyo3-macros", "nightly"]}
->>>>>>> b6966c1a
 retour = ">=0.3.1"
 derive_builder = ">=0.12"
 once_cell = ">=1.18"
