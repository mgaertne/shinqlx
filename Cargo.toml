cargo-features = ["profile-rustflags"]

[package]
name = "shinqlx"
<<<<<<< HEAD
version = "0.6.0"
=======
version = "0.5.6"
>>>>>>> 83b9d380
authors = ["Markus 'ShiN0' Gaertner"]
edition = "2021"
readme = "README.md"
description = "ShiN0's QuakeLive extension in Rust"
repository = "https://github.com/mgaertne/shinqlx"
license-file = "LICENSE"
include = ["run_server_shinqlx.sh"]
publish = false

[lib]
name = "shinqlx"
path = "src/lib.rs"
test = true
bench = false
doc = true
proc-macro = false
harness = true
crate-type = ["cdylib"]

[profile.dev]
panic = "abort"

[profile.release]
panic = "abort"
strip = "symbols"
opt-level = "z"
lto = "fat"
codegen-units = 1

[profile.release.build-override]
rustflags = ["-Zlocation-detail=none"]

[dependencies]
ctor = { version = ">=0.2", features = ["used_linker"] }
rand = { version = ">=0.8", default-features = false, features = ["getrandom"] }
pyo3 = { version = ">=0.21.0-beta.0", features = ["pyo3-macros", "extension-module", "nightly"] }
retour = ">=0.3.1"
derive_builder = { version = ">=0.20", default-features = false, features = ["clippy", "alloc"] }
once_cell = { version = ">=1.19", default-features = false }
region = ">=3.0"
arc-swap = { version = ">=1.7", default-features = false }
log = { version = ">=0.4", default-features = false }
log4rs = { version = ">=1.3", default-features = false, features = ["console_appender", "pattern_encoder"] }
signal-hook = { version = ">=0.3", default-features = false }
signal-hook-registry = ">=1.4"
itertools = { version = ">=0.12", default-features = false, features = ["use_alloc"] }
regex = { version = ">=1.10", features = ["perf"] }
arrayvec = { version = ">=0.7", default-features = false }
cfg-if = { version = ">=1.0", default-features = false }
mimalloc = { version = ">=0.1.34", optional = true }
zmq = ">=0.10"
serde_json = { version = ">=1.0.111", default-features = false, features = ["alloc"] }
parking_lot = { version = ">=0.12", default-features = false }

[target."cfg(target_os=\"linux\")".dependencies]
procfs = { version = ">=0.16", default-features = false }
procfs-core = { version = ">=0.16", default-features = false }

[target."cfg(not(target_os=\"windows\"))".dependencies]
tikv-jemallocator = { version = ">=0.5", optional = true }

[build-dependencies]
pyo3-build-config = { version = ">=0.21.0-beta.0", features = ["resolve-config"] }
git2 = { version = ">=0.18", default-features = false }

[dev-dependencies]
pretty_assertions = { version = ">=1.4", default-features = false, features = ["alloc"] }
rstest = { version = ">=0.18", default-features = false }
mockall = { version = ">=0.12", features = ["nightly"] }
serial_test = { version = ">=3.0", default-features = false }

[features]
default = ["alloc"]
patches = []
alloc = ["dep:tikv-jemallocator", "dep:mimalloc"]

[lints.rust]
non_local_definitions = "allow"<|MERGE_RESOLUTION|>--- conflicted
+++ resolved
@@ -2,11 +2,7 @@
 
 [package]
 name = "shinqlx"
-<<<<<<< HEAD
 version = "0.6.0"
-=======
-version = "0.5.6"
->>>>>>> 83b9d380
 authors = ["Markus 'ShiN0' Gaertner"]
 edition = "2021"
 readme = "README.md"
