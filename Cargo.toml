cargo-features = ["profile-rustflags"]

[package]
name = "shinqlx"
version = "0.6.0"
authors = ["Markus 'ShiN0' Gaertner"]
edition = "2021"
readme = "README.md"
description = "ShiN0's QuakeLive extension in Rust"
repository = "https://github.com/mgaertne/shinqlx"
license-file = "LICENSE"
include = ["run_server_shinqlx.sh"]
publish = false

[lib]
name = "shinqlx"
path = "src/lib.rs"
test = true
bench = false
doc = true
proc-macro = false
harness = true
crate-type = ["cdylib"]

[profile.dev]
panic = "abort"

[profile.release]
panic = "abort"
strip = "symbols"
opt-level = "z"
lto = "fat"
codegen-units = 1

[profile.release.build-override]
rustflags = ["-Zlocation-detail=none"]

[dependencies]
ctor = { version = ">=0.2", default-features = false, features = ["used_linker"] }
rand = { version = ">=0.9.0-alpha.1", default-features = false, features = ["getrandom"] }
<<<<<<< HEAD
pyo3 = { version = ">=0.21.1", default-features = false, features = ["macros", "extension-module", "nightly"] }
=======
pyo3 = { version = ">=0.22, <0.23", default-features = false, features = ["macros", "extension-module", "nightly"] }
>>>>>>> f7a5d5fc
retour = { version = ">=0.4.0-alpha.2", default-features = false, features = ["nightly"] }
derive_builder = { version = ">=0.20", default-features = false, features = ["clippy", "alloc"] }
once_cell = { version = ">=1.19", default-features = false }
arc-swap = { version = ">=1.7", default-features = false }
log = { version = ">=0.4", default-features = false }
log4rs = { version = ">=1.3", default-features = false, features = ["console_appender", "pattern_encoder"] }
signal-hook = { version = ">=0.3", default-features = false }
signal-hook-registry = { version = ">=1.4", default-features = false }
itertools = { version = ">=0.13", default-features = false, features = ["use_std"] }
regex = { version = ">=1.10", default-features = false, features = ["perf", "unicode"] }
arrayvec = { version = ">=0.7", default-features = false }
cfg-if = { version = ">=1.0", default-features = false }
zmq = { version = ">=0.10", default-features = false }
serde_json = { version = ">=1.0.111", default-features = false, features = ["alloc"] }
parking_lot = { version = ">=0.12", default-features = false }
<<<<<<< HEAD
git2 = { version = ">=0.18", default-features = false }
=======
git2 = { version = ">=0.19", default-features = false }
>>>>>>> f7a5d5fc
semver = { version = ">=1.0.22", default-features = false }
redis = { version = ">=0.25", default-features = false, optional = true }

region = { version = ">=3.0", default-features = false, optional = true }
mimalloc = { version = ">=0.1.34", default-features = false, optional = true }

[target."cfg(target_os=\"linux\")".dependencies]
procfs = { version = ">=0.16", default-features = false }
procfs-core = { version = ">=0.16", default-features = false }

[target."cfg(not(target_os=\"windows\"))".dependencies]
tikv-jemallocator = { version = ">=0.5", default-features = false, optional = true }

[build-dependencies]
<<<<<<< HEAD
pyo3-build-config = { version = ">=0.21.1", default-features = false, features = ["resolve-config"] }
git2 = { version = ">=0.18", default-features = false }
=======
pyo3-build-config = { version = ">=0.22, <0.23", default-features = false, features = ["resolve-config"] }
git2 = { version = ">=0.19", default-features = false }
>>>>>>> f7a5d5fc

[dev-dependencies]
pretty_assertions = { version = ">=1.4", default-features = false, features = ["alloc"] }
rstest = { version = ">=0.19", default-features = false }
mockall = { version = ">=0.12", default-features = false, features = ["nightly"] }
serial_test = { version = ">=3.1", default-features = false }
tempfile = { version = ">=3.10", default-features = false }

[features]
default = ["alloc"]
patches = ["dep:region"]
rust-redis = ["dep:redis"]
alloc = ["dep:tikv-jemallocator", "dep:mimalloc"]

[lints.rust]
non_local_definitions = "allow"<|MERGE_RESOLUTION|>--- conflicted
+++ resolved
@@ -38,11 +38,7 @@
 [dependencies]
 ctor = { version = ">=0.2", default-features = false, features = ["used_linker"] }
 rand = { version = ">=0.9.0-alpha.1", default-features = false, features = ["getrandom"] }
-<<<<<<< HEAD
-pyo3 = { version = ">=0.21.1", default-features = false, features = ["macros", "extension-module", "nightly"] }
-=======
 pyo3 = { version = ">=0.22, <0.23", default-features = false, features = ["macros", "extension-module", "nightly"] }
->>>>>>> f7a5d5fc
 retour = { version = ">=0.4.0-alpha.2", default-features = false, features = ["nightly"] }
 derive_builder = { version = ">=0.20", default-features = false, features = ["clippy", "alloc"] }
 once_cell = { version = ">=1.19", default-features = false }
@@ -58,11 +54,7 @@
 zmq = { version = ">=0.10", default-features = false }
 serde_json = { version = ">=1.0.111", default-features = false, features = ["alloc"] }
 parking_lot = { version = ">=0.12", default-features = false }
-<<<<<<< HEAD
-git2 = { version = ">=0.18", default-features = false }
-=======
 git2 = { version = ">=0.19", default-features = false }
->>>>>>> f7a5d5fc
 semver = { version = ">=1.0.22", default-features = false }
 redis = { version = ">=0.25", default-features = false, optional = true }
 
@@ -77,17 +69,12 @@
 tikv-jemallocator = { version = ">=0.5", default-features = false, optional = true }
 
 [build-dependencies]
-<<<<<<< HEAD
-pyo3-build-config = { version = ">=0.21.1", default-features = false, features = ["resolve-config"] }
-git2 = { version = ">=0.18", default-features = false }
-=======
 pyo3-build-config = { version = ">=0.22, <0.23", default-features = false, features = ["resolve-config"] }
 git2 = { version = ">=0.19", default-features = false }
->>>>>>> f7a5d5fc
 
 [dev-dependencies]
 pretty_assertions = { version = ">=1.4", default-features = false, features = ["alloc"] }
-rstest = { version = ">=0.19", default-features = false }
+rstest = { version = ">=0.21", default-features = false }
 mockall = { version = ">=0.12", default-features = false, features = ["nightly"] }
 serial_test = { version = ">=3.1", default-features = false }
 tempfile = { version = ">=3.10", default-features = false }
