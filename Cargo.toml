cargo-features = ["profile-rustflags"]

[package]
name = "shinqlx"
version = "0.6.0"
authors = ["Markus 'ShiN0' Gaertner"]
edition = "2021"
rust-version = "1.77"
readme = "README.md"
description = "ShiN0's QuakeLive extension in Rust"
repository = "https://github.com/mgaertne/shinqlx"
license-file = "LICENSE"
include = ["run_server_shinqlx.sh", "log4rs.yml"]
publish = false

[lib]
name = "shinqlx"
path = "src/lib.rs"
test = true
bench = false
doc = true
proc-macro = false
harness = true
crate-type = ["cdylib"]

[profile.dev]
panic = "abort"

[profile.release]
panic = "abort"
strip = "symbols"
opt-level = "z"
lto = "fat"
codegen-units = 1

[profile.release.build-override]
rustflags = ["-Zlocation-detail=none"]

[dependencies]
ctor = { version = ">=0.2", default-features = false, features = ["used_linker"] }
rand = { version = ">=0.9.0-alpha.2", default-features = false, features = ["std", "std_rng", "getrandom"] }
<<<<<<< HEAD
pyo3 = { version = ">=0.22.1, <0.23", default-features = false, features = ["macros", "extension-module", "nightly"] }
=======
pyo3 = { version = ">=0.23, <0.24", features = ["pyo3-macros", "extension-module", "nightly"] }
>>>>>>> a81da4ec
retour = { version = ">=0.4.0-alpha.2", default-features = false, features = ["nightly"] }
derive_builder = { version = ">=0.20", default-features = false, features = ["clippy", "alloc"] }
once_cell = { version = ">=1.20", default-features = false }
arc-swap = { version = ">=1.7", default-features = false }
log = { version = ">=0.4", default-features = false }
log4rs = { version = ">=1.3" }
signal-hook = { version = ">=0.3", default-features = false }
signal-hook-registry = { version = ">=1.4", default-features = false }
itertools = { version = ">=0.13", default-features = false, features = ["use_std"] }
regex = { version = ">=1.11", features = ["perf", "unicode"] }
arrayvec = { version = ">=0.7", default-features = false }
cfg-if = { version = ">=1.0", default-features = false }
zmq = { version = ">=0.10", default-features = false }
serde_json = { version = ">=1.0.111", default-features = false, features = ["alloc"] }
parking_lot = { version = ">=0.12", default-features = false }
git2 = { version = ">=0.19", default-features = false }
semver = { version = ">=1.0.23", default-features = false }
redis = { version = ">=0.27", default-features = false, optional = true }

region = { version = ">=3.0", default-features = false, optional = true }

[target."cfg(target_os=\"linux\")".dependencies]
procfs = { version = ">=0.16", default-features = false }
procfs-core = { version = ">=0.16", default-features = false }

[target."cfg(not(target_os=\"windows\"))".dependencies]
tikv-jemallocator = { version = ">=0.6", default-features = false, features = ["background_threads_runtime_support"], optional = true }

[target."cfg(target_os=\"windows\")".dependencies]
mimalloc = { version = ">=0.1.34", default-features = false, optional = true }

[build-dependencies]
<<<<<<< HEAD
pyo3-build-config = { version = ">=0.22.1, <0.23", default-features = false, features = ["resolve-config"] }
=======
pyo3-build-config = { version = ">=0.23, <0.24", default-features = false, features = ["resolve-config"] }
>>>>>>> a81da4ec
git2 = { version = ">=0.19", default-features = false }

[dev-dependencies]
pretty_assertions = { version = ">=1.4", default-features = false, features = ["alloc"] }
rstest = { version = ">=0.23", default-features = false }
mockall = { version = ">=0.13", default-features = false, features = ["nightly"] }
serial_test = { version = ">=3.1", default-features = false }
tempfile = { version = ">=3.13", default-features = false }

[features]
default = ["alloc"]
patches = ["dep:region"]
rust-redis = ["dep:redis"]
alloc = ["dep:tikv-jemallocator", "dep:mimalloc"]

[lints.rust]
non_local_definitions = "allow"<|MERGE_RESOLUTION|>--- conflicted
+++ resolved
@@ -39,11 +39,7 @@
 [dependencies]
 ctor = { version = ">=0.2", default-features = false, features = ["used_linker"] }
 rand = { version = ">=0.9.0-alpha.2", default-features = false, features = ["std", "std_rng", "getrandom"] }
-<<<<<<< HEAD
-pyo3 = { version = ">=0.22.1, <0.23", default-features = false, features = ["macros", "extension-module", "nightly"] }
-=======
 pyo3 = { version = ">=0.23, <0.24", features = ["pyo3-macros", "extension-module", "nightly"] }
->>>>>>> a81da4ec
 retour = { version = ">=0.4.0-alpha.2", default-features = false, features = ["nightly"] }
 derive_builder = { version = ">=0.20", default-features = false, features = ["clippy", "alloc"] }
 once_cell = { version = ">=1.20", default-features = false }
@@ -76,11 +72,7 @@
 mimalloc = { version = ">=0.1.34", default-features = false, optional = true }
 
 [build-dependencies]
-<<<<<<< HEAD
-pyo3-build-config = { version = ">=0.22.1, <0.23", default-features = false, features = ["resolve-config"] }
-=======
 pyo3-build-config = { version = ">=0.23, <0.24", default-features = false, features = ["resolve-config"] }
->>>>>>> a81da4ec
 git2 = { version = ">=0.19", default-features = false }
 
 [dev-dependencies]
