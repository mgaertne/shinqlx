--- conflicted
+++ resolved
@@ -2,11 +2,7 @@
 
 [package]
 name = "shinqlx"
-<<<<<<< HEAD
 version = "0.6.0"
-=======
-version = "0.5.7"
->>>>>>> f74b2151
 authors = ["Markus 'ShiN0' Gaertner"]
 edition = "2021"
 readme = "README.md"
@@ -40,17 +36,10 @@
 rustflags = ["-Zlocation-detail=none"]
 
 [dependencies]
-<<<<<<< HEAD
 ctor = { version = ">=0.2", default-features = false, features = ["used_linker"] }
 rand = { version = ">=0.9.0-alpha.1", default-features = false, features = ["getrandom"] }
-pyo3 = { version = ">=0.21.0", default-features = false, features = ["macros", "extension-module", "nightly"] }
+pyo3 = { version = ">=0.21", default-features = false, features = ["macros", "extension-module", "nightly"] }
 retour = { version = ">=0.4.0-alpha.2", default-features = false, features = ["nightly"] }
-=======
-ctor = { version = ">=0.2", features = ["used_linker"] }
-rand = { version = ">=0.9.0-alpha.1", default-features = false, features = ["getrandom"] }
-pyo3 = { version = ">=0.21", features = ["pyo3-macros", "extension-module", "nightly"] }
-retour = {  version = ">=0.4.0-alpha.2", default-features = false, features = ["nightly"] }
->>>>>>> f74b2151
 derive_builder = { version = ">=0.20", default-features = false, features = ["clippy", "alloc"] }
 once_cell = { version = ">=1.19", default-features = false }
 arc-swap = { version = ">=1.7", default-features = false }
@@ -58,7 +47,6 @@
 log4rs = { version = ">=1.3", default-features = false, features = ["console_appender", "pattern_encoder"] }
 signal-hook = { version = ">=0.3", default-features = false }
 signal-hook-registry = { version = ">=1.4", default-features = false }
-<<<<<<< HEAD
 itertools = { version = ">=0.12", default-features = false, features = ["use_std"] }
 regex = { version = ">=1.10", default-features = false, features = ["perf", "unicode"] }
 arrayvec = { version = ">=0.7", default-features = false }
@@ -67,12 +55,6 @@
 serde_json = { version = ">=1.0.111", default-features = false, features = ["alloc"] }
 parking_lot = { version = ">=0.12", default-features = false }
 git2 = { version = ">=0.18", default-features = false }
-=======
-itertools = { version = ">=0.12", default-features = false }
-regex = { version = ">=1.10", features = ["perf", "unicode"] }
-arrayvec = { version = ">=0.7", default-features = false }
-cfg-if = { version = ">=1.0", default-features = false }
->>>>>>> f74b2151
 
 region = { version = ">=3.0", default-features = false, optional = true }
 mimalloc = { version = ">=0.1.34", default-features = false, optional = true }
@@ -85,11 +67,7 @@
 tikv-jemallocator = { version = ">=0.5", default-features = false, optional = true }
 
 [build-dependencies]
-<<<<<<< HEAD
-pyo3-build-config = { version = ">=0.21.0", default-features = false, features = ["resolve-config"] }
-=======
 pyo3-build-config = { version = ">=0.21", default-features = false, features = ["resolve-config"] }
->>>>>>> f74b2151
 git2 = { version = ">=0.18", default-features = false }
 
 [dev-dependencies]
