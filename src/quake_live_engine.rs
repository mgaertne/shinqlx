#[cfg(target_os = "linux")]
use crate::QZERODED;
use crate::commands::{
    cmd_center_print, cmd_py_command, cmd_py_rcon, cmd_regular_print, cmd_restart_python,
    cmd_send_server_command, cmd_slap, cmd_slay,
};
use crate::ffi::c::prelude::*;
use crate::ffi::python::prelude::*;
use crate::hooks::{
    ShiNQlx_Com_Printf, ShiNQlx_SV_SendServerCommand, shinqlx_client_connect, shinqlx_clientspawn,
    shinqlx_cmd_addcommand, shinqlx_g_damage, shinqlx_g_initgame, shinqlx_g_runframe,
    shinqlx_g_shutdowngame, shinqlx_g_startkamikaze, shinqlx_sv_cliententerworld,
    shinqlx_sv_dropclient, shinqlx_sv_executeclientcommand, shinqlx_sv_setconfigstring,
    shinqlx_sv_spawnserver, shinqlx_sys_setmoduleoffset,
};
#[cfg(feature = "patches")]
use crate::patches::patch_callvote_f;
use crate::prelude::*;
use crate::quake_live_functions::QuakeLiveFunction;
#[cfg(target_os = "linux")]
use crate::quake_live_functions::pattern_search_module;

use alloc::ffi::CString;
use arc_swap::ArcSwapOption;
#[cfg(target_os = "linux")]
use arrayvec::ArrayVec;
use core::{
    ffi::{CStr, c_char, c_int},
    sync::atomic::{AtomicI32, AtomicUsize, Ordering},
};
#[cfg(test)]
use mockall::predicate;
use once_cell::{race::OnceBool, sync::OnceCell};
#[cfg(target_os = "linux")]
use procfs::process::{MMapPath, MemoryMap, Process};
use retour::{GenericDetour, RawDetour};

#[cfg_attr(any(not(target_os = "linux"), test), allow(dead_code))]
const QAGAME: &str = "qagamex64.so";

#[derive(Debug, PartialEq, Eq)]
pub(crate) enum QuakeLiveEngineError {
    NullPointerPassed(String),
    EntityNotFound(String),
    InvalidId(i32),
    ClientNotFound(String),
    ProcessNotFound(String),
    #[cfg(target_os = "linux")]
    NoMemoryMappingInformationFound(String),
    StaticFunctionNotFound(QuakeLiveFunction),
    PythonInitializationFailed(PythonInitializationError),
    DetourCouldNotBeCreated(QuakeLiveFunction),
    DetourCouldNotBeEnabled(QuakeLiveFunction),
    StaticDetourNotFound(QuakeLiveFunction),
    VmFunctionNotFound(QuakeLiveFunction),
    MainEngineNotInitialized,
}

#[derive(Debug)]
struct StaticFunctions {
    com_printf_orig: unsafe extern "C" fn(*const c_char, ...),
    cmd_addcommand_orig: extern "C" fn(*const c_char, unsafe extern "C" fn()),
    cmd_args_orig: extern "C" fn() -> *const c_char,
    cmd_argv_orig: extern "C" fn(c_int) -> *const c_char,
    cmd_tokenizestring_orig: extern "C" fn(*const c_char) -> *const c_char,
    cbuf_executetext_orig: extern "C" fn(cbufExec_t, *const c_char),
    cvar_findvar_orig: extern "C" fn(*const c_char) -> *mut cvar_t,
    cvar_get_orig: extern "C" fn(*const c_char, *const c_char, c_int) -> *mut cvar_t,
    cvar_getlimit_orig: extern "C" fn(
        *const c_char,
        *const c_char,
        *const c_char,
        *const c_char,
        c_int,
    ) -> *mut cvar_t,
    cvar_set2_orig: extern "C" fn(*const c_char, *const c_char, qboolean) -> *mut cvar_t,
    sv_sendservercommand_orig: unsafe extern "C" fn(*mut client_t, *const c_char, ...),
    sv_executeclientcommand_orig: extern "C" fn(*mut client_t, *const c_char, qboolean),
    sv_shutdown_orig: extern "C" fn(*const c_char),
    sv_map_f_orig: extern "C" fn(),
    sv_cliententerworld_orig: extern "C" fn(*mut client_t, *mut usercmd_t),
    sv_setconfigstring_orig: extern "C" fn(c_int, *const c_char),
    sv_getconfigstring_orig: extern "C" fn(c_int, *mut c_char, c_int),
    sv_dropclient_orig: extern "C" fn(*mut client_t, *const c_char),
    sys_setmoduleoffset_orig: extern "C" fn(*mut c_char, unsafe extern "C" fn()),
    sv_spawnserver_orig: extern "C" fn(*mut c_char, qboolean),
    cmd_executestring_orig: extern "C" fn(*const c_char),
    cmd_argc_orig: extern "C" fn() -> c_int,
}

#[derive(Debug)]
struct StaticDetours {
    cmd_addcommand_detour: GenericDetour<extern "C" fn(*const c_char, unsafe extern "C" fn())>,
    sys_setmoduleoffset_detour: GenericDetour<extern "C" fn(*mut c_char, unsafe extern "C" fn())>,
    sv_executeclientcommand_detour:
        GenericDetour<extern "C" fn(*mut client_t, *const c_char, qboolean)>,
    sv_cliententerworld_detour: GenericDetour<extern "C" fn(*mut client_t, *mut usercmd_t)>,
    sv_setconfgistring_detour: GenericDetour<extern "C" fn(c_int, *const c_char)>,
    sv_dropclient_detour: GenericDetour<extern "C" fn(*mut client_t, *const c_char)>,
    sv_spawnserver_detour: GenericDetour<extern "C" fn(*mut c_char, qboolean)>,
    sv_sendservercommand_detour: RawDetour,
    com_printf_detour: RawDetour,
}

type ClientSpawnDetourType = GenericDetour<extern "C" fn(*mut gentity_t)>;
type ClientConnectDetourType =
    GenericDetour<extern "C" fn(c_int, qboolean, qboolean) -> *const c_char>;
type GStartKamikazeDetourType = GenericDetour<extern "C" fn(*mut gentity_t)>;
type GDamageDetourType = GenericDetour<
    extern "C" fn(
        *mut gentity_t,
        *mut gentity_t,
        *mut gentity_t,
        *mut vec3_t,
        *mut vec3_t,
        c_int,
        c_int,
        c_int,
    ),
>;

struct VmFunctions {
    vm_call_table: AtomicUsize,

    g_addevent_orig: AtomicUsize,
    check_privileges_orig: AtomicUsize,
    client_connect_orig: AtomicUsize,
    client_spawn_orig: AtomicUsize,
    g_damage_orig: AtomicUsize,
    touch_item_orig: AtomicUsize,
    launch_item_orig: AtomicUsize,
    drop_item_orig: AtomicUsize,
    g_start_kamikaze_orig: AtomicUsize,
    g_free_entity_orig: AtomicUsize,
    g_init_game_orig: AtomicUsize,
    g_shutdown_game_orig: AtomicUsize,
    g_run_frame_orig: AtomicUsize,
    #[cfg(feature = "patches")]
    cmd_callvote_f_orig: AtomicUsize,

    client_spawn_detour: ArcSwapOption<ClientSpawnDetourType>,
    client_connect_detour: ArcSwapOption<ClientConnectDetourType>,
    g_start_kamikaze_detour: ArcSwapOption<GStartKamikazeDetourType>,
    g_damage_detour: ArcSwapOption<GDamageDetourType>,
}

#[cfg_attr(any(not(target_os = "linux"), test), allow(dead_code))]
const OFFSET_VM_CALL_TABLE: usize = 0x3;
#[cfg_attr(any(not(target_os = "linux"), test), allow(dead_code))]
const OFFSET_INITGAME: usize = 0x18;
#[cfg_attr(any(not(target_os = "linux"), test), allow(dead_code))]
const OFFSET_RUNFRAME: usize = 0x8;

impl VmFunctions {
    pub(crate) fn try_initialize_from(
        &self,
        #[allow(unused_variables)] module_offset: usize,
    ) -> Result<(), QuakeLiveEngineError> {
        #[cfg(not(target_os = "linux"))]
        return Err(QuakeLiveEngineError::ProcessNotFound(
            "could not find my own process".to_string(),
        ));
        #[cfg(target_os = "linux")]
        {
            let myself_process = Process::myself().map_err(|_| {
                QuakeLiveEngineError::ProcessNotFound("could not find my own process".to_string())
            })?;
            let myself_maps = myself_process.maps().map_err(|_| {
                QuakeLiveEngineError::NoMemoryMappingInformationFound(
                    "no memory mapping information found".to_string(),
                )
            })?;

            let qagame_maps: Vec<&MemoryMap> = myself_maps
                .iter()
                .filter(|mmap| {
                    let MMapPath::Path(path) = &mmap.pathname else {
                        return false;
                    };
                    path.file_name()
                        .is_some_and(|file_name| file_name.to_string_lossy() == QAGAME)
                })
                .collect();

            debug!(target: "shinqlx", "Searching for necessary VM functions...");
            let failed_functions: ArrayVec<QuakeLiveFunction, 11> = [
                (QuakeLiveFunction::G_AddEvent, &self.g_addevent_orig),
                (
                    QuakeLiveFunction::CheckPrivileges,
                    &self.check_privileges_orig,
                ),
                (QuakeLiveFunction::ClientConnect, &self.client_connect_orig),
                (QuakeLiveFunction::ClientSpawn, &self.client_spawn_orig),
                (QuakeLiveFunction::G_Damage, &self.g_damage_orig),
                (QuakeLiveFunction::Touch_Item, &self.touch_item_orig),
                (QuakeLiveFunction::LaunchItem, &self.launch_item_orig),
                (QuakeLiveFunction::Drop_Item, &self.drop_item_orig),
                (
                    QuakeLiveFunction::G_StartKamikaze,
                    &self.g_start_kamikaze_orig,
                ),
                (QuakeLiveFunction::G_FreeEntity, &self.g_free_entity_orig),
                #[cfg(feature = "patches")]
                (QuakeLiveFunction::Cmd_Callvote_f, &self.cmd_callvote_f_orig),
            ]
            .iter()
            .filter_map(
                |(ql_func, field)| match pattern_search_module(&qagame_maps, ql_func) {
                    None => Some(*ql_func),
                    Some(orig_func) => {
                        debug!(target: "shinqlx", "{}: {:#X}", ql_func, orig_func);
                        field.store(orig_func, Ordering::Release);
                        None
                    }
                },
            )
            .collect();

            if !failed_functions.is_empty() {
                return Err(QuakeLiveEngineError::VmFunctionNotFound(
                    failed_functions[0],
                ));
            }

            let base_address = unsafe {
                ptr::read_unaligned(
                    (module_offset as u64 + OFFSET_VM_CALL_TABLE as u64) as *const i32,
                )
            };
            let vm_call_table = base_address as usize + module_offset + OFFSET_VM_CALL_TABLE + 4;
            self.vm_call_table.store(vm_call_table, Ordering::Release);

            let g_initgame_orig = unsafe {
                ptr::read(
                    (vm_call_table + OFFSET_INITGAME)
                        as *const *const extern "C" fn(c_int, c_int, c_int),
                )
            };
            debug!(target: "shinqlx", "G_InitGame: {:#X}", g_initgame_orig as usize);
            self.g_init_game_orig
                .store(g_initgame_orig as usize, Ordering::Release);

            let g_shutdowngame_orig =
                unsafe { ptr::read_unaligned(vm_call_table as *const *const extern "C" fn(c_int)) };
            debug!(target: "shinqlx", "G_ShutdownGame: {:#X}", g_shutdowngame_orig as usize);
            self.g_shutdown_game_orig
                .store(g_shutdowngame_orig as usize, Ordering::Relase);

            let g_runframe_orig = unsafe {
                ptr::read((vm_call_table + OFFSET_RUNFRAME) as *const *const extern "C" fn(c_int))
            };
            debug!(target: "shinqlx", "G_RunFrame: {:#X}", g_runframe_orig as usize);
            self.g_run_frame_orig
                .store(g_runframe_orig as usize, Ordering::Release);

            Ok(())
        }
    }

    /*
     * Hooks VM calls. Not all use Hook, since the VM calls are stored in a table of
     * pointers. We simply set our function pointer to the current pointer in the table and
     * then replace the it with our replacement function. Just like hooking a VMT.
     *
     * This must be called AFTER Sys_SetModuleOffset, since Sys_SetModuleOffset is called after
     * the VM DLL has been loaded, meaning the pointer we use has been set.
     *
     * PROTIP: If you can, ALWAYS use VM_Call table hooks instead of using Hook().
     */
    pub(crate) fn hook(&self) -> Result<(), QuakeLiveEngineError> {
        let vm_call_table = self.vm_call_table.load(Ordering::Acquire);

        debug!(target: "shinqlx", "Hooking VM functions...");
        unsafe {
            ptr::write(
                (vm_call_table + 0x18) as *mut usize,
                shinqlx_g_initgame as usize,
            );
        }

        unsafe {
            ptr::write(
                (vm_call_table + 0x8) as *mut usize,
                shinqlx_g_runframe as usize,
            );
        }

        unsafe {
            ptr::write(vm_call_table as *mut usize, shinqlx_g_shutdowngame as usize);
        }

        let client_connect_orig = self.client_connect_orig.load(Ordering::Acquire);
        let client_connect_func = unsafe {
            mem::transmute::<usize, extern "C" fn(c_int, qboolean, qboolean) -> *const c_char>(
                client_connect_orig,
            )
        };
        let client_connect_detour =
            unsafe { ClientConnectDetourType::new(client_connect_func, shinqlx_client_connect) }
                .map_err(|_| {
                    QuakeLiveEngineError::DetourCouldNotBeCreated(QuakeLiveFunction::ClientConnect)
                })?;
        unsafe { client_connect_detour.enable() }.map_err(|_| {
            QuakeLiveEngineError::DetourCouldNotBeEnabled(QuakeLiveFunction::ClientConnect)
        })?;

        self.client_connect_detour
            .swap(Some(client_connect_detour.into()))
            .filter(|detour| detour.is_enabled())
            .iter()
            .for_each(|detour| {
                if let Err(e) = unsafe { detour.disable() } {
                    error!(target: "shinqlx", "error when disabling client_conect detour: {}", e);
                }
            });

        let g_start_kamikaze_orig = self.g_start_kamikaze_orig.load(Ordering::Acquire);
        let g_start_kamikaze_func = unsafe {
            mem::transmute::<usize, extern "C" fn(*mut gentity_s)>(g_start_kamikaze_orig)
        };
        let g_start_kamikaze_detour = unsafe {
            GStartKamikazeDetourType::new(g_start_kamikaze_func, shinqlx_g_startkamikaze)
        }
        .map_err(|_| {
            QuakeLiveEngineError::DetourCouldNotBeCreated(QuakeLiveFunction::G_StartKamikaze)
        })?;
        unsafe { g_start_kamikaze_detour.enable() }.map_err(|_| {
            QuakeLiveEngineError::DetourCouldNotBeEnabled(QuakeLiveFunction::G_StartKamikaze)
        })?;

        self.g_start_kamikaze_detour
            .swap(Some(g_start_kamikaze_detour.into()))
            .filter(|detour| detour.is_enabled())
            .iter()
            .for_each(|detour| {
                if let Err(e) = unsafe { detour.disable() } {
                    error!(target: "shinqlx", "error when disabling start_kamikaze detour: {}", e);
                }
            });

        let client_spawn_orig = self.client_spawn_orig.load(Ordering::Acquire);
        let client_spawn_func =
            unsafe { mem::transmute::<usize, extern "C" fn(*mut gentity_s)>(client_spawn_orig) };
        let client_spawn_detour =
            unsafe { ClientSpawnDetourType::new(client_spawn_func, shinqlx_clientspawn) }.map_err(
                |_| QuakeLiveEngineError::DetourCouldNotBeCreated(QuakeLiveFunction::ClientSpawn),
            )?;
        unsafe { client_spawn_detour.enable() }.map_err(|_| {
            QuakeLiveEngineError::DetourCouldNotBeEnabled(QuakeLiveFunction::ClientSpawn)
        })?;

        self.client_spawn_detour
            .swap(Some(client_spawn_detour.into()))
            .filter(|detour| detour.is_enabled())
            .iter()
            .for_each(|detour| {
                if let Err(e) = unsafe { detour.disable() } {
                    error!(target: "shinqlx", "error when disabling client_spawn detour: {}", e);
                }
            });

        let g_damage_orig = self.g_damage_orig.load(Ordering::Acquire);
        let g_damage_func = unsafe {
            mem::transmute::<
                usize,
                extern "C" fn(
                    *mut gentity_t,
                    *mut gentity_t,
                    *mut gentity_t,
                    *mut vec3_t,
                    *mut vec3_t,
                    c_int,
                    c_int,
                    c_int,
                ),
            >(g_damage_orig)
        };
        let g_damage_detour = unsafe { GDamageDetourType::new(g_damage_func, shinqlx_g_damage) }
            .map_err(|_| {
                QuakeLiveEngineError::DetourCouldNotBeCreated(QuakeLiveFunction::G_Damage)
            })?;
        unsafe { g_damage_detour.enable() }.map_err(|_| {
            QuakeLiveEngineError::DetourCouldNotBeEnabled(QuakeLiveFunction::G_Damage)
        })?;

        self.g_damage_detour
            .swap(Some(g_damage_detour.into()))
            .filter(|detour| detour.is_enabled())
            .iter()
            .for_each(|detour| {
                if let Err(e) = unsafe { detour.disable() } {
                    error!(target: "shinqlx", "error when disabling damage detour: {}", e);
                }
            });

        Ok(())
    }

    #[cfg(feature = "patches")]
    #[cfg_attr(test, allow(dead_code))]
    pub(crate) fn patch(&self) {
        let cmd_callvote_f_orig = self.cmd_callvote_f_orig.load(Ordering::Acquire);
        if cmd_callvote_f_orig == 0 {
            return;
        }

        patch_callvote_f(cmd_callvote_f_orig);
    }

    pub(crate) fn unhook(&self) {
        [
            &self.vm_call_table,
            &self.g_addevent_orig,
            &self.check_privileges_orig,
            &self.client_connect_orig,
            &self.client_spawn_orig,
            &self.g_damage_orig,
            &self.touch_item_orig,
            &self.launch_item_orig,
            &self.drop_item_orig,
            &self.g_start_kamikaze_orig,
            &self.g_free_entity_orig,
            &self.g_init_game_orig,
            &self.g_run_frame_orig,
            #[cfg(feature = "patches")]
            &self.cmd_callvote_f_orig,
        ]
        .iter()
        .for_each(|field| {
            field.store(0, Ordering::Release);
        });

        self.client_connect_detour
            .swap(None)
            .filter(|detour| detour.is_enabled())
            .iter()
            .for_each(|detour| {
                if let Err(e) = unsafe { detour.disable() } {
                    error!(target: "shinqlx", "error when disabling client_connect detour: {}", e);
                }
            });

        self.g_start_kamikaze_detour
            .swap(None)
            .filter(|detour| detour.is_enabled())
            .iter()
            .for_each(|detour| {
                if let Err(e) = unsafe { detour.disable() } {
                    error!(target: "shinqlx", "error when disabling start_kamikaze detour: {}", e);
                }
            });

        self.client_spawn_detour
            .swap(None)
            .filter(|detour| detour.is_enabled())
            .iter()
            .for_each(|detour| {
                if let Err(e) = unsafe { detour.disable() } {
                    error!(target: "shinqlx", "error when disabling client_spawn detour: {}", e);
                }
            });

        self.g_damage_detour
            .swap(None)
            .filter(|detour| detour.is_enabled())
            .iter()
            .for_each(|detour| {
                if let Err(e) = unsafe { detour.disable() } {
                    error!(target: "shinqlx", "error when disabling damage detour: {}", e);
                }
            });
    }
}

#[cfg(test)]
mod vm_functions_tests {
    use super::{
        ClientConnectDetourType, ClientSpawnDetourType, GDamageDetourType,
        GStartKamikazeDetourType, VmFunctions,
    };

    use crate::quake_live_engine::mock_quake_functions::{
        CheckPrivileges, ClientConnect, ClientSpawn, Drop_Item, G_AddEvent, G_Damage, G_FreeEntity,
        G_InitGame, G_RunFrame, G_StartKamikaze, LaunchItem, Touch_Item, detoured_ClientConnect,
        detoured_ClientSpawn, detoured_G_Damage, detoured_G_StartKamikaze,
    };

    use core::sync::atomic::{AtomicUsize, Ordering};

    use pretty_assertions::assert_eq;

    fn default_vm_functions() -> VmFunctions {
        VmFunctions {
            vm_call_table: Default::default(),
            g_addevent_orig: Default::default(),
            check_privileges_orig: Default::default(),
            client_connect_orig: Default::default(),
            client_spawn_orig: Default::default(),
            g_damage_orig: Default::default(),
            touch_item_orig: Default::default(),
            launch_item_orig: Default::default(),
            drop_item_orig: Default::default(),
            g_start_kamikaze_orig: Default::default(),
            g_free_entity_orig: Default::default(),
            g_init_game_orig: Default::default(),
            g_shutdown_game_orig: Default::default(),
            g_run_frame_orig: Default::default(),
            client_spawn_detour: Default::default(),
            client_connect_detour: Default::default(),
            g_start_kamikaze_detour: Default::default(),
            g_damage_detour: Default::default(),
        }
    }

    #[test]
    fn unhook_with_no_functions_set_before() {
        let vm_functions = default_vm_functions();

        vm_functions.unhook();

        assert_eq!(vm_functions.vm_call_table.load(Ordering::Acquire), 0);
        assert_eq!(vm_functions.g_addevent_orig.load(Ordering::Acquire), 0);
        assert_eq!(
            vm_functions.check_privileges_orig.load(Ordering::Acquire),
            0
        );
        assert_eq!(vm_functions.client_connect_orig.load(Ordering::Acquire), 0);
        assert_eq!(vm_functions.client_spawn_orig.load(Ordering::Acquire), 0);
        assert_eq!(vm_functions.g_damage_orig.load(Ordering::Acquire), 0);
        assert_eq!(vm_functions.touch_item_orig.load(Ordering::Acquire), 0);
        assert_eq!(vm_functions.launch_item_orig.load(Ordering::Acquire), 0);
        assert_eq!(vm_functions.drop_item_orig.load(Ordering::Acquire), 0);
        assert_eq!(
            vm_functions.g_start_kamikaze_orig.load(Ordering::Acquire),
            0
        );
        assert_eq!(vm_functions.g_free_entity_orig.load(Ordering::Acquire), 0);
        assert_eq!(vm_functions.g_init_game_orig.load(Ordering::Acquire), 0);
        assert_eq!(vm_functions.g_run_frame_orig.load(Ordering::Acquire), 0);

        assert!(vm_functions.client_connect_detour.load().is_none());
        assert!(vm_functions.g_start_kamikaze_detour.load().is_none());
        assert!(vm_functions.client_spawn_detour.load().is_none());
        assert!(vm_functions.g_damage_detour.load().is_none());
    }

    #[test]
    fn unhook_with_functions_set_before_but_no_detours() {
        let vm_functions = VmFunctions {
            vm_call_table: AtomicUsize::new(42),
            g_addevent_orig: AtomicUsize::new(G_AddEvent as usize),
            check_privileges_orig: AtomicUsize::new(CheckPrivileges as usize),
            client_connect_orig: AtomicUsize::new(ClientConnect as usize),
            client_spawn_orig: AtomicUsize::new(ClientSpawn as usize),
            g_damage_orig: AtomicUsize::new(G_Damage as usize),
            touch_item_orig: AtomicUsize::new(Touch_Item as usize),
            launch_item_orig: AtomicUsize::new(LaunchItem as usize),
            drop_item_orig: AtomicUsize::new(Drop_Item as usize),
            g_start_kamikaze_orig: AtomicUsize::new(G_StartKamikaze as usize),
            g_free_entity_orig: AtomicUsize::new(G_FreeEntity as usize),
            g_init_game_orig: AtomicUsize::new(G_InitGame as usize),
            g_run_frame_orig: AtomicUsize::new(G_RunFrame as usize),
            ..default_vm_functions()
        };

        vm_functions.unhook();

        assert_eq!(vm_functions.vm_call_table.load(Ordering::Acquire), 0);
        assert_eq!(vm_functions.g_addevent_orig.load(Ordering::Acquire), 0);
        assert_eq!(
            vm_functions.check_privileges_orig.load(Ordering::Acquire),
            0
        );
        assert_eq!(vm_functions.client_connect_orig.load(Ordering::Acquire), 0);
        assert_eq!(vm_functions.client_spawn_orig.load(Ordering::Acquire), 0);
        assert_eq!(vm_functions.g_damage_orig.load(Ordering::Acquire), 0);
        assert_eq!(vm_functions.touch_item_orig.load(Ordering::Acquire), 0);
        assert_eq!(vm_functions.launch_item_orig.load(Ordering::Acquire), 0);
        assert_eq!(vm_functions.drop_item_orig.load(Ordering::Acquire), 0);
        assert_eq!(
            vm_functions.g_start_kamikaze_orig.load(Ordering::Acquire),
            0
        );
        assert_eq!(vm_functions.g_free_entity_orig.load(Ordering::Acquire), 0);
        assert_eq!(vm_functions.g_init_game_orig.load(Ordering::Acquire), 0);
        assert_eq!(vm_functions.g_run_frame_orig.load(Ordering::Acquire), 0);

        assert!(vm_functions.client_connect_detour.load().is_none());
        assert!(vm_functions.g_start_kamikaze_detour.load().is_none());
        assert!(vm_functions.client_spawn_detour.load().is_none());
        assert!(vm_functions.g_damage_detour.load().is_none());
    }

    #[test]
    #[cfg_attr(miri, ignore)]
    fn unhook_with_functions_and_disabled_detours_set_before() {
        let vm_functions = VmFunctions {
            vm_call_table: AtomicUsize::new(42),
            g_addevent_orig: AtomicUsize::new(G_AddEvent as usize),
            check_privileges_orig: AtomicUsize::new(CheckPrivileges as usize),
            client_connect_orig: AtomicUsize::new(ClientConnect as usize),
            client_spawn_orig: AtomicUsize::new(ClientSpawn as usize),
            g_damage_orig: AtomicUsize::new(G_Damage as usize),
            touch_item_orig: AtomicUsize::new(Touch_Item as usize),
            launch_item_orig: AtomicUsize::new(LaunchItem as usize),
            drop_item_orig: AtomicUsize::new(Drop_Item as usize),
            g_start_kamikaze_orig: AtomicUsize::new(G_StartKamikaze as usize),
            g_free_entity_orig: AtomicUsize::new(G_FreeEntity as usize),
            g_init_game_orig: AtomicUsize::new(G_InitGame as usize),
            g_run_frame_orig: AtomicUsize::new(G_RunFrame as usize),
            ..default_vm_functions()
        };

        let client_connect_detour =
            unsafe { ClientConnectDetourType::new(ClientConnect, detoured_ClientConnect) }
                .expect("this should not happen");
        vm_functions
            .client_connect_detour
            .store(Some(client_connect_detour.into()));
        let g_start_kamikaze_detour =
            unsafe { GStartKamikazeDetourType::new(G_StartKamikaze, detoured_G_StartKamikaze) }
                .expect("this should not happen");
        vm_functions
            .g_start_kamikaze_detour
            .store(Some(g_start_kamikaze_detour.into()));
        let client_spawn_detour =
            unsafe { ClientSpawnDetourType::new(ClientSpawn, detoured_ClientSpawn) }
                .expect("this should not happen");
        vm_functions
            .client_spawn_detour
            .store(Some(client_spawn_detour.into()));
        let g_damage_detour = unsafe { GDamageDetourType::new(G_Damage, detoured_G_Damage) }
            .expect("this should not happen");
        vm_functions
            .g_damage_detour
            .store(Some(g_damage_detour.into()));

        vm_functions.unhook();

        assert_eq!(vm_functions.vm_call_table.load(Ordering::Acquire), 0);
        assert_eq!(vm_functions.g_addevent_orig.load(Ordering::Acquire), 0);
        assert_eq!(
            vm_functions.check_privileges_orig.load(Ordering::Acquire),
            0
        );
        assert_eq!(vm_functions.client_connect_orig.load(Ordering::Acquire), 0);
        assert_eq!(vm_functions.client_spawn_orig.load(Ordering::Acquire), 0);
        assert_eq!(vm_functions.g_damage_orig.load(Ordering::Acquire), 0);
        assert_eq!(vm_functions.touch_item_orig.load(Ordering::Acquire), 0);
        assert_eq!(vm_functions.launch_item_orig.load(Ordering::Acquire), 0);
        assert_eq!(vm_functions.drop_item_orig.load(Ordering::Acquire), 0);
        assert_eq!(
            vm_functions.g_start_kamikaze_orig.load(Ordering::Acquire),
            0
        );
        assert_eq!(vm_functions.g_free_entity_orig.load(Ordering::Acquire), 0);
        assert_eq!(vm_functions.g_init_game_orig.load(Ordering::Acquire), 0);
        assert_eq!(vm_functions.g_run_frame_orig.load(Ordering::Acquire), 0);

        assert!(vm_functions.client_connect_detour.load().is_none());
        assert!(vm_functions.g_start_kamikaze_detour.load().is_none());
        assert!(vm_functions.client_spawn_detour.load().is_none());
        assert!(vm_functions.g_damage_detour.load().is_none());
    }

    #[test]
    #[cfg_attr(any(miri, target_os = "macos"), ignore)]
    fn unhook_with_functions_and_enabled_detours_set_before() {
        let vm_functions = VmFunctions {
            vm_call_table: AtomicUsize::new(42),
            g_addevent_orig: AtomicUsize::new(G_AddEvent as usize),
            check_privileges_orig: AtomicUsize::new(CheckPrivileges as usize),
            client_connect_orig: AtomicUsize::new(ClientConnect as usize),
            client_spawn_orig: AtomicUsize::new(ClientSpawn as usize),
            g_damage_orig: AtomicUsize::new(G_Damage as usize),
            touch_item_orig: AtomicUsize::new(Touch_Item as usize),
            launch_item_orig: AtomicUsize::new(LaunchItem as usize),
            drop_item_orig: AtomicUsize::new(Drop_Item as usize),
            g_start_kamikaze_orig: AtomicUsize::new(G_StartKamikaze as usize),
            g_free_entity_orig: AtomicUsize::new(G_FreeEntity as usize),
            g_init_game_orig: AtomicUsize::new(G_InitGame as usize),
            g_run_frame_orig: AtomicUsize::new(G_RunFrame as usize),
            ..default_vm_functions()
        };

        let client_connect_detour =
            unsafe { ClientConnectDetourType::new(ClientConnect, detoured_ClientConnect) }
                .expect("this should not happen");
        unsafe { client_connect_detour.enable() }.expect("this should not happen");
        vm_functions
            .client_connect_detour
            .store(Some(client_connect_detour.into()));
        let g_start_kamikaze_detour =
            unsafe { GStartKamikazeDetourType::new(G_StartKamikaze, detoured_G_StartKamikaze) }
                .expect("this should not happen");
        unsafe { g_start_kamikaze_detour.enable() }.expect("this should not happen");
        vm_functions
            .g_start_kamikaze_detour
            .store(Some(g_start_kamikaze_detour.into()));
        let client_spawn_detour =
            unsafe { ClientSpawnDetourType::new(ClientSpawn, detoured_ClientSpawn) }
                .expect("this should not happen");
        unsafe { client_spawn_detour.enable() }.expect("this should not happen");
        vm_functions
            .client_spawn_detour
            .store(Some(client_spawn_detour.into()));
        let g_damage_detour = unsafe { GDamageDetourType::new(G_Damage, detoured_G_Damage) }
            .expect("this should not happen");
        unsafe { g_damage_detour.enable() }.expect("this should not happen");
        vm_functions
            .g_damage_detour
            .store(Some(g_damage_detour.into()));

        vm_functions.unhook();

        assert_eq!(vm_functions.vm_call_table.load(Ordering::Acquire), 0);
        assert_eq!(vm_functions.g_addevent_orig.load(Ordering::Acquire), 0);
        assert_eq!(
            vm_functions.check_privileges_orig.load(Ordering::Acquire),
            0
        );
        assert_eq!(vm_functions.client_connect_orig.load(Ordering::Acquire), 0);
        assert_eq!(vm_functions.client_spawn_orig.load(Ordering::Acquire), 0);
        assert_eq!(vm_functions.g_damage_orig.load(Ordering::Acquire), 0);
        assert_eq!(vm_functions.touch_item_orig.load(Ordering::Acquire), 0);
        assert_eq!(vm_functions.launch_item_orig.load(Ordering::Acquire), 0);
        assert_eq!(vm_functions.drop_item_orig.load(Ordering::Acquire), 0);
        assert_eq!(
            vm_functions.g_start_kamikaze_orig.load(Ordering::Acquire),
            0
        );
        assert_eq!(vm_functions.g_free_entity_orig.load(Ordering::Acquire), 0);
        assert_eq!(vm_functions.g_init_game_orig.load(Ordering::Acquire), 0);
        assert_eq!(vm_functions.g_run_frame_orig.load(Ordering::Acquire), 0);

        assert!(vm_functions.client_connect_detour.load().is_none());
        assert!(vm_functions.g_start_kamikaze_detour.load().is_none());
        assert!(vm_functions.client_spawn_detour.load().is_none());
        assert!(vm_functions.g_damage_detour.load().is_none());
    }
}

#[cfg(target_os = "linux")]
fn try_find_static_function<FuncType>(
    maps: &[&MemoryMap],
    func: QuakeLiveFunction,
) -> Result<FuncType, QuakeLiveEngineError> {
    pattern_search_module(maps, func).map_or_else(
        || {
            error!(target: "shinqlx", "Function {} not found", &func);
            Err(QuakeLiveEngineError::StaticFunctionNotFound(func))
        },
        |result| {
            debug!(target: "shinqlx", "{}: {:#X}", &func, result);
            Ok(unsafe { mem::transmute_copy::<usize, FuncType>(&result) })
        },
    )
}

pub(crate) struct QuakeLiveEngine {
    static_functions: OnceCell<StaticFunctions>,
    static_detours: OnceCell<StaticDetours>,

    pub(crate) sv_maxclients: AtomicI32,
    common_initialized: OnceBool,

    vm_functions: VmFunctions,
    current_vm: AtomicUsize,
}

#[cfg(target_os = "linux")]
const OFFSET_CMD_ARGC: i32 = 0x81;

impl QuakeLiveEngine {
    pub(crate) fn new() -> Self {
        Self {
            static_functions: OnceCell::new(),
            static_detours: OnceCell::new(),

            sv_maxclients: AtomicI32::new(0),
            common_initialized: OnceBool::new(),

            vm_functions: VmFunctions {
                vm_call_table: Default::default(),
                g_addevent_orig: Default::default(),
                check_privileges_orig: Default::default(),
                client_connect_orig: Default::default(),
                client_spawn_orig: Default::default(),
                g_damage_orig: Default::default(),
                touch_item_orig: Default::default(),
                launch_item_orig: Default::default(),
                drop_item_orig: Default::default(),
                g_start_kamikaze_orig: Default::default(),
                g_free_entity_orig: Default::default(),
                g_init_game_orig: Default::default(),
                g_shutdown_game_orig: Default::default(),
                g_run_frame_orig: Default::default(),
                #[cfg(feature = "patches")]
                cmd_callvote_f_orig: Default::default(),
                client_spawn_detour: ArcSwapOption::empty(),
                client_connect_detour: ArcSwapOption::empty(),
                g_start_kamikaze_detour: ArcSwapOption::empty(),
                g_damage_detour: ArcSwapOption::empty(),
            },
            current_vm: AtomicUsize::new(0),
        }
    }

    #[cfg_attr(test, allow(dead_code))]
    pub(crate) fn search_static_functions(&self) -> Result<(), QuakeLiveEngineError> {
        #[cfg(not(target_os = "linux"))]
        return Err(QuakeLiveEngineError::ProcessNotFound(
            "could not find my own process".to_string(),
        ));
        #[cfg(target_os = "linux")]
        {
            let myself_process = Process::myself().map_err(|_| {
                QuakeLiveEngineError::ProcessNotFound("could not find my own process".to_string())
            })?;
            let myself_maps = myself_process.maps().map_err(|_| {
                QuakeLiveEngineError::NoMemoryMappingInformationFound(
                    "no memory mapping information found".to_string(),
                )
            })?;
            let qzeroded_maps: Vec<&MemoryMap> = myself_maps
                .iter()
                .filter(|mmap| {
                    let MMapPath::Path(path) = &mmap.pathname else {
                        return false;
                    };
                    path.file_name()
                        .is_some_and(|file_name| file_name.to_string_lossy() == QZERODED)
                })
                .collect();

            if qzeroded_maps.is_empty() {
                error!(target: "shinqlx", "no memory mapping information for {} found", QZERODED);
                return Err(QuakeLiveEngineError::NoMemoryMappingInformationFound(
                    "no memory mapping information found".to_string(),
                ));
            }

            debug!(target: "shinqlx", "Searching for necessary functions...");
            let com_printf_orig = try_find_static_function::<extern "C" fn(*const c_char, ...)>(
                &qzeroded_maps,
                QuakeLiveFunction::Com_Printf,
            )?;

            let cmd_addcommand_orig = try_find_static_function::<
                extern "C" fn(*const c_char, unsafe extern "C" fn()),
            >(
                &qzeroded_maps, QuakeLiveFunction::Cmd_AddCommand
            )?;

            let cmd_args_orig = try_find_static_function::<extern "C" fn() -> *const c_char>(
                &qzeroded_maps,
                QuakeLiveFunction::Cmd_Args,
            )?;

            let cmd_argv_orig = try_find_static_function::<extern "C" fn(c_int) -> *const c_char>(
                &qzeroded_maps,
                QuakeLiveFunction::Cmd_Argv,
            )?;

            let cmd_tokenizestring_orig = try_find_static_function::<
                extern "C" fn(*const c_char) -> *const c_char,
            >(
                &qzeroded_maps, QuakeLiveFunction::Cmd_Tokenizestring
            )?;

            let cbuf_executetext_orig = try_find_static_function::<
                extern "C" fn(cbufExec_t, *const c_char),
            >(
                &qzeroded_maps, QuakeLiveFunction::Cbuf_ExecuteText
            )?;

            let cvar_findvar_orig = try_find_static_function::<
                extern "C" fn(*const c_char) -> *mut cvar_t,
            >(&qzeroded_maps, QuakeLiveFunction::Cvar_FindVar)?;

            let cvar_get_orig = try_find_static_function::<
                extern "C" fn(*const c_char, *const c_char, c_int) -> *mut cvar_t,
            >(&qzeroded_maps, QuakeLiveFunction::Cvar_Get)?;

            let cvar_getlimit_orig =
                try_find_static_function::<
                    extern "C" fn(
                        *const c_char,
                        *const c_char,
                        *const c_char,
                        *const c_char,
                        c_int,
                    ) -> *mut cvar_t,
                >(&qzeroded_maps, QuakeLiveFunction::Cvar_GetLimit)?;

            let cvar_set2_orig = try_find_static_function::<
                extern "C" fn(*const c_char, *const c_char, qboolean) -> *mut cvar_t,
            >(&qzeroded_maps, QuakeLiveFunction::Cvar_Set2)?;

            let sv_sendservercommand_orig =
                try_find_static_function::<extern "C" fn(*mut client_t, *const c_char, ...)>(
                    &qzeroded_maps,
                    QuakeLiveFunction::SV_SendServerCommand,
                )?;

            let sv_executeclientcommand_orig =
                try_find_static_function::<extern "C" fn(*mut client_t, *const c_char, qboolean)>(
                    &qzeroded_maps,
                    QuakeLiveFunction::SV_ExecuteClientCommand,
                )?;

            let sv_shutdown_orig = try_find_static_function::<extern "C" fn(*const c_char)>(
                &qzeroded_maps,
                QuakeLiveFunction::SV_Shutdown,
            )?;

            let sv_map_f_orig = try_find_static_function::<extern "C" fn()>(
                &qzeroded_maps,
                QuakeLiveFunction::SV_Map_f,
            )?;

            let sv_cliententerworld_orig =
                try_find_static_function::<extern "C" fn(*mut client_t, *mut usercmd_t)>(
                    &qzeroded_maps,
                    QuakeLiveFunction::SV_ClientEnterWorld,
                )?;

            let sv_setconfigstring_orig = try_find_static_function::<
                extern "C" fn(c_int, *const c_char),
            >(
                &qzeroded_maps, QuakeLiveFunction::SV_SetConfigstring
            )?;

            let sv_getconfigstring_orig = try_find_static_function::<
                extern "C" fn(c_int, *mut c_char, c_int),
            >(
                &qzeroded_maps, QuakeLiveFunction::SV_GetConfigstring
            )?;

            let sv_dropclient_orig = try_find_static_function::<
                extern "C" fn(*mut client_t, *const c_char),
            >(
                &qzeroded_maps, QuakeLiveFunction::SV_DropClient
            )?;

            let sys_setmoduleoffset_orig =
                try_find_static_function::<extern "C" fn(*mut c_char, unsafe extern "C" fn())>(
                    &qzeroded_maps,
                    QuakeLiveFunction::Sys_SetModuleOffset,
                )?;

            let sv_spawnserver_orig = try_find_static_function::<
                extern "C" fn(*mut c_char, qboolean),
            >(
                &qzeroded_maps, QuakeLiveFunction::SV_SpawnServer
            )?;

            let cmd_executestring_orig = try_find_static_function::<extern "C" fn(*const c_char)>(
                &qzeroded_maps,
                QuakeLiveFunction::Cmd_ExecuteString,
            )?;

            // Cmd_Argc is really small, making it hard to search for, so we use a reference to it instead.
            let base_address = unsafe {
                ptr::read_unaligned(
                    (sv_map_f_orig as usize + OFFSET_CMD_ARGC as usize) as *const i32,
                )
            };
            #[allow(clippy::fn_to_numeric_cast_with_truncation)]
            let cmd_argc_ptr = base_address + sv_map_f_orig as i32 + OFFSET_CMD_ARGC + 4;
            debug!(target: "shinqlx", "{}: {:#X}", QuakeLiveFunction::Cmd_Argc, cmd_argc_ptr);
            let cmd_argc_orig =
                unsafe { mem::transmute::<usize, extern "C" fn() -> c_int>(cmd_argc_ptr as usize) };

            self.static_functions
                .set(StaticFunctions {
                    com_printf_orig,
                    cmd_addcommand_orig,
                    cmd_args_orig,
                    cmd_argv_orig,
                    cmd_tokenizestring_orig,
                    cbuf_executetext_orig,
                    cvar_findvar_orig,
                    cvar_get_orig,
                    cvar_getlimit_orig,
                    cvar_set2_orig,
                    sv_sendservercommand_orig,
                    sv_executeclientcommand_orig,
                    sv_shutdown_orig,
                    sv_map_f_orig,
                    sv_cliententerworld_orig,
                    sv_setconfigstring_orig,
                    sv_getconfigstring_orig,
                    sv_dropclient_orig,
                    sys_setmoduleoffset_orig,
                    sv_spawnserver_orig,
                    cmd_executestring_orig,
                    cmd_argc_orig,
                })
                .unwrap();

            Ok(())
        }
    }

    #[cfg_attr(test, allow(dead_code))]
    pub(crate) fn hook_static(&self) -> Result<(), QuakeLiveEngineError> {
        debug!(target: "shinqlx", "Hooking...");
        let cmd_addcommand_detour = QuakeLiveFunction::Cmd_AddCommand
            .create_and_enable_generic_detour(
                self.cmd_addcommand_orig()?,
                shinqlx_cmd_addcommand,
            )?;

        let sys_setmoduleoffset_detour = QuakeLiveFunction::Sys_SetModuleOffset
            .create_and_enable_generic_detour(
                self.sys_setmoduleoffset_orig()?,
                shinqlx_sys_setmoduleoffset,
            )?;

        let sv_executeclientcommand_detour = QuakeLiveFunction::SV_ExecuteClientCommand
            .create_and_enable_generic_detour(
                self.sv_executeclientcommand_orig()?,
                shinqlx_sv_executeclientcommand,
            )?;

        let sv_cliententerworld_detour = QuakeLiveFunction::SV_ClientEnterWorld
            .create_and_enable_generic_detour(
                self.sv_cliententerworld_orig()?,
                shinqlx_sv_cliententerworld,
            )?;

        let sv_sendservercommand_detour = unsafe {
            RawDetour::new(
                self.sv_sendservercommand_orig()? as *const (),
                ShiNQlx_SV_SendServerCommand as *const (),
            )
            .map_err(|_| {
                QuakeLiveEngineError::DetourCouldNotBeCreated(
                    QuakeLiveFunction::SV_SendServerCommand,
                )
            })?
        };
        unsafe {
            sv_sendservercommand_detour.enable().map_err(|_| {
                QuakeLiveEngineError::DetourCouldNotBeEnabled(
                    QuakeLiveFunction::SV_SendServerCommand,
                )
            })?
        };

        let sv_setconfgistring_detour = QuakeLiveFunction::SV_SetConfigstring
            .create_and_enable_generic_detour(
                self.sv_setconfigstring_orig()?,
                shinqlx_sv_setconfigstring,
            )?;

        let sv_dropclient_detour = QuakeLiveFunction::SV_DropClient
            .create_and_enable_generic_detour(self.sv_dropclient_orig()?, shinqlx_sv_dropclient)?;

        let com_printf_detour = unsafe {
            RawDetour::new(
                self.com_printf_orig()? as *const (),
                ShiNQlx_Com_Printf as *const (),
            )
            .map_err(|_| {
                QuakeLiveEngineError::DetourCouldNotBeCreated(QuakeLiveFunction::Com_Printf)
            })?
        };
        unsafe {
            com_printf_detour.enable().map_err(|_| {
                QuakeLiveEngineError::DetourCouldNotBeEnabled(QuakeLiveFunction::Com_Printf)
            })?
        };

        let sv_spawnserver_detour = QuakeLiveFunction::SV_SpawnServer
            .create_and_enable_generic_detour(
                self.sv_spawnserver_orig()?,
                shinqlx_sv_spawnserver,
            )?;

        self.static_detours
            .set(StaticDetours {
                cmd_addcommand_detour,
                sys_setmoduleoffset_detour,
                sv_executeclientcommand_detour,
                sv_cliententerworld_detour,
                sv_setconfgistring_detour,
                sv_dropclient_detour,
                sv_spawnserver_detour,
                sv_sendservercommand_detour,
                com_printf_detour,
            })
            .unwrap();

        Ok(())
    }

    pub(crate) fn set_tag(&self) {
        const SV_TAGS_PREFIX: &str = "shinqlx";

        self.find_cvar("sv_tags")
            .map(|cvar| cvar.get_string().to_string())
            .filter(|sv_tags_string| sv_tags_string.split(',').all(|tag| tag != SV_TAGS_PREFIX))
            .map(|mut sv_tags_string| {
                if sv_tags_string.len() > 2 {
                    sv_tags_string.insert(0, ',');
                }
                sv_tags_string.insert_str(0, SV_TAGS_PREFIX);
                sv_tags_string
            })
            .iter()
            .for_each(|new_tags| {
                self.set_cvar_forced("sv_tags", new_tags, false);
            });
    }

    // Called after the game is initialized.
    pub(crate) fn initialize_cvars(&self) {
        self.find_cvar("sv_maxclients")
            .iter()
            .for_each(|maxclients| {
                self.sv_maxclients
                    .store(maxclients.get_integer(), Ordering::Release);
            })
    }

    pub(crate) fn get_max_clients(&self) -> i32 {
        self.sv_maxclients.load(Ordering::Acquire)
    }

    // Currently called by My_Cmd_AddCommand(), since it's called at a point where we
    // can safely do whatever we do below. It'll segfault if we do it at the entry
    // point, since functions like Cmd_AddCommand need initialization first.
    pub(crate) fn initialize_static(&self) -> Result<(), QuakeLiveEngineError> {
        debug!(target: "shinqlx", "Initializing...");
        self.add_command("cmd", cmd_send_server_command);
        self.add_command("cp", cmd_center_print);
        self.add_command("print", cmd_regular_print);
        self.add_command("slap", cmd_slap);
        self.add_command("slay", cmd_slay);
        self.add_command("qlx", cmd_py_rcon);
        self.add_command("pycmd", cmd_py_command);
        self.add_command("pyrestart", cmd_restart_python);

        pyshinqlx_initialize().map_err(|err| {
            error!(target: "shinqlx", "Python initialization failed.");
            QuakeLiveEngineError::PythonInitializationFailed(err)
        })?;

        self.common_initialized
            .set(true)
            .map_err(|_| QuakeLiveEngineError::MainEngineNotInitialized)
    }

    pub(crate) fn is_common_initialized(&self) -> bool {
        self.common_initialized
            .get()
            .is_some_and(|is_initialized| is_initialized)
    }

    #[cfg_attr(test, allow(dead_code))]
    pub(crate) fn initialize_vm(&self, module_offset: usize) -> Result<(), QuakeLiveEngineError> {
        self.vm_functions.try_initialize_from(module_offset)?;
        self.current_vm.store(module_offset, Ordering::Release);

        self.vm_functions.hook()?;
        #[cfg(feature = "patches")]
        self.vm_functions.patch();

        Ok(())
    }

    pub(crate) fn unhook_vm(&self, restart: bool) {
        if !restart {
            self.vm_functions.unhook();
        }
    }

    fn com_printf_orig(
        &self,
    ) -> Result<unsafe extern "C" fn(*const c_char, ...), QuakeLiveEngineError> {
        self.static_functions.get().map_or(
            Err(QuakeLiveEngineError::StaticFunctionNotFound(
                QuakeLiveFunction::Com_Printf,
            )),
            |static_functions| Ok(static_functions.com_printf_orig),
        )
    }

    fn cmd_addcommand_orig(
        &self,
    ) -> Result<extern "C" fn(*const c_char, unsafe extern "C" fn()), QuakeLiveEngineError> {
        self.static_functions.get().map_or(
            Err(QuakeLiveEngineError::StaticFunctionNotFound(
                QuakeLiveFunction::Cmd_AddCommand,
            )),
            |static_functions| Ok(static_functions.cmd_addcommand_orig),
        )
    }

    fn cmd_args_orig(&self) -> Result<extern "C" fn() -> *const c_char, QuakeLiveEngineError> {
        self.static_functions.get().map_or(
            Err(QuakeLiveEngineError::StaticFunctionNotFound(
                QuakeLiveFunction::Cmd_Args,
            )),
            |static_functions| Ok(static_functions.cmd_args_orig),
        )
    }

    fn cmd_argv_orig(&self) -> Result<extern "C" fn(c_int) -> *const c_char, QuakeLiveEngineError> {
        self.static_functions.get().map_or(
            Err(QuakeLiveEngineError::StaticFunctionNotFound(
                QuakeLiveFunction::Cmd_Argv,
            )),
            |static_functions| Ok(static_functions.cmd_argv_orig),
        )
    }

    #[cfg_attr(not(test), allow(dead_code))]
    fn cmd_tokenizestring_orig(
        &self,
    ) -> Result<extern "C" fn(*const c_char) -> *const c_char, QuakeLiveEngineError> {
        self.static_functions.get().map_or(
            Err(QuakeLiveEngineError::StaticFunctionNotFound(
                QuakeLiveFunction::Cmd_Tokenizestring,
            )),
            |static_functions| Ok(static_functions.cmd_tokenizestring_orig),
        )
    }

    #[cfg_attr(not(test), allow(dead_code))]
    fn cbuf_executetext_orig(
        &self,
    ) -> Result<extern "C" fn(cbufExec_t, *const c_char), QuakeLiveEngineError> {
        self.static_functions.get().map_or(
            Err(QuakeLiveEngineError::StaticFunctionNotFound(
                QuakeLiveFunction::Cbuf_ExecuteText,
            )),
            |static_functions| Ok(static_functions.cbuf_executetext_orig),
        )
    }

    fn cvar_findvar_orig(
        &self,
    ) -> Result<extern "C" fn(*const c_char) -> *mut cvar_t, QuakeLiveEngineError> {
        self.static_functions.get().map_or(
            Err(QuakeLiveEngineError::StaticFunctionNotFound(
                QuakeLiveFunction::Cvar_FindVar,
            )),
            |static_functions| Ok(static_functions.cvar_findvar_orig),
        )
    }

    #[allow(clippy::type_complexity)]
    fn cvar_get_orig(
        &self,
    ) -> Result<
        extern "C" fn(*const c_char, *const c_char, c_int) -> *mut cvar_t,
        QuakeLiveEngineError,
    > {
        self.static_functions.get().map_or(
            Err(QuakeLiveEngineError::StaticFunctionNotFound(
                QuakeLiveFunction::Cvar_Get,
            )),
            |static_functions| Ok(static_functions.cvar_get_orig),
        )
    }

    #[allow(clippy::type_complexity)]
    fn cvar_getlimit_orig(
        &self,
    ) -> Result<
        extern "C" fn(
            *const c_char,
            *const c_char,
            *const c_char,
            *const c_char,
            c_int,
        ) -> *mut cvar_t,
        QuakeLiveEngineError,
    > {
        self.static_functions.get().map_or(
            Err(QuakeLiveEngineError::StaticFunctionNotFound(
                QuakeLiveFunction::Cvar_GetLimit,
            )),
            |static_functions| Ok(static_functions.cvar_getlimit_orig),
        )
    }

    #[allow(clippy::type_complexity)]
    fn cvar_set2_orig(
        &self,
    ) -> Result<
        extern "C" fn(*const c_char, *const c_char, qboolean) -> *mut cvar_t,
        QuakeLiveEngineError,
    > {
        self.static_functions.get().map_or(
            Err(QuakeLiveEngineError::StaticFunctionNotFound(
                QuakeLiveFunction::Cvar_Set2,
            )),
            |static_functions| Ok(static_functions.cvar_set2_orig),
        )
    }

    fn sv_sendservercommand_orig(
        &self,
    ) -> Result<unsafe extern "C" fn(*mut client_t, *const c_char, ...), QuakeLiveEngineError> {
        self.static_functions.get().map_or(
            Err(QuakeLiveEngineError::StaticFunctionNotFound(
                QuakeLiveFunction::SV_SendServerCommand,
            )),
            |static_functions| Ok(static_functions.sv_sendservercommand_orig),
        )
    }

    fn sv_executeclientcommand_orig(
        &self,
    ) -> Result<extern "C" fn(*mut client_t, *const c_char, qboolean), QuakeLiveEngineError> {
        self.static_functions.get().map_or(
            Err(QuakeLiveEngineError::StaticFunctionNotFound(
                QuakeLiveFunction::SV_ExecuteClientCommand,
            )),
            |static_functions| Ok(static_functions.sv_executeclientcommand_orig),
        )
    }

    pub(crate) fn sv_shutdown_orig(
        &self,
    ) -> Result<extern "C" fn(*const c_char), QuakeLiveEngineError> {
        self.static_functions.get().map_or(
            Err(QuakeLiveEngineError::StaticFunctionNotFound(
                QuakeLiveFunction::SV_Shutdown,
            )),
            |static_functions| Ok(static_functions.sv_shutdown_orig),
        )
    }

    #[cfg_attr(not(test), allow(dead_code))]
    fn sv_map_f_orig(&self) -> Result<extern "C" fn(), QuakeLiveEngineError> {
        self.static_functions.get().map_or(
            Err(QuakeLiveEngineError::StaticFunctionNotFound(
                QuakeLiveFunction::SV_Map_f,
            )),
            |static_functions| Ok(static_functions.sv_map_f_orig),
        )
    }

    fn sv_cliententerworld_orig(
        &self,
    ) -> Result<extern "C" fn(*mut client_t, *mut usercmd_t), QuakeLiveEngineError> {
        self.static_functions.get().map_or(
            Err(QuakeLiveEngineError::StaticFunctionNotFound(
                QuakeLiveFunction::SV_ClientEnterWorld,
            )),
            |static_functions| Ok(static_functions.sv_cliententerworld_orig),
        )
    }

    fn sv_setconfigstring_orig(
        &self,
    ) -> Result<extern "C" fn(c_int, *const c_char), QuakeLiveEngineError> {
        self.static_functions.get().map_or(
            Err(QuakeLiveEngineError::StaticFunctionNotFound(
                QuakeLiveFunction::SV_SetConfigstring,
            )),
            |static_functions| Ok(static_functions.sv_setconfigstring_orig),
        )
    }

    fn sv_getconfigstring_orig(
        &self,
    ) -> Result<extern "C" fn(c_int, *mut c_char, c_int), QuakeLiveEngineError> {
        self.static_functions.get().map_or(
            Err(QuakeLiveEngineError::StaticFunctionNotFound(
                QuakeLiveFunction::SV_GetConfigstring,
            )),
            |static_functions| Ok(static_functions.sv_getconfigstring_orig),
        )
    }

    fn sv_dropclient_orig(
        &self,
    ) -> Result<extern "C" fn(*mut client_t, *const c_char), QuakeLiveEngineError> {
        self.static_functions.get().map_or(
            Err(QuakeLiveEngineError::StaticFunctionNotFound(
                QuakeLiveFunction::SV_DropClient,
            )),
            |static_functions| Ok(static_functions.sv_dropclient_orig),
        )
    }

    fn sys_setmoduleoffset_orig(
        &self,
    ) -> Result<extern "C" fn(*mut c_char, unsafe extern "C" fn()), QuakeLiveEngineError> {
        self.static_functions.get().map_or(
            Err(QuakeLiveEngineError::StaticFunctionNotFound(
                QuakeLiveFunction::Sys_SetModuleOffset,
            )),
            |static_functions| Ok(static_functions.sys_setmoduleoffset_orig),
        )
    }

    fn sv_spawnserver_orig(
        &self,
    ) -> Result<extern "C" fn(*mut c_char, qboolean), QuakeLiveEngineError> {
        self.static_functions.get().map_or(
            Err(QuakeLiveEngineError::StaticFunctionNotFound(
                QuakeLiveFunction::SV_SpawnServer,
            )),
            |static_functions| Ok(static_functions.sv_spawnserver_orig),
        )
    }

    fn cmd_executestring_orig(&self) -> Result<extern "C" fn(*const c_char), QuakeLiveEngineError> {
        self.static_functions.get().map_or(
            Err(QuakeLiveEngineError::StaticFunctionNotFound(
                QuakeLiveFunction::Cmd_ExecuteString,
            )),
            |static_functions| Ok(static_functions.cmd_executestring_orig),
        )
    }

    fn cmd_argc_orig(&self) -> Result<extern "C" fn() -> c_int, QuakeLiveEngineError> {
        self.static_functions.get().map_or(
            Err(QuakeLiveEngineError::StaticFunctionNotFound(
                QuakeLiveFunction::Cmd_Argc,
            )),
            |static_functions| Ok(static_functions.cmd_argc_orig),
        )
    }

    fn cmd_addcommand_detour(
        &self,
    ) -> Result<
        &GenericDetour<extern "C" fn(*const c_char, unsafe extern "C" fn())>,
        QuakeLiveEngineError,
    > {
        self.static_detours.get().map_or(
            Err(QuakeLiveEngineError::StaticDetourNotFound(
                QuakeLiveFunction::Cmd_AddCommand,
            )),
            |static_detours| Ok(&static_detours.cmd_addcommand_detour),
        )
    }

    fn sys_setmoduleoffset_detour(
        &self,
    ) -> Result<
        &GenericDetour<extern "C" fn(*mut c_char, unsafe extern "C" fn())>,
        QuakeLiveEngineError,
    > {
        self.static_detours.get().map_or(
            Err(QuakeLiveEngineError::StaticDetourNotFound(
                QuakeLiveFunction::Sys_SetModuleOffset,
            )),
            |static_detours| Ok(&static_detours.sys_setmoduleoffset_detour),
        )
    }

    #[allow(clippy::type_complexity)]
    fn sv_executeclientcommand_detour(
        &self,
    ) -> Result<
        &GenericDetour<extern "C" fn(*mut client_t, *const c_char, qboolean)>,
        QuakeLiveEngineError,
    > {
        self.static_detours.get().map_or(
            Err(QuakeLiveEngineError::StaticDetourNotFound(
                QuakeLiveFunction::SV_ExecuteClientCommand,
            )),
            |static_detours| Ok(&static_detours.sv_executeclientcommand_detour),
        )
    }

    #[allow(clippy::type_complexity)]
    fn sv_cliententerworld_detour(
        &self,
    ) -> Result<&GenericDetour<extern "C" fn(*mut client_t, *mut usercmd_t)>, QuakeLiveEngineError>
    {
        self.static_detours.get().map_or(
            Err(QuakeLiveEngineError::StaticDetourNotFound(
                QuakeLiveFunction::SV_ClientEnterWorld,
            )),
            |static_detours| Ok(&static_detours.sv_cliententerworld_detour),
        )
    }

    #[allow(clippy::type_complexity)]
    fn sv_setconfgistring_detour(
        &self,
    ) -> Result<&GenericDetour<extern "C" fn(c_int, *const c_char)>, QuakeLiveEngineError> {
        self.static_detours.get().map_or(
            Err(QuakeLiveEngineError::StaticDetourNotFound(
                QuakeLiveFunction::SV_SetConfigstring,
            )),
            |static_detours| Ok(&static_detours.sv_setconfgistring_detour),
        )
    }

    #[allow(clippy::type_complexity)]
    pub(crate) fn sv_dropclient_detour(
        &self,
    ) -> Result<&GenericDetour<extern "C" fn(*mut client_t, *const c_char)>, QuakeLiveEngineError>
    {
        self.static_detours.get().map_or(
            Err(QuakeLiveEngineError::StaticDetourNotFound(
                QuakeLiveFunction::SV_DropClient,
            )),
            |static_detours| Ok(&static_detours.sv_dropclient_detour),
        )
    }

    #[allow(clippy::type_complexity)]
    fn sv_spawnserver_detour(
        &self,
    ) -> Result<&GenericDetour<extern "C" fn(*mut c_char, qboolean)>, QuakeLiveEngineError> {
        self.static_detours.get().map_or(
            Err(QuakeLiveEngineError::StaticDetourNotFound(
                QuakeLiveFunction::SV_SpawnServer,
            )),
            |static_detours| Ok(&static_detours.sv_spawnserver_detour),
        )
    }

    fn sv_sendservercommand_detour(&self) -> Result<&RawDetour, QuakeLiveEngineError> {
        self.static_detours.get().map_or(
            Err(QuakeLiveEngineError::StaticDetourNotFound(
                QuakeLiveFunction::SV_SendServerCommand,
            )),
            |static_detours| Ok(&static_detours.sv_sendservercommand_detour),
        )
    }

    fn com_printf_detour(&self) -> Result<&RawDetour, QuakeLiveEngineError> {
        self.static_detours.get().map_or(
            Err(QuakeLiveEngineError::StaticDetourNotFound(
                QuakeLiveFunction::Com_Printf,
            )),
            |static_detours| Ok(&static_detours.com_printf_detour),
        )
    }

    pub(crate) fn g_init_game_orig(
        &self,
    ) -> Result<extern "C" fn(c_int, c_int, c_int), QuakeLiveEngineError> {
        match self.vm_functions.g_init_game_orig.load(Ordering::Acquire) {
            0 => Err(QuakeLiveEngineError::VmFunctionNotFound(
                QuakeLiveFunction::G_InitGame,
            )),
            g_init_game_orig => {
                let g_init_game_func = unsafe {
                    mem::transmute::<usize, extern "C" fn(c_int, c_int, c_int)>(g_init_game_orig)
                };
                Ok(g_init_game_func)
            }
        }
    }

    fn g_shutdown_game_orig(&self) -> Result<extern "C" fn(c_int), QuakeLiveEngineError> {
        match self
            .vm_functions
            .g_shutdown_game_orig
            .load(Ordering::Acquire)
        {
            0 => Err(QuakeLiveEngineError::VmFunctionNotFound(
                QuakeLiveFunction::G_ShutdownGame,
            )),
            g_shutdown_game_orig => {
                let g_shutdown_game_func =
                    unsafe { mem::transmute::<usize, extern "C" fn(c_int)>(g_shutdown_game_orig) };
                Ok(g_shutdown_game_func)
            }
        }
    }

    pub(crate) fn g_run_frame_orig(&self) -> Result<extern "C" fn(c_int), QuakeLiveEngineError> {
        match self.vm_functions.g_run_frame_orig.load(Ordering::Acquire) {
            0 => Err(QuakeLiveEngineError::VmFunctionNotFound(
                QuakeLiveFunction::G_RunFrame,
            )),
            g_run_frame_orig => {
                let g_run_frame_func =
                    unsafe { mem::transmute::<usize, extern "C" fn(c_int)>(g_run_frame_orig) };
                Ok(g_run_frame_func)
            }
        }
    }

    fn g_addevent_orig(
        &self,
    ) -> Result<extern "C" fn(*mut gentity_t, entity_event_t, c_int), QuakeLiveEngineError> {
        match self.vm_functions.g_addevent_orig.load(Ordering::Acquire) {
            0 => Err(QuakeLiveEngineError::VmFunctionNotFound(
                QuakeLiveFunction::G_AddEvent,
            )),
            g_addevent_orig => {
                let g_addevent_func = unsafe {
                    mem::transmute::<usize, extern "C" fn(*mut gentity_t, entity_event_t, c_int)>(
                        g_addevent_orig,
                    )
                };
                Ok(g_addevent_func)
            }
        }
    }

    pub(crate) fn g_free_entity_orig(
        &self,
    ) -> Result<extern "C" fn(*mut gentity_t), QuakeLiveEngineError> {
        match self.vm_functions.g_free_entity_orig.load(Ordering::Acquire) {
            0 => Err(QuakeLiveEngineError::VmFunctionNotFound(
                QuakeLiveFunction::G_FreeEntity,
            )),
            g_free_entity_orig => {
                let g_free_entity_func = unsafe {
                    mem::transmute::<usize, extern "C" fn(*mut gentity_t)>(g_free_entity_orig)
                };
                Ok(g_free_entity_func)
            }
        }
    }

    #[allow(clippy::type_complexity)]
    pub(crate) fn launch_item_orig(
        &self,
    ) -> Result<
        extern "C" fn(*mut gitem_t, *mut vec3_t, *mut vec3_t) -> *mut gentity_t,
        QuakeLiveEngineError,
    > {
        match self.vm_functions.launch_item_orig.load(Ordering::Acquire) {
            0 => Err(QuakeLiveEngineError::VmFunctionNotFound(
                QuakeLiveFunction::LaunchItem,
            )),
            launch_item_orig => {
                let launch_item_func = unsafe {
                    mem::transmute::<
                        usize,
                        extern "C" fn(*mut gitem_t, *mut vec3_t, *mut vec3_t) -> *mut gentity_t,
                    >(launch_item_orig)
                };
                Ok(launch_item_func)
            }
        }
    }

    #[cfg_attr(test, allow(dead_code))]
    pub(crate) fn touch_item_orig(
        &self,
    ) -> Result<extern "C" fn(*mut gentity_t, *mut gentity_t, *mut trace_t), QuakeLiveEngineError>
    {
        match self.vm_functions.touch_item_orig.load(Ordering::Acquire) {
            0 => Err(QuakeLiveEngineError::VmFunctionNotFound(
                QuakeLiveFunction::Touch_Item,
            )),
            touch_item_orig => {
                let touch_item_func = unsafe {
                    mem::transmute::<
                        usize,
                        extern "C" fn(*mut gentity_t, *mut gentity_t, *mut trace_t),
                    >(touch_item_orig)
                };
                Ok(touch_item_func)
            }
        }
    }
}

#[cfg(test)]
mod quake_live_engine_tests {
    use super::QuakeLiveEngine;

    use super::mock_quake_functions::{
        Cbuf_ExecuteText, Cmd_AddCommand, Cmd_AddCommand_context, Cmd_Argc, Cmd_Args, Cmd_Argv,
        Cmd_ExecuteString, Cmd_Tokenizestring, Com_Printf, Cvar_FindVar, Cvar_FindVar_context,
        Cvar_Get, Cvar_GetLimit, Cvar_Set2, Cvar_Set2_context, G_AddEvent, G_FreeEntity,
        G_InitGame, G_RunFrame, G_ShutdownGame, LaunchItem, SV_ClientEnterWorld, SV_DropClient,
        SV_ExecuteClientCommand, SV_GetConfigstring, SV_Map_f, SV_SendServerCommand,
        SV_SetConfigstring, SV_Shutdown, SV_SpawnServer, Sys_SetModuleOffset,
    };
    use super::quake_live_engine_test_helpers::{
        default_quake_engine, default_static_detours, default_static_functions,
    };

    use crate::commands::{
        cmd_center_print, cmd_py_command, cmd_py_rcon, cmd_regular_print, cmd_restart_python,
        cmd_send_server_command, cmd_slap, cmd_slay,
    };
    use crate::quake_live_functions::QuakeLiveFunction;

    use crate::ffi::c::prelude::{
        CVarBuilder, cbufExec_t, client_t, cvar_t, entity_event_t, gentity_t, gitem_t, qboolean,
        usercmd_t, vec3_t,
    };
    use crate::ffi::python::PythonInitializationError;
    use crate::ffi::python::prelude::pyshinqlx_initialize_context;

    use crate::prelude::{QuakeLiveEngineError, serial};
    use pretty_assertions::assert_eq;

    use core::borrow::BorrowMut;
    use core::ffi::{CStr, c_char, c_int};
    use core::ptr;
    use core::sync::atomic::Ordering;
    use mockall::predicate;

    #[test]
    fn set_tag_with_no_cvar() {
        let quake_engine = default_quake_engine();

        quake_engine.set_tag();
    }

    #[test]
    #[cfg_attr(miri, ignore)]
    #[serial]
    fn set_tag_when_tag_already_inserted() {
        let existing_tags = c"shinqlx,ca,elo";

        let mut returned = CVarBuilder::default()
            .string(existing_tags.as_ptr().cast_mut())
            .build()
            .expect("this should not happen");

        let cvar_find_var_ctx = Cvar_FindVar_context();
        cvar_find_var_ctx
            .expect()
            .withf_st(|&cvar_name| {
                !cvar_name.is_null() && unsafe { CStr::from_ptr(cvar_name) } == c"sv_tags"
            })
            .returning_st(move |_| returned.borrow_mut())
            .times(1);

        let cvar_set2_ctx = Cvar_Set2_context();
        cvar_set2_ctx.expect().times(0);

        let quake_engine = QuakeLiveEngine {
            static_functions: default_static_functions().into(),
            static_detours: default_static_detours().into(),
            ..default_quake_engine()
        };

        quake_engine.set_tag();
    }

    #[test]
    #[cfg_attr(miri, ignore)]
    #[serial]
    fn set_tag_when_tag_not_inserted_yet_with_other_values() {
        let existing_tags = c"ca,elo";

        let mut returned1 = CVarBuilder::default()
            .string(existing_tags.as_ptr().cast_mut())
            .build()
            .expect("this should not happen");
        let mut returned2 = CVarBuilder::default()
            .build()
            .expect("this should not happen");

        let cvar_find_var_ctx = Cvar_FindVar_context();
        cvar_find_var_ctx
            .expect()
            .withf_st(|&cvar_name| {
                !cvar_name.is_null() && unsafe { CStr::from_ptr(cvar_name) } == c"sv_tags"
            })
            .returning_st(move |_| returned1.borrow_mut())
            .times(1);

        let cvar_set2_ctx = Cvar_Set2_context();
        cvar_set2_ctx
            .expect()
            .withf(|&cvar_name, &cvar_value, &forced| {
                !cvar_name.is_null()
                    && unsafe { CStr::from_ptr(cvar_name) } == c"sv_tags"
                    && !cvar_value.is_null()
                    && unsafe { CStr::from_ptr(cvar_value) } == c"shinqlx,ca,elo"
                    && !<qboolean as Into<bool>>::into(forced)
            })
            .returning_st(move |_, _, _| returned2.borrow_mut())
            .times(1);

        let quake_engine = QuakeLiveEngine {
            static_functions: default_static_functions().into(),
            static_detours: default_static_detours().into(),
            ..default_quake_engine()
        };

        quake_engine.set_tag();
    }

    #[test]
    #[cfg_attr(miri, ignore)]
    #[serial]
    fn set_tag_when_tag_not_inserted_yet_with_empty_original_tags() {
        let existing_tags = c"";

        let mut returned1 = CVarBuilder::default()
            .string(existing_tags.as_ptr().cast_mut())
            .build()
            .expect("this should not happen");
        let mut returned2 = CVarBuilder::default()
            .build()
            .expect("this should not happen");

        let cvar_find_var_ctx = Cvar_FindVar_context();
        cvar_find_var_ctx
            .expect()
            .withf_st(|&cvar_name| {
                !cvar_name.is_null() && unsafe { CStr::from_ptr(cvar_name) } == c"sv_tags"
            })
            .returning_st(move |_| returned1.borrow_mut())
            .times(1);

        let cvar_set2_ctx = Cvar_Set2_context();
        cvar_set2_ctx
            .expect()
            .withf(|&cvar_name, &cvar_value, &forced| {
                !cvar_name.is_null()
                    && unsafe { CStr::from_ptr(cvar_name) } == c"sv_tags"
                    && !cvar_value.is_null()
                    && unsafe { CStr::from_ptr(cvar_value) } == c"shinqlx"
                    && !<qboolean as Into<bool>>::into(forced)
            })
            .returning_st(move |_, _, _| returned2.borrow_mut())
            .times(1);

        let quake_engine = QuakeLiveEngine {
            static_functions: default_static_functions().into(),
            static_detours: default_static_detours().into(),
            ..default_quake_engine()
        };

        quake_engine.set_tag();
    }

    #[test]
    #[cfg_attr(miri, ignore)]
    #[serial]
    fn initialize_cvars_with_no_cvar_returned() {
        let cvar_find_var_ctx = Cvar_FindVar_context();
        cvar_find_var_ctx
            .expect()
            .withf_st(|&cvar_name| {
                !cvar_name.is_null() && unsafe { CStr::from_ptr(cvar_name) } == c"sv_maxclients"
            })
            .returning_st(move |_| ptr::null_mut())
            .times(1);

        let quake_engine = QuakeLiveEngine {
            static_functions: default_static_functions().into(),
            static_detours: default_static_detours().into(),
            ..default_quake_engine()
        };

        quake_engine.initialize_cvars();

        assert_eq!(quake_engine.sv_maxclients.load(Ordering::Acquire), 0);
    }

    #[test]
    #[cfg_attr(miri, ignore)]
    #[serial]
    fn initialize_cvars_caches_cvar_value_for_maxclients() {
        let mut returned = CVarBuilder::default()
            .integer(16)
            .build()
            .expect("this should not happen");

        let cvar_find_var_ctx = Cvar_FindVar_context();
        cvar_find_var_ctx
            .expect()
            .withf_st(|&cvar_name| {
                !cvar_name.is_null() && unsafe { CStr::from_ptr(cvar_name) } == c"sv_maxclients"
            })
            .returning_st(move |_| returned.borrow_mut())
            .times(1);

        let quake_engine = QuakeLiveEngine {
            static_functions: default_static_functions().into(),
            static_detours: default_static_detours().into(),
            ..default_quake_engine()
        };

        quake_engine.initialize_cvars();

        assert_eq!(quake_engine.sv_maxclients.load(Ordering::Acquire), 16);
    }

    #[test]
    fn get_maxclients_returns_stored_value() {
        let quake_engine = default_quake_engine();

        quake_engine.sv_maxclients.store(42, Ordering::Release);

        assert_eq!(quake_engine.get_max_clients(), 42);
    }

    #[test]
    #[cfg_attr(miri, ignore)]
    #[serial]
    fn initialize_static_initializes_everything_successfully() {
        let add_cmd_ctx = Cmd_AddCommand_context();
        add_cmd_ctx
            .expect()
            .withf(|&cmd, &func| {
                !cmd.is_null()
                    && unsafe { CStr::from_ptr(cmd) } == c"cmd"
                    && ptr::fn_addr_eq(func, cmd_send_server_command as extern "C" fn())
            })
            .times(1);
        add_cmd_ctx
            .expect()
            .withf(|&cmd, &func| {
                !cmd.is_null()
                    && unsafe { CStr::from_ptr(cmd) } == c"cp"
                    && ptr::fn_addr_eq(func, cmd_center_print as extern "C" fn())
            })
            .times(1);
        add_cmd_ctx
            .expect()
            .withf(|&cmd, &func| {
                !cmd.is_null()
                    && unsafe { CStr::from_ptr(cmd) } == c"print"
                    && ptr::fn_addr_eq(func, cmd_regular_print as extern "C" fn())
            })
            .times(1);
        add_cmd_ctx
            .expect()
            .withf(|&cmd, &func| {
                !cmd.is_null()
                    && unsafe { CStr::from_ptr(cmd) } == c"slap"
                    && ptr::fn_addr_eq(func, cmd_slap as extern "C" fn())
            })
            .times(1);
        add_cmd_ctx
            .expect()
            .withf(|&cmd, &func| {
                !cmd.is_null()
                    && unsafe { CStr::from_ptr(cmd) } == c"slay"
                    && ptr::fn_addr_eq(func, cmd_slay as extern "C" fn())
            })
            .times(1);
        add_cmd_ctx
            .expect()
            .withf(|&cmd, &func| {
                !cmd.is_null()
                    && unsafe { CStr::from_ptr(cmd) } == c"qlx"
                    && ptr::fn_addr_eq(func, cmd_py_rcon as extern "C" fn())
            })
            .times(1);
        add_cmd_ctx
            .expect()
            .withf(|&cmd, &func| {
                !cmd.is_null()
                    && unsafe { CStr::from_ptr(cmd) } == c"pycmd"
                    && ptr::fn_addr_eq(func, cmd_py_command as extern "C" fn())
            })
            .times(1);
        add_cmd_ctx
            .expect()
            .withf(|&cmd, &func| {
                !cmd.is_null()
                    && unsafe { CStr::from_ptr(cmd) } == c"pyrestart"
                    && ptr::fn_addr_eq(func, cmd_restart_python as extern "C" fn())
            })
            .times(1);

        let pyshinqlx_init_ctx = pyshinqlx_initialize_context();
        pyshinqlx_init_ctx.expect().returning(|| Ok(())).times(1);

        let quake_engine = QuakeLiveEngine {
            static_functions: default_static_functions().into(),
            static_detours: default_static_detours().into(),
            ..default_quake_engine()
        };

        let result = quake_engine.initialize_static();
        assert!(result.is_ok());

        assert!(quake_engine.is_common_initialized());
    }

    #[test]
    #[cfg_attr(miri, ignore)]
    #[serial]
    fn initialize_static_when_python_init_fails() {
        let add_cmd_ctx = Cmd_AddCommand_context();
        add_cmd_ctx
            .expect()
            .with(predicate::always(), predicate::always());

        let pyshinqlx_init_ctx = pyshinqlx_initialize_context();
        pyshinqlx_init_ctx
            .expect()
            .returning(|| Err(PythonInitializationError::MainScriptError))
            .times(1);

        let quake_engine = QuakeLiveEngine {
            static_functions: default_static_functions().into(),
            static_detours: default_static_detours().into(),
            ..default_quake_engine()
        };

        let result = quake_engine.initialize_static();
        assert!(result.is_err_and(|err| err
            == QuakeLiveEngineError::PythonInitializationFailed(
                PythonInitializationError::MainScriptError
            )));

        assert!(!quake_engine.is_common_initialized());
    }

    #[test]
    #[cfg_attr(miri, ignore)]
    #[serial]
    fn initialize_static_when_common_already_initiailized() {
        let add_cmd_ctx = Cmd_AddCommand_context();
        add_cmd_ctx
            .expect()
            .with(predicate::always(), predicate::always());

        let pyshinqlx_init_ctx = pyshinqlx_initialize_context();
        pyshinqlx_init_ctx.expect().returning(|| Ok(())).times(1);

        let quake_engine = QuakeLiveEngine {
            static_functions: default_static_functions().into(),
            static_detours: default_static_detours().into(),
            ..default_quake_engine()
        };
        quake_engine
            .common_initialized
            .set(true)
            .expect("this should not happen");

        let result = quake_engine.initialize_static();
        assert!(result.is_err_and(|err| err == QuakeLiveEngineError::MainEngineNotInitialized));

        assert!(quake_engine.is_common_initialized());
    }

    #[test]
    fn is_common_initialized_when_not_initialized() {
        let quake_engine = default_quake_engine();

        assert!(!quake_engine.is_common_initialized());
    }

    #[test]
    fn is_common_initialized_when_initialized_is_set_to_false() {
        let quake_engine = default_quake_engine();
        quake_engine
            .common_initialized
            .set(false)
            .expect("this should not happen");

        assert!(!quake_engine.is_common_initialized());
    }

    #[test]
    fn is_common_initialized_when_initialized_is_set_to_true() {
        let quake_engine = default_quake_engine();
        quake_engine
            .common_initialized
            .set(true)
            .expect("this should not happen");

        assert!(quake_engine.is_common_initialized());
    }

    #[test]
    #[cfg_attr(miri, ignore)]
    fn unhook_vm_when_restarted() {
        let quake_engine = default_quake_engine();
        quake_engine
            .vm_functions
            .g_init_game_orig
            .store(G_InitGame as usize, Ordering::Release);

        quake_engine.unhook_vm(true);
        assert!(
            quake_engine
                .g_init_game_orig()
                .is_ok_and(|func| ptr::fn_addr_eq(
                    func,
                    G_InitGame as extern "C" fn(c_int, c_int, c_int)
                ))
        );
    }

    #[test]
    fn unhook_vm_when_game_not_restarted() {
        let quake_engine = default_quake_engine();
        quake_engine
            .vm_functions
            .g_init_game_orig
            .store(G_InitGame as usize, Ordering::Release);

        quake_engine.unhook_vm(false);
        assert!(
            quake_engine.g_init_game_orig().is_err_and(|err| err
                == QuakeLiveEngineError::VmFunctionNotFound(QuakeLiveFunction::G_InitGame))
        );
    }

    #[test]
    fn com_printf_orig_when_no_function_set() {
        let quake_engine = default_quake_engine();

        let result = quake_engine.com_printf_orig();
        assert!(result.is_err_and(|err| err
            == QuakeLiveEngineError::StaticFunctionNotFound(QuakeLiveFunction::Com_Printf,)));
    }

    #[test]
    #[cfg_attr(miri, ignore)]
    fn com_printf_orig_when_orig_function_set() {
        let quake_engine = QuakeLiveEngine {
            static_functions: default_static_functions().into(),
            static_detours: default_static_detours().into(),
            ..default_quake_engine()
        };

        let result = quake_engine.com_printf_orig();
        assert!(result.is_ok_and(|func| {
            ptr::fn_addr_eq(func, Com_Printf as unsafe extern "C" fn(*const c_char, ...))
        }));
    }

    #[test]
    fn cmd_addcommand_orig_when_no_function_set() {
        let quake_engine = default_quake_engine();

        let result = quake_engine.cmd_addcommand_orig();
        assert!(result.is_err_and(|err| err
            == QuakeLiveEngineError::StaticFunctionNotFound(QuakeLiveFunction::Cmd_AddCommand,)));
    }

    #[test]
    #[cfg_attr(miri, ignore)]
    fn cmd_addcommand_orig_when_orig_function_set() {
        let quake_engine = QuakeLiveEngine {
            static_functions: default_static_functions().into(),
            static_detours: default_static_detours().into(),
            ..default_quake_engine()
        };

        let result = quake_engine.cmd_addcommand_orig();
        assert!(result.is_ok_and(|func| ptr::fn_addr_eq(
            func,
            Cmd_AddCommand as extern "C" fn(*const c_char, unsafe extern "C" fn())
        )));
    }

    #[test]
    fn cmd_args_orig_when_no_function_set() {
        let quake_engine = default_quake_engine();

        let result = quake_engine.cmd_args_orig();
        assert!(
            result.is_err_and(|err| err
                == QuakeLiveEngineError::StaticFunctionNotFound(QuakeLiveFunction::Cmd_Args,))
        );
    }

    #[test]
    #[cfg_attr(miri, ignore)]
    fn cmd_args_orig_when_orig_function_set() {
        let quake_engine = QuakeLiveEngine {
            static_functions: default_static_functions().into(),
            static_detours: default_static_detours().into(),
            ..default_quake_engine()
        };

        let result = quake_engine.cmd_args_orig();
        assert!(
            result.is_ok_and(|func| ptr::fn_addr_eq(
                func,
                Cmd_Args as extern "C" fn() -> *const c_char
            ))
        );
    }

    #[test]
    fn cmd_argv_orig_when_no_function_set() {
        let quake_engine = default_quake_engine();

        let result = quake_engine.cmd_argv_orig();
        assert!(
            result.is_err_and(|err| err
                == QuakeLiveEngineError::StaticFunctionNotFound(QuakeLiveFunction::Cmd_Argv,))
        );
    }

    #[test]
    #[cfg_attr(miri, ignore)]
    fn cmd_argv_orig_when_orig_function_set() {
        let quake_engine = QuakeLiveEngine {
            static_functions: default_static_functions().into(),
            static_detours: default_static_detours().into(),
            ..default_quake_engine()
        };

        let result = quake_engine.cmd_argv_orig();
        assert!(result.is_ok_and(|func| ptr::fn_addr_eq(
            func,
            Cmd_Argv as extern "C" fn(c_int) -> *const c_char
        )));
    }

    #[test]
    fn cmd_tokenizestring_orig_when_no_function_set() {
        let quake_engine = default_quake_engine();

        let result = quake_engine.cmd_tokenizestring_orig();
        assert!(result.is_err_and(|err| err
            == QuakeLiveEngineError::StaticFunctionNotFound(
                QuakeLiveFunction::Cmd_Tokenizestring,
            )));
    }

    #[test]
    #[cfg_attr(miri, ignore)]
    fn cmd_tokenizestring_orig_when_orig_function_set() {
        let quake_engine = QuakeLiveEngine {
            static_functions: default_static_functions().into(),
            static_detours: default_static_detours().into(),
            ..default_quake_engine()
        };

        let result = quake_engine.cmd_tokenizestring_orig();
        assert!(result.is_ok_and(|func| ptr::fn_addr_eq(
            func,
            Cmd_Tokenizestring as extern "C" fn(*const c_char) -> *const c_char
        )));
    }

    #[test]
    fn cbuf_exectutetext_orig_when_no_function_set() {
        let quake_engine = default_quake_engine();

        let result = quake_engine.cbuf_executetext_orig();
        assert!(result.is_err_and(|err| err
            == QuakeLiveEngineError::StaticFunctionNotFound(QuakeLiveFunction::Cbuf_ExecuteText,)));
    }

    #[test]
    #[cfg_attr(miri, ignore)]
    fn cbuf_executetext_orig_when_orig_function_set() {
        let quake_engine = QuakeLiveEngine {
            static_functions: default_static_functions().into(),
            static_detours: default_static_detours().into(),
            ..default_quake_engine()
        };

        let result = quake_engine.cbuf_executetext_orig();
        assert!(result.is_ok_and(|func| ptr::fn_addr_eq(
            func,
            Cbuf_ExecuteText as extern "C" fn(cbufExec_t, *const c_char)
        )));
    }

    #[test]
    fn cvar_findvar_orig_when_no_function_set() {
        let quake_engine = default_quake_engine();

        let result = quake_engine.cvar_findvar_orig();
        assert!(result.is_err_and(|err| err
            == QuakeLiveEngineError::StaticFunctionNotFound(QuakeLiveFunction::Cvar_FindVar,)));
    }

    #[test]
    #[cfg_attr(miri, ignore)]
    fn cvar_findvar_orig_when_orig_function_set() {
        let quake_engine = QuakeLiveEngine {
            static_functions: default_static_functions().into(),
            static_detours: default_static_detours().into(),
            ..default_quake_engine()
        };

        let result = quake_engine.cvar_findvar_orig();
        assert!(result.is_ok_and(|func| ptr::fn_addr_eq(
            func,
            Cvar_FindVar as extern "C" fn(*const c_char) -> *mut cvar_t
        )));
    }

    #[test]
    fn cvar_get_orig_when_no_function_set() {
        let quake_engine = default_quake_engine();

        let result = quake_engine.cvar_get_orig();
        assert!(
            result.is_err_and(|err| err
                == QuakeLiveEngineError::StaticFunctionNotFound(QuakeLiveFunction::Cvar_Get,))
        );
    }

    #[test]
    #[cfg_attr(miri, ignore)]
    fn cvar_get_orig_when_orig_function_set() {
        let quake_engine = QuakeLiveEngine {
            static_functions: default_static_functions().into(),
            static_detours: default_static_detours().into(),
            ..default_quake_engine()
        };

        let result = quake_engine.cvar_get_orig();
        assert!(result.is_ok_and(|func| ptr::fn_addr_eq(
            func,
            Cvar_Get as extern "C" fn(*const c_char, *const c_char, c_int) -> *mut cvar_t
        )));
    }

    #[test]
    fn cvar_getlimit_orig_when_no_function_set() {
        let quake_engine = default_quake_engine();

        let result = quake_engine.cvar_getlimit_orig();
        assert!(result.is_err_and(|err| err
            == QuakeLiveEngineError::StaticFunctionNotFound(QuakeLiveFunction::Cvar_GetLimit,)));
    }

    #[test]
    #[cfg_attr(miri, ignore)]
    fn cvar_getlimit_orig_when_orig_function_set() {
        let quake_engine = QuakeLiveEngine {
            static_functions: default_static_functions().into(),
            static_detours: default_static_detours().into(),
            ..default_quake_engine()
        };

        let result = quake_engine.cvar_getlimit_orig();
        assert!(result.is_ok_and(|func| ptr::fn_addr_eq(
            func,
            Cvar_GetLimit
                as extern "C" fn(
                    *const c_char,
                    *const c_char,
                    *const c_char,
                    *const c_char,
                    c_int,
                ) -> *mut cvar_t
        )));
    }

    #[test]
    fn cvar_set2_orig_when_no_function_set() {
        let quake_engine = default_quake_engine();

        let result = quake_engine.cvar_set2_orig();
        assert!(result.is_err_and(|err| err
            == QuakeLiveEngineError::StaticFunctionNotFound(QuakeLiveFunction::Cvar_Set2,)));
    }

    #[test]
    #[cfg_attr(miri, ignore)]
    fn cvar_set2_orig_when_orig_function_set() {
        let quake_engine = QuakeLiveEngine {
            static_functions: default_static_functions().into(),
            static_detours: default_static_detours().into(),
            ..default_quake_engine()
        };

        let result = quake_engine.cvar_set2_orig();
        assert!(result.is_ok_and(|func| ptr::fn_addr_eq(
            func,
            Cvar_Set2 as extern "C" fn(*const c_char, *const c_char, qboolean) -> *mut cvar_t
        )));
    }

    #[test]
    fn sv_sendservercommand_orig_when_no_function_set() {
        let quake_engine = default_quake_engine();

        let result = quake_engine.sv_sendservercommand_orig();
        assert!(result.is_err_and(|err| err
            == QuakeLiveEngineError::StaticFunctionNotFound(
                QuakeLiveFunction::SV_SendServerCommand,
            )));
    }

    #[test]
    #[cfg_attr(miri, ignore)]
    fn sv_sendservercommand_orig_when_orig_function_set() {
        let quake_engine = QuakeLiveEngine {
            static_functions: default_static_functions().into(),
            static_detours: default_static_detours().into(),
            ..default_quake_engine()
        };

        let result = quake_engine.sv_sendservercommand_orig();
        assert!(result.is_ok_and(|func| ptr::fn_addr_eq(
            func,
            SV_SendServerCommand as unsafe extern "C" fn(*mut client_t, *const c_char, ...)
        )));
    }

    #[test]
    fn sv_executeclientcommand_orig_when_no_function_set() {
        let quake_engine = default_quake_engine();

        let result = quake_engine.sv_executeclientcommand_orig();
        assert!(result.is_err_and(|err| err
            == QuakeLiveEngineError::StaticFunctionNotFound(
                QuakeLiveFunction::SV_ExecuteClientCommand,
            )));
    }

    #[test]
    #[cfg_attr(miri, ignore)]
    fn sv_executeclientcommand_orig_when_orig_function_set() {
        let quake_engine = QuakeLiveEngine {
            static_functions: default_static_functions().into(),
            static_detours: default_static_detours().into(),
            ..default_quake_engine()
        };

        let result = quake_engine.sv_executeclientcommand_orig();
        assert!(result.is_ok_and(|func| ptr::fn_addr_eq(
            func,
            SV_ExecuteClientCommand as extern "C" fn(*mut client_t, *const c_char, qboolean)
        )));
    }

    #[test]
    fn sv_shutdown_orig_when_no_function_set() {
        let quake_engine = default_quake_engine();

        let result = quake_engine.sv_shutdown_orig();
        assert!(result.is_err_and(|err| err
            == QuakeLiveEngineError::StaticFunctionNotFound(QuakeLiveFunction::SV_Shutdown,)));
    }

    #[test]
    #[cfg_attr(miri, ignore)]
    fn sv_shutdown_orig_when_orig_function_set() {
        let quake_engine = QuakeLiveEngine {
            static_functions: default_static_functions().into(),
            static_detours: default_static_detours().into(),
            ..default_quake_engine()
        };

        let result = quake_engine.sv_shutdown_orig();
        assert!(
            result.is_ok_and(|func| ptr::fn_addr_eq(
                func,
                SV_Shutdown as extern "C" fn(*const c_char)
            ))
        );
    }

    #[test]
    fn sv_map_f_orig_when_no_function_set() {
        let quake_engine = default_quake_engine();

        let result = quake_engine.sv_map_f_orig();
        assert!(
            result.is_err_and(|err| err
                == QuakeLiveEngineError::StaticFunctionNotFound(QuakeLiveFunction::SV_Map_f,))
        );
    }

    #[test]
    #[cfg_attr(miri, ignore)]
    fn sv_map_f_orig_when_orig_function_set() {
        let quake_engine = QuakeLiveEngine {
            static_functions: default_static_functions().into(),
            static_detours: default_static_detours().into(),
            ..default_quake_engine()
        };

        let result = quake_engine.sv_map_f_orig();
        assert!(result.is_ok_and(|func| ptr::fn_addr_eq(func, SV_Map_f as extern "C" fn())));
    }

    #[test]
    fn sv_cliententerworld_orig_when_no_function_set() {
        let quake_engine = default_quake_engine();

        let result = quake_engine.sv_cliententerworld_orig();
        assert!(result.is_err_and(|err| err
            == QuakeLiveEngineError::StaticFunctionNotFound(
                QuakeLiveFunction::SV_ClientEnterWorld,
            )));
    }

    #[test]
    #[cfg_attr(miri, ignore)]
    fn sv_cliententerworld_orig_when_orig_function_set() {
        let quake_engine = QuakeLiveEngine {
            static_functions: default_static_functions().into(),
            static_detours: default_static_detours().into(),
            ..default_quake_engine()
        };

        let result = quake_engine.sv_cliententerworld_orig();
        assert!(result.is_ok_and(|func| ptr::fn_addr_eq(
            func,
            SV_ClientEnterWorld as extern "C" fn(*mut client_t, *mut usercmd_t)
        )));
    }

    #[test]
    fn sv_setconfigstring_orig_when_no_function_set() {
        let quake_engine = default_quake_engine();

        let result = quake_engine.sv_setconfigstring_orig();
        assert!(result.is_err_and(|err| err
            == QuakeLiveEngineError::StaticFunctionNotFound(
                QuakeLiveFunction::SV_SetConfigstring,
            )));
    }

    #[test]
    #[cfg_attr(miri, ignore)]
    fn sv_setconfigstring_orig_when_orig_function_set() {
        let quake_engine = QuakeLiveEngine {
            static_functions: default_static_functions().into(),
            static_detours: default_static_detours().into(),
            ..default_quake_engine()
        };

        let result = quake_engine.sv_setconfigstring_orig();
        assert!(result.is_ok_and(|func| ptr::fn_addr_eq(
            func,
            SV_SetConfigstring as extern "C" fn(c_int, *const c_char)
        )));
    }

    #[test]
    fn sv_getconfigstring_orig_when_no_function_set() {
        let quake_engine = default_quake_engine();

        let result = quake_engine.sv_getconfigstring_orig();
        assert!(result.is_err_and(|err| err
            == QuakeLiveEngineError::StaticFunctionNotFound(
                QuakeLiveFunction::SV_GetConfigstring,
            )));
    }

    #[test]
    #[cfg_attr(miri, ignore)]
    fn sv_getconfigstring_orig_when_orig_function_set() {
        let quake_engine = QuakeLiveEngine {
            static_functions: default_static_functions().into(),
            static_detours: default_static_detours().into(),
            ..default_quake_engine()
        };

        let result = quake_engine.sv_getconfigstring_orig();
        assert!(result.is_ok_and(|func| ptr::fn_addr_eq(
            func,
            SV_GetConfigstring as extern "C" fn(c_int, *mut c_char, c_int)
        )));
    }

    #[test]
    fn sv_dropclient_orig_when_no_function_set() {
        let quake_engine = default_quake_engine();

        let result = quake_engine.sv_dropclient_orig();
        assert!(result.is_err_and(|err| err
            == QuakeLiveEngineError::StaticFunctionNotFound(QuakeLiveFunction::SV_DropClient,)));
    }

    #[test]
    #[cfg_attr(miri, ignore)]
    fn sv_dropclient_orig_when_orig_function_set() {
        let quake_engine = QuakeLiveEngine {
            static_functions: default_static_functions().into(),
            static_detours: default_static_detours().into(),
            ..default_quake_engine()
        };

        let result = quake_engine.sv_dropclient_orig();
        assert!(result.is_ok_and(|func| ptr::fn_addr_eq(
            func,
            SV_DropClient as extern "C" fn(*mut client_t, *const c_char)
        )));
    }

    #[test]
    fn sys_setmoduleoffset_orig_when_no_function_set() {
        let quake_engine = default_quake_engine();

        let result = quake_engine.sys_setmoduleoffset_orig();
        assert!(result.is_err_and(|err| err
            == QuakeLiveEngineError::StaticFunctionNotFound(
                QuakeLiveFunction::Sys_SetModuleOffset,
            )));
    }

    #[test]
    #[cfg_attr(miri, ignore)]
    fn sys_moduleoffset_orig_when_orig_function_set() {
        let quake_engine = QuakeLiveEngine {
            static_functions: default_static_functions().into(),
            static_detours: default_static_detours().into(),
            ..default_quake_engine()
        };

        let result = quake_engine.sys_setmoduleoffset_orig();
        assert!(result.is_ok_and(|func| ptr::fn_addr_eq(
            func,
            Sys_SetModuleOffset as extern "C" fn(*mut c_char, unsafe extern "C" fn())
        )));
    }

    #[test]
    fn sv_spawnserver_orig_when_no_function_set() {
        let quake_engine = default_quake_engine();

        let result = quake_engine.sv_spawnserver_orig();
        assert!(result.is_err_and(|err| err
            == QuakeLiveEngineError::StaticFunctionNotFound(QuakeLiveFunction::SV_SpawnServer,)));
    }

    #[test]
    #[cfg_attr(miri, ignore)]
    fn sv_spawnserver_orig_when_orig_function_set() {
        let quake_engine = QuakeLiveEngine {
            static_functions: default_static_functions().into(),
            static_detours: default_static_detours().into(),
            ..default_quake_engine()
        };

        let result = quake_engine.sv_spawnserver_orig();
        assert!(result.is_ok_and(|func| ptr::fn_addr_eq(
            func,
            SV_SpawnServer as extern "C" fn(*mut c_char, qboolean)
        )));
    }

    #[test]
    fn cmd_executestring_orig_when_no_function_set() {
        let quake_engine = default_quake_engine();

        let result = quake_engine.cmd_executestring_orig();
        assert!(
            result.is_err_and(|err| err
                == QuakeLiveEngineError::StaticFunctionNotFound(
                    QuakeLiveFunction::Cmd_ExecuteString,
                ))
        );
    }

    #[test]
    #[cfg_attr(miri, ignore)]
    fn cmd_executestring_orig_when_orig_function_set() {
        let quake_engine = QuakeLiveEngine {
            static_functions: default_static_functions().into(),
            static_detours: default_static_detours().into(),
            ..default_quake_engine()
        };

        let result = quake_engine.cmd_executestring_orig();
        assert!(result.is_ok_and(|func| ptr::fn_addr_eq(
            func,
            Cmd_ExecuteString as extern "C" fn(*const c_char)
        )));
    }

    #[test]
    fn cmd_argc_orig_when_no_function_set() {
        let quake_engine = default_quake_engine();

        let result = quake_engine.cmd_argc_orig();
        assert!(
            result.is_err_and(|err| err
                == QuakeLiveEngineError::StaticFunctionNotFound(QuakeLiveFunction::Cmd_Argc,))
        );
    }

    #[test]
    #[cfg_attr(miri, ignore)]
    fn cmd_argc_orig_when_orig_function_set() {
        let quake_engine = QuakeLiveEngine {
            static_functions: default_static_functions().into(),
            static_detours: default_static_detours().into(),
            ..default_quake_engine()
        };

        let result = quake_engine.cmd_argc_orig();
        assert!(
            result.is_ok_and(|func| ptr::fn_addr_eq(func, Cmd_Argc as extern "C" fn() -> c_int))
        );
    }

    #[test]
    fn cmd_addcommand_detour_when_no_detour_set() {
        let quake_engine = default_quake_engine();

        let result = quake_engine.cmd_addcommand_detour();
        assert!(result.is_err_and(|err| err
            == QuakeLiveEngineError::StaticDetourNotFound(QuakeLiveFunction::Cmd_AddCommand,)));
    }

    #[test]
    #[cfg_attr(miri, ignore)]
    fn cmd_addcommand_detour_when_detour_set() {
        let quake_engine = QuakeLiveEngine {
            static_functions: default_static_functions().into(),
            static_detours: default_static_detours().into(),
            ..default_quake_engine()
        };

        let result = quake_engine.cmd_addcommand_detour();
        assert!(result.is_ok());
    }

    #[test]
    fn sys_setmoduleoffset_detour_when_no_detour_set() {
        let quake_engine = default_quake_engine();

        let result = quake_engine.sys_setmoduleoffset_detour();
        assert!(
            result.is_err_and(|err| err
                == QuakeLiveEngineError::StaticDetourNotFound(
                    QuakeLiveFunction::Sys_SetModuleOffset,
                ))
        );
    }

    #[test]
    #[cfg_attr(miri, ignore)]
    fn sys_setmoduleoffset_detour_when_detour_set() {
        let quake_engine = QuakeLiveEngine {
            static_functions: default_static_functions().into(),
            static_detours: default_static_detours().into(),
            ..default_quake_engine()
        };

        let result = quake_engine.sys_setmoduleoffset_detour();
        assert!(result.is_ok());
    }

    #[test]
    fn sv_executeclientcommand_detour_when_no_detour_set() {
        let quake_engine = default_quake_engine();

        let result = quake_engine.sv_executeclientcommand_detour();
        assert!(result.is_err_and(|err| err
            == QuakeLiveEngineError::StaticDetourNotFound(
                QuakeLiveFunction::SV_ExecuteClientCommand,
            )));
    }

    #[test]
    #[cfg_attr(miri, ignore)]
    fn sv_executeclientcommand_detour_when_detour_set() {
        let quake_engine = QuakeLiveEngine {
            static_functions: default_static_functions().into(),
            static_detours: default_static_detours().into(),
            ..default_quake_engine()
        };

        let result = quake_engine.sv_executeclientcommand_detour();
        assert!(result.is_ok());
    }

    #[test]
    fn sv_cliententerworld_detour_when_no_detour_set() {
        let quake_engine = default_quake_engine();

        let result = quake_engine.sv_cliententerworld_detour();
        assert!(
            result.is_err_and(|err| err
                == QuakeLiveEngineError::StaticDetourNotFound(
                    QuakeLiveFunction::SV_ClientEnterWorld,
                ))
        );
    }

    #[test]
    #[cfg_attr(miri, ignore)]
    fn sv_cliententerworld_detour_when_detour_set() {
        let quake_engine = QuakeLiveEngine {
            static_functions: default_static_functions().into(),
            static_detours: default_static_detours().into(),
            ..default_quake_engine()
        };

        let result = quake_engine.sv_cliententerworld_detour();
        assert!(result.is_ok());
    }

    #[test]
    fn sv_setconfigstring_detour_when_no_detour_set() {
        let quake_engine = default_quake_engine();

        let result = quake_engine.sv_setconfgistring_detour();
        assert!(result.is_err_and(|err| err
            == QuakeLiveEngineError::StaticDetourNotFound(QuakeLiveFunction::SV_SetConfigstring,)));
    }

    #[test]
    #[cfg_attr(miri, ignore)]
    fn sv_setconfigstring_detour_when_detour_set() {
        let quake_engine = QuakeLiveEngine {
            static_functions: default_static_functions().into(),
            static_detours: default_static_detours().into(),
            ..default_quake_engine()
        };

        let result = quake_engine.sv_setconfgistring_detour();
        assert!(result.is_ok());
    }

    #[test]
    fn sv_dropclient_detour_when_no_detour_set() {
        let quake_engine = default_quake_engine();

        let result = quake_engine.sv_dropclient_detour();
        assert!(result.is_err_and(|err| err
            == QuakeLiveEngineError::StaticDetourNotFound(QuakeLiveFunction::SV_DropClient,)));
    }

    #[test]
    #[cfg_attr(miri, ignore)]
    fn sv_dropclient_detour_when_detour_set() {
        let quake_engine = QuakeLiveEngine {
            static_functions: default_static_functions().into(),
            static_detours: default_static_detours().into(),
            ..default_quake_engine()
        };

        let result = quake_engine.sv_dropclient_detour();
        assert!(result.is_ok());
    }

    #[test]
    fn sv_spawnserver_detour_when_no_detour_set() {
        let quake_engine = default_quake_engine();

        let result = quake_engine.sv_spawnserver_detour();
        assert!(result.is_err_and(|err| err
            == QuakeLiveEngineError::StaticDetourNotFound(QuakeLiveFunction::SV_SpawnServer,)));
    }

    #[test]
    #[cfg_attr(miri, ignore)]
    fn sv_spawnserver_detour_when_detour_set() {
        let quake_engine = QuakeLiveEngine {
            static_functions: default_static_functions().into(),
            static_detours: default_static_detours().into(),
            ..default_quake_engine()
        };

        let result = quake_engine.sv_spawnserver_detour();
        assert!(result.is_ok());
    }

    #[test]
    fn sv_sendservercommand_detour_when_no_detour_set() {
        let quake_engine = default_quake_engine();

        let result = quake_engine.sv_sendservercommand_detour();
        assert!(result.is_err_and(|err| err
            == QuakeLiveEngineError::StaticDetourNotFound(
                QuakeLiveFunction::SV_SendServerCommand,
            )));
    }

    #[test]
    #[cfg_attr(miri, ignore)]
    fn sv_sendservercommand_detour_when_detour_set() {
        let quake_engine = QuakeLiveEngine {
            static_functions: default_static_functions().into(),
            static_detours: default_static_detours().into(),
            ..default_quake_engine()
        };

        let result = quake_engine.sv_sendservercommand_detour();
        assert!(result.is_ok());
    }

    #[test]
    fn com_printf_detour_when_no_detour_set() {
        let quake_engine = default_quake_engine();

        let result = quake_engine.com_printf_detour();
        assert!(
            result.is_err_and(|err| err
                == QuakeLiveEngineError::StaticDetourNotFound(QuakeLiveFunction::Com_Printf,))
        );
    }

    #[test]
    #[cfg_attr(miri, ignore)]
    fn com_printf_detour_when_detour_set() {
        let quake_engine = QuakeLiveEngine {
            static_functions: default_static_functions().into(),
            static_detours: default_static_detours().into(),
            ..default_quake_engine()
        };

        let result = quake_engine.com_printf_detour();
        assert!(result.is_ok());
    }

    #[test]
    fn g_init_game_orig_when_no_function_pointer_set() {
        let quake_engine = default_quake_engine();

        let result = quake_engine.g_init_game_orig();
        assert!(
            result.is_err_and(|err| err
                == QuakeLiveEngineError::VmFunctionNotFound(QuakeLiveFunction::G_InitGame,))
        );
    }

    #[test]
    #[cfg_attr(miri, ignore)]
    fn g_init_game_orig_when_function_pointer_set() {
        let quake_engine = default_quake_engine();
        quake_engine
            .vm_functions
            .g_init_game_orig
            .store(G_InitGame as usize, Ordering::Release);

        let result = quake_engine.g_init_game_orig();
        assert!(result.is_ok_and(|func| ptr::fn_addr_eq(
            func,
            G_InitGame as extern "C" fn(c_int, c_int, c_int)
        )));
    }

    #[test]
    fn g_shutdown_game_orig_when_no_function_pointer_set() {
        let quake_engine = default_quake_engine();

        let result = quake_engine.g_shutdown_game_orig();
        assert!(result.is_err_and(|err| err
            == QuakeLiveEngineError::VmFunctionNotFound(QuakeLiveFunction::G_ShutdownGame,)));
    }

    #[test]
    #[cfg_attr(miri, ignore)]
    fn g_shutdown_game_orig_when_function_pointer_set() {
        let quake_engine = default_quake_engine();
        quake_engine
            .vm_functions
            .g_shutdown_game_orig
            .store(G_ShutdownGame as usize, Ordering::Release);

        let result = quake_engine.g_shutdown_game_orig();
        assert!(
            result.is_ok_and(|func| ptr::fn_addr_eq(func, G_ShutdownGame as extern "C" fn(c_int)))
        );
    }

    #[test]
    fn g_run_frame_orig_when_no_function_pointer_set() {
        let quake_engine = default_quake_engine();

        let result = quake_engine.g_run_frame_orig();
        assert!(
            result.is_err_and(|err| err
                == QuakeLiveEngineError::VmFunctionNotFound(QuakeLiveFunction::G_RunFrame,))
        );
    }

    #[test]
    #[cfg_attr(miri, ignore)]
    fn g_run_frame_orig_when_function_pointer_set() {
        let quake_engine = default_quake_engine();
        quake_engine
            .vm_functions
            .g_run_frame_orig
            .store(G_RunFrame as usize, Ordering::Release);

        let result = quake_engine.g_run_frame_orig();
        assert!(result.is_ok_and(|func| ptr::fn_addr_eq(func, G_RunFrame as extern "C" fn(c_int))));
    }

    #[test]
    fn g_addevent_orig_when_no_function_pointer_set() {
        let quake_engine = default_quake_engine();

        let result = quake_engine.g_addevent_orig();
        assert!(
            result.is_err_and(|err| err
                == QuakeLiveEngineError::VmFunctionNotFound(QuakeLiveFunction::G_AddEvent,))
        );
    }

    #[test]
    #[cfg_attr(miri, ignore)]
    fn g_addevent_orig_when_function_pointer_set() {
        let quake_engine = default_quake_engine();
        quake_engine
            .vm_functions
            .g_addevent_orig
            .store(G_AddEvent as usize, Ordering::Release);

        let result = quake_engine.g_addevent_orig();
        assert!(result.is_ok_and(|func| ptr::fn_addr_eq(
            func,
            G_AddEvent as extern "C" fn(*mut gentity_t, entity_event_t, c_int)
        )));
    }

    #[test]
    fn g_free_entity_orig_when_no_function_pointer_set() {
        let quake_engine = default_quake_engine();

        let result = quake_engine.g_free_entity_orig();
        assert!(
            result.is_err_and(|err| err
                == QuakeLiveEngineError::VmFunctionNotFound(QuakeLiveFunction::G_FreeEntity,))
        );
    }

    #[test]
    #[cfg_attr(miri, ignore)]
    fn g_free_entity_orig_when_function_pointer_set() {
        let quake_engine = default_quake_engine();
        quake_engine
            .vm_functions
            .g_free_entity_orig
            .store(G_FreeEntity as usize, Ordering::Release);

        let result = quake_engine.g_free_entity_orig();
        assert!(result.is_ok_and(|func| ptr::fn_addr_eq(
            func,
            G_FreeEntity as extern "C" fn(*mut gentity_t)
        )));
    }

    #[test]
    fn launch_item_orig_when_no_function_pointer_set() {
        let quake_engine = default_quake_engine();

        let result = quake_engine.launch_item_orig();
        assert!(
            result.is_err_and(|err| err
                == QuakeLiveEngineError::VmFunctionNotFound(QuakeLiveFunction::LaunchItem,))
        );
    }

    #[test]
    #[cfg_attr(miri, ignore)]
    fn launch_item_orig_when_function_pointer_set() {
        let quake_engine = default_quake_engine();
        quake_engine
            .vm_functions
            .launch_item_orig
            .store(LaunchItem as usize, Ordering::Release);

        let result = quake_engine.launch_item_orig();
        assert!(result.is_ok_and(|func| ptr::fn_addr_eq(
            func,
            LaunchItem as extern "C" fn(*mut gitem_t, *mut vec3_t, *mut vec3_t) -> *mut gentity_t
        )));
    }
}

#[cfg(test)]
mod quake_live_engine_test_helpers {
    use super::mock_quake_functions::*;
    use super::{QuakeLiveEngine, StaticDetours, StaticFunctions};

    use crate::ffi::c::prelude::{client_t, qboolean, usercmd_t};

    use core::ffi::{c_char, c_int};

    use retour::{GenericDetour, RawDetour};

    pub(crate) fn default_static_functions() -> StaticFunctions {
        StaticFunctions {
            com_printf_orig: Com_Printf,
            cmd_addcommand_orig: Cmd_AddCommand,
            cmd_args_orig: Cmd_Args,
            cmd_argv_orig: Cmd_Argv,
            cmd_tokenizestring_orig: Cmd_Tokenizestring,
            cbuf_executetext_orig: Cbuf_ExecuteText,
            cvar_findvar_orig: Cvar_FindVar,
            cvar_get_orig: Cvar_Get,
            cvar_getlimit_orig: Cvar_GetLimit,
            cvar_set2_orig: Cvar_Set2,
            sv_sendservercommand_orig: SV_SendServerCommand,
            sv_executeclientcommand_orig: SV_ExecuteClientCommand,
            sv_shutdown_orig: SV_Shutdown,
            sv_map_f_orig: SV_Map_f,
            sv_cliententerworld_orig: SV_ClientEnterWorld,
            sv_setconfigstring_orig: SV_SetConfigstring,
            sv_getconfigstring_orig: SV_GetConfigstring,
            sv_dropclient_orig: SV_DropClient,
            sys_setmoduleoffset_orig: Sys_SetModuleOffset,
            sv_spawnserver_orig: SV_SpawnServer,
            cmd_executestring_orig: Cmd_ExecuteString,
            cmd_argc_orig: Cmd_Argc,
        }
    }

    pub(crate) fn default_static_detours() -> StaticDetours {
        StaticDetours {
            cmd_addcommand_detour: unsafe {
                GenericDetour::new(
                    Cmd_AddCommand as extern "C" fn(*const c_char, unsafe extern "C" fn()),
                    detoured_Cmd_AddCommand,
                )
            }
            .expect("this should not happen"),
            sys_setmoduleoffset_detour: unsafe {
                GenericDetour::new(
                    Sys_SetModuleOffset as extern "C" fn(*mut c_char, unsafe extern "C" fn()),
                    detoured_Sys_SetModuleOffset,
                )
            }
            .expect("this should not happen"),
            sv_executeclientcommand_detour: unsafe {
                GenericDetour::new(
                    SV_ExecuteClientCommand
                        as extern "C" fn(*mut client_t, *const c_char, qboolean),
                    detoured_SV_ExecuteClientCommand,
                )
            }
            .expect("this should not happen"),
            sv_cliententerworld_detour: unsafe {
                GenericDetour::new(
                    SV_ClientEnterWorld as extern "C" fn(*mut client_t, *mut usercmd_t),
                    detoured_SV_ClientEnterWorld,
                )
            }
            .expect("this should not happen"),
            sv_setconfgistring_detour: unsafe {
                GenericDetour::new(
                    SV_SetConfigstring as extern "C" fn(c_int, *const c_char),
                    detoured_SV_SetConfigstring,
                )
            }
            .expect("this should not happen"),
            sv_dropclient_detour: unsafe {
                GenericDetour::new(
                    SV_DropClient as extern "C" fn(*mut client_t, *const c_char),
                    detoured_SV_DropClient,
                )
            }
            .expect("this should not happen"),
            sv_spawnserver_detour: unsafe {
                GenericDetour::new(
                    SV_SpawnServer as extern "C" fn(*mut c_char, qboolean),
                    detoured_SV_SpawnServer,
                )
            }
            .expect("this should not happen"),
            sv_sendservercommand_detour: unsafe {
                RawDetour::new(
                    SV_SendServerCommand as *const (),
                    detoured_SV_SendServerCommand as *const (),
                )
            }
            .expect("this should not happen"),
            com_printf_detour: unsafe {
                RawDetour::new(Com_Printf as *const (), detoured_Com_Printf as *const ())
            }
            .expect("this should not happen"),
        }
    }

    pub(crate) fn default_quake_engine() -> QuakeLiveEngine {
        QuakeLiveEngine::new()
    }

    #[cfg(not(tarpaulin_include))]
    pub(crate) unsafe extern "C" fn test_func() {}
}

pub(crate) trait FindCVar<T: AsRef<str>> {
    fn find_cvar(&self, name: T) -> Option<CVar>;
}

impl<T: AsRef<str>> FindCVar<T> for QuakeLiveEngine {
    fn find_cvar(&self, name: T) -> Option<CVar> {
        self.cvar_findvar_orig()
            .ok()
            .and_then(|original_func| {
                CString::new(name.as_ref())
                    .ok()
                    .map(|c_name| original_func(c_name.as_ptr()))
            })
            .and_then(|cvar| CVar::try_from(cvar).ok())
    }
}

#[cfg(test)]
mod find_cvar_quake_live_engine_tests {
    use super::{FindCVar, QuakeLiveEngine};

    use super::mock_quake_functions::Cvar_FindVar_context;
    use super::quake_live_engine_test_helpers::*;

    use crate::ffi::c::prelude::CVarBuilder;

    use crate::prelude::serial;

    use core::borrow::BorrowMut;
    use core::ffi::CStr;
    use core::ptr;

    #[test]
    fn find_cvar_with_no_original_func() {
        let quake_engine = default_quake_engine();

        let result = quake_engine.find_cvar("sv_maxclients");
        assert!(result.is_none());
    }

    #[test]
    #[cfg_attr(miri, ignore)]
    #[serial]
    fn find_cvar_when_function_returns_valid_cvar() {
        let mut cvar = CVarBuilder::default()
            .build()
            .expect("this should not happen");

        let find_cvar_ctx = Cvar_FindVar_context();
        find_cvar_ctx
            .expect()
            .withf(|&cvar_name| {
                !cvar_name.is_null() && unsafe { CStr::from_ptr(cvar_name) } == c"sv_maxclients"
            })
            .returning_st(move |_| cvar.borrow_mut())
            .times(1);

        let quake_engine = QuakeLiveEngine {
            static_functions: default_static_functions().into(),
            ..default_quake_engine()
        };

        let result = quake_engine.find_cvar("sv_maxclients");
        assert!(result.is_some());
    }

    #[test]
    #[cfg_attr(miri, ignore)]
    #[serial]
    fn find_cvar_when_function_returns_null_ptr() {
        let find_cvar_ctx = Cvar_FindVar_context();
        find_cvar_ctx
            .expect()
            .withf(|&cvar_name| {
                !cvar_name.is_null() && unsafe { CStr::from_ptr(cvar_name) } == c"sv_maxclients"
            })
            .returning(|_| ptr::null_mut())
            .times(1);

        let quake_engine = QuakeLiveEngine {
            static_functions: default_static_functions().into(),
            ..default_quake_engine()
        };

        let result = quake_engine.find_cvar("sv_maxclients");
        assert!(result.is_none());
    }
}

pub(crate) trait AddCommand<T: AsRef<str>> {
    fn add_command(&self, cmd: T, func: unsafe extern "C" fn());
}

impl<T: AsRef<str>> AddCommand<T> for QuakeLiveEngine {
    fn add_command(&self, cmd: T, func: unsafe extern "C" fn()) {
        if let Ok(detour) = self.cmd_addcommand_detour() {
            if let Ok(c_cmd) = CString::new(cmd.as_ref()) {
                detour.call(c_cmd.as_ptr(), func)
            }
        }
    }
}

#[cfg(test)]
mod add_command_quake_live_engine_tests {
    use super::{AddCommand, QuakeLiveEngine};

    use super::mock_quake_functions::Cmd_AddCommand_context;
    use super::quake_live_engine_test_helpers::*;

    use crate::prelude::serial;

    use core::ffi::CStr;

    #[test]
    fn add_command_with_no_detour_set() {
        let quake_engine = default_quake_engine();

        quake_engine.add_command("spank", test_func);
    }

    #[test]
    #[cfg_attr(miri, ignore)]
    #[serial]
    fn add_command_with_valid_function() {
        let add_command_ctx = Cmd_AddCommand_context();
        add_command_ctx
            .expect()
            .withf(|&cvar_name, _| {
                !cvar_name.is_null() && unsafe { CStr::from_ptr(cvar_name) } == c"spank"
            })
            .times(1);

        let quake_engine = QuakeLiveEngine {
            static_functions: default_static_functions().into(),
            static_detours: default_static_detours().into(),
            ..default_quake_engine()
        };

        quake_engine.add_command("spank", test_func);
    }
}

pub(crate) trait SetModuleOffset<T: AsRef<str>> {
    fn set_module_offset(&self, module_name: T, offset: unsafe extern "C" fn());
}

impl<T: AsRef<str>> SetModuleOffset<T> for QuakeLiveEngine {
    fn set_module_offset(&self, module_name: T, offset: unsafe extern "C" fn()) {
        if let Ok(detour) = self.sys_setmoduleoffset_detour() {
            if let Ok(c_module_name) = CString::new(module_name.as_ref()) {
                detour.call(c_module_name.as_ptr().cast_mut(), offset);
            }
        }
    }
}

#[cfg(test)]
mod set_module_offset_quake_live_engine_tests {
    use super::{QuakeLiveEngine, SetModuleOffset};

    use super::mock_quake_functions::Sys_SetModuleOffset_context;
    use super::quake_live_engine_test_helpers::*;

    use crate::prelude::serial;

    use core::ffi::CStr;

    #[test]
    fn set_module_offset_with_no_detour_set() {
        let quake_engine = default_quake_engine();

        quake_engine.set_module_offset("qagame", test_func);
    }

    #[test]
    #[cfg_attr(miri, ignore)]
    #[serial]
    fn set_module_offset_with_valid_function() {
        let set_module_offset_ctx = Sys_SetModuleOffset_context();
        set_module_offset_ctx
            .expect()
            .withf(|&cvar_name, _| {
                !cvar_name.is_null() && unsafe { CStr::from_ptr(cvar_name) } == c"qagame"
            })
            .times(1);

        let quake_engine = QuakeLiveEngine {
            static_functions: default_static_functions().into(),
            static_detours: default_static_detours().into(),
            ..default_quake_engine()
        };

        quake_engine.set_module_offset("qagame", test_func);
    }
}

pub(crate) trait InitGame<T: Into<c_int>, U: Into<c_int>, V: Into<c_int>> {
    fn init_game(&self, level_time: T, random_seed: U, restart: V);
}

impl<T: Into<c_int>, U: Into<c_int>, V: Into<c_int>> InitGame<T, U, V> for QuakeLiveEngine {
    fn init_game(&self, level_time: T, random_seed: U, restart: V) {
        let level_time_param = level_time.into();
        let random_seed_param = random_seed.into();
        let restart_param = restart.into();
        self.g_init_game_orig().iter().for_each(|original_func| {
            original_func(level_time_param, random_seed_param, restart_param);
        });
    }
}

#[cfg(test)]
mod init_game_quake_live_engine_tests {
    use super::{InitGame, QuakeLiveEngine};

    use super::mock_quake_functions::{G_InitGame, G_InitGame_context};
    use super::quake_live_engine_test_helpers::*;

    use crate::prelude::serial;

    use core::sync::atomic::Ordering;
    use mockall::predicate;

    #[test]
    fn init_game_with_no_function_pointer_set() {
        let quake_engine = default_quake_engine();

        quake_engine.init_game(42, 21, 0);
    }

    #[test]
    #[cfg_attr(miri, ignore)]
    #[serial]
    fn init_game_with_valid_function() {
        let g_init_game_ctx = G_InitGame_context();
        g_init_game_ctx
            .expect()
            .with(predicate::eq(42), predicate::eq(21), predicate::eq(1))
            .times(1);

        let quake_engine = QuakeLiveEngine {
            static_functions: default_static_functions().into(),
            static_detours: default_static_detours().into(),
            ..default_quake_engine()
        };
        quake_engine
            .vm_functions
            .g_init_game_orig
            .store(G_InitGame as usize, Ordering::Release);

        quake_engine.init_game(42, 21, 1);
    }
}

pub(crate) trait ShutdownGame<T: Into<c_int>> {
    fn shutdown_game(&self, restart: T);
}

impl<T: Into<c_int>> ShutdownGame<T> for QuakeLiveEngine {
    fn shutdown_game(&self, restart: T) {
        let restart_param = restart.into();
        self.g_shutdown_game_orig()
            .iter()
            .for_each(|original_func| {
                original_func(restart_param);
            });
    }
}

#[cfg(test)]
mod shutdown_game_quake_live_engine_tests {
    use super::{QuakeLiveEngine, ShutdownGame};

    use super::mock_quake_functions::{G_ShutdownGame, G_ShutdownGame_context};
    use super::quake_live_engine_test_helpers::*;

    use crate::prelude::serial;

    use core::sync::atomic::Ordering;
    use mockall::predicate;

    #[test]
    fn shutdown_game_with_function_pointer_set() {
        let quake_engine = default_quake_engine();

        quake_engine.shutdown_game(0);
    }

    #[test]
    #[cfg_attr(miri, ignore)]
    #[serial]
    fn shutdown_game_with_valid_function() {
        let g_shutdown_game_ctx = G_ShutdownGame_context();
        g_shutdown_game_ctx.expect().with(predicate::eq(1)).times(1);

        let quake_engine = QuakeLiveEngine {
            static_functions: default_static_functions().into(),
            static_detours: default_static_detours().into(),
            ..default_quake_engine()
        };
        quake_engine
            .vm_functions
            .g_shutdown_game_orig
            .store(G_ShutdownGame as usize, Ordering::Release);

        quake_engine.shutdown_game(1);
    }
}

pub(crate) trait ExecuteClientCommand<T: AsMut<client_t>, U: AsRef<str>, V: Into<qboolean>> {
    fn execute_client_command(&self, client: Option<T>, cmd: U, client_ok: V);
}

impl<T: AsMut<client_t>, U: AsRef<str>, V: Into<qboolean>> ExecuteClientCommand<T, U, V>
    for QuakeLiveEngine
{
    fn execute_client_command(&self, client: Option<T>, cmd: U, client_ok: V) {
        if let Ok(detour) = self.sv_executeclientcommand_detour() {
            if let Ok(c_command) = CString::new(cmd.as_ref()) {
                let raw_client = client.map_or(ptr::null_mut(), |mut c_client| c_client.as_mut());
                detour.call(raw_client, c_command.as_ptr(), client_ok.into());
            }
        }
    }
}

#[cfg(test)]
mod execute_client_command_quake_live_engine_tests {
    use super::{ExecuteClientCommand, QuakeLiveEngine};

    use super::mock_quake_functions::SV_ExecuteClientCommand_context;
    use super::quake_live_engine_test_helpers::*;

    use crate::ffi::c::prelude::{Client, ClientBuilder, MockClient};
    use crate::prelude::serial;

    use core::ffi::CStr;

    #[test]
    fn execute_client_command_with_no_detour_set() {
        let quake_engine = default_quake_engine();

        quake_engine.execute_client_command(None::<Client>, "asdf", false);
    }

    #[test]
    #[cfg_attr(miri, ignore)]
    #[serial]
    fn execute_client_command_with_valid_detour_function_and_no_client() {
        let sv_execute_client_command_ctx = SV_ExecuteClientCommand_context();
        sv_execute_client_command_ctx
            .expect()
            .withf(|&client, &cmd, &client_ok| {
                client.is_null()
                    && !cmd.is_null()
                    && unsafe { CStr::from_ptr(cmd) } == c"asdf"
                    && client_ok.into()
            })
            .times(1);

        let quake_engine = QuakeLiveEngine {
            static_functions: default_static_functions().into(),
            static_detours: default_static_detours().into(),
            ..default_quake_engine()
        };

        quake_engine.execute_client_command(None::<Client>, "asdf", true);
    }

    #[test]
    #[cfg_attr(miri, ignore)]
    #[serial]
    fn execute_client_command_with_valid_detour_function_and_valid_client() {
        let mut mock_client = MockClient::default();
        mock_client.expect_as_mut().returning(|| {
            ClientBuilder::default()
                .build()
                .expect("this should not happen")
        });

        let sv_execute_client_command_ctx = SV_ExecuteClientCommand_context();
        sv_execute_client_command_ctx
            .expect()
            .withf(|&client, &cmd, &client_ok| {
                !client.is_null()
                    && !cmd.is_null()
                    && unsafe { CStr::from_ptr(cmd) } == c"asdf"
                    && client_ok.into()
            })
            .times(1);

        let quake_engine = QuakeLiveEngine {
            static_functions: default_static_functions().into(),
            static_detours: default_static_detours().into(),
            ..default_quake_engine()
        };

        quake_engine.execute_client_command(Some(mock_client), "asdf", true);
    }
}

pub(crate) trait SendServerCommand<T: AsRef<client_t>> {
    fn send_server_command(&self, client: Option<T>, command: &str);
}

impl<T: AsRef<client_t>> SendServerCommand<T> for QuakeLiveEngine {
    fn send_server_command(&self, client: Option<T>, command: &str) {
        if let Ok(original_func) = self.sv_sendservercommand_detour().map(|detour| unsafe {
            mem::transmute::<&(), extern "C" fn(*const client_t, *const c_char, ...)>(
                detour.trampoline(),
            )
        }) {
            if let Ok(c_command) = CString::new(command) {
                let raw_client = client.map_or(ptr::null(), |c_client| c_client.as_ref());
                original_func(raw_client, c_command.as_ptr());
            }
        }
    }
}

#[cfg(test)]
mod send_server_command_quake_live_engine_tests {
    use super::{QuakeLiveEngine, SendServerCommand};

    use super::mock_quake_functions::SV_SendServerCommand_context;
    use super::quake_live_engine_test_helpers::*;

    use crate::ffi::c::prelude::{Client, ClientBuilder, MockClient};
    use crate::prelude::serial;

    use core::ffi::CStr;

    #[test]
    fn send_server_command_with_no_detour_set() {
        let quake_engine = default_quake_engine();

        quake_engine.send_server_command(None::<Client>, "asdf");
    }

    #[test]
    #[cfg_attr(miri, ignore)]
    #[serial]
    fn send_server_command_with_valid_detour_function_and_no_client() {
        let sv_send_server_command_ctx = SV_SendServerCommand_context();
        sv_send_server_command_ctx
            .expect()
            .withf(|&client, &cmd| {
                client.is_null() && !cmd.is_null() && unsafe { CStr::from_ptr(cmd) } == c"asdf"
            })
            .times(1);

        let quake_engine = QuakeLiveEngine {
            static_functions: default_static_functions().into(),
            static_detours: default_static_detours().into(),
            ..default_quake_engine()
        };

        quake_engine.send_server_command(None::<Client>, "asdf");
    }

    #[test]
    #[cfg_attr(miri, ignore)]
    #[serial]
    fn send_server_command_with_valid_detour_function_and_valid_client() {
        let mut mock_client = MockClient::default();
        mock_client.expect_as_ref().return_const(
            ClientBuilder::default()
                .build()
                .expect("this should not happen"),
        );

        let sv_send_server_command_ctx = SV_SendServerCommand_context();
        sv_send_server_command_ctx
            .expect()
            .withf(|&client, &cmd| {
                !client.is_null() && !cmd.is_null() && unsafe { CStr::from_ptr(cmd) } == c"asdf"
            })
            .times(1);

        let quake_engine = QuakeLiveEngine {
            static_functions: default_static_functions().into(),
            static_detours: default_static_detours().into(),
            ..default_quake_engine()
        };

        quake_engine.send_server_command(Some(mock_client), "asdf");
    }
}

pub(crate) trait ClientEnterWorld<T: AsMut<client_t>> {
    fn client_enter_world(&self, client: T, cmd: *mut usercmd_t);
}

impl<T: AsMut<client_t>> ClientEnterWorld<T> for QuakeLiveEngine {
    fn client_enter_world(&self, mut client: T, cmd: *mut usercmd_t) {
        self.sv_cliententerworld_detour().iter().for_each(|detour| {
            detour.call(client.as_mut(), cmd);
        });
    }
}

#[cfg(test)]
mod client_enter_world_quake_live_engine_tests {
    use super::{ClientEnterWorld, QuakeLiveEngine};

    use super::mock_quake_functions::SV_ClientEnterWorld_context;
    use super::quake_live_engine_test_helpers::*;

    use crate::ffi::c::prelude::{ClientBuilder, MockClient, UserCmdBuilder, usercmd_t};
    use crate::prelude::serial;

    use core::borrow::BorrowMut;

    #[test]
    #[cfg_attr(miri, ignore)]
    #[serial]
    fn client_enter_world_with_no_detour_set() {
        let mock_client = MockClient::default();

        let mut usercmd = UserCmdBuilder::default()
            .build()
            .expect("this should not happen");
        let quake_engine = default_quake_engine();

        quake_engine.client_enter_world(mock_client, usercmd.borrow_mut() as *mut usercmd_t);
    }

    #[test]
    #[cfg_attr(miri, ignore)]
    #[serial]
    fn client_enter_world_with_valid_detour_function() {
        let mut mock_client = MockClient::default();
        mock_client.expect_as_mut().returning(|| {
            ClientBuilder::default()
                .build()
                .expect("this should not happen")
        });

        let mut usercmd = UserCmdBuilder::default()
            .build()
            .expect("this should not happen");

        let sv_client_enter_world_ctx = SV_ClientEnterWorld_context();
        sv_client_enter_world_ctx
            .expect()
            .withf(|&client, _| !client.is_null())
            .times(1);

        let quake_engine = QuakeLiveEngine {
            static_functions: default_static_functions().into(),
            static_detours: default_static_detours().into(),
            ..default_quake_engine()
        };

        quake_engine.client_enter_world(mock_client, usercmd.borrow_mut() as *mut usercmd_t);
    }
}

pub(crate) trait SetConfigstring<T: Into<c_int>> {
    fn set_configstring(&self, index: T, value: &str);
}

impl<T: Into<c_int>> SetConfigstring<T> for QuakeLiveEngine {
    fn set_configstring(&self, index: T, value: &str) {
        if let Ok(detour) = self.sv_setconfgistring_detour() {
            if let Ok(c_value) = CString::new(value) {
                detour.call(index.into(), c_value.as_ptr());
            }
        }
    }
}

#[cfg(test)]
mod set_confgistring_quake_live_engine_tests {
    use super::{QuakeLiveEngine, SetConfigstring};

    use super::mock_quake_functions::SV_SetConfigstring_context;
    use super::quake_live_engine_test_helpers::*;

    use crate::prelude::serial;

    use core::ffi::CStr;

    #[test]
    fn set_configstring_with_no_detour_set() {
        let quake_engine = default_quake_engine();

        quake_engine.set_configstring(42, "asdf");
    }

    #[test]
    #[cfg_attr(miri, ignore)]
    #[serial]
    fn set_configstring_with_valid_detour_function() {
        let sv_set_configstring_ctx = SV_SetConfigstring_context();
        sv_set_configstring_ctx
            .expect()
            .withf(|&index, &value| {
                index == 42 && !value.is_null() && unsafe { CStr::from_ptr(value) } == c"asdf"
            })
            .times(1);

        let quake_engine = QuakeLiveEngine {
            static_functions: default_static_functions().into(),
            static_detours: default_static_detours().into(),
            ..default_quake_engine()
        };

        quake_engine.set_configstring(42, "asdf");
    }
}

pub(crate) trait ComPrintf {
    fn com_printf(&self, msg: &str);
}

impl ComPrintf for QuakeLiveEngine {
    fn com_printf(&self, msg: &str) {
        if let Ok(original_func) = self.com_printf_detour().map(|detour| unsafe {
            mem::transmute::<&(), extern "C" fn(*const c_char, ...)>(detour.trampoline())
        }) {
            if let Ok(c_msg) = CString::new(msg) {
                original_func(c_msg.as_ptr());
            }
        }
    }
}

#[cfg(test)]
mod com_printf_quake_live_engine_tests {
    use super::{ComPrintf, QuakeLiveEngine};

    use super::mock_quake_functions::Com_Printf_context;
    use super::quake_live_engine_test_helpers::*;

    use crate::prelude::serial;

    use core::ffi::CStr;

    #[test]
    fn com_printf_with_no_detour_set() {
        let quake_engine = default_quake_engine();

        quake_engine.com_printf("asdf");
    }

    #[test]
    #[cfg_attr(miri, ignore)]
    #[serial]
    fn com_printf_with_valid_detour_function() {
        let com_printf_ctx = Com_Printf_context();
        com_printf_ctx
            .expect()
            .withf(|&value| !value.is_null() && unsafe { CStr::from_ptr(value) } == c"asdf")
            .times(1);

        let quake_engine = QuakeLiveEngine {
            static_functions: default_static_functions().into(),
            static_detours: default_static_detours().into(),
            ..default_quake_engine()
        };

        quake_engine.com_printf("asdf");
    }
}

pub(crate) trait SpawnServer<T: AsRef<str>, U: Into<qboolean>> {
    fn spawn_server(&self, server: T, kill_bots: U);
}

impl<T: AsRef<str>, U: Into<qboolean>> SpawnServer<T, U> for QuakeLiveEngine {
    fn spawn_server(&self, server: T, kill_bots: U) {
        if let Ok(detour) = self.sv_spawnserver_detour() {
            if let Ok(c_server) = CString::new(server.as_ref()) {
                detour.call(c_server.as_ptr().cast_mut(), kill_bots.into());
            }
        }
    }
}

#[cfg(test)]
mod spawn_server_quake_live_engine_tests {
    use super::{QuakeLiveEngine, SpawnServer};

    use super::mock_quake_functions::SV_SpawnServer_context;
    use super::quake_live_engine_test_helpers::*;

    use crate::prelude::serial;

    use core::ffi::CStr;

    #[test]
    fn spawn_server_with_no_detour_set() {
        let quake_engine = default_quake_engine();

        quake_engine.spawn_server("asdf", false);
    }

    #[test]
    #[cfg_attr(miri, ignore)]
    #[serial]
    fn com_printf_with_valid_detour_function() {
        let sv_spawn_server_ctx = SV_SpawnServer_context();
        sv_spawn_server_ctx
            .expect()
            .withf(|&server_name, &kill_bots| {
                !server_name.is_null()
                    && unsafe { CStr::from_ptr(server_name) } == c"asdf"
                    && kill_bots.into()
            })
            .times(1);

        let quake_engine = QuakeLiveEngine {
            static_functions: default_static_functions().into(),
            static_detours: default_static_detours().into(),
            ..default_quake_engine()
        };

        quake_engine.spawn_server("asdf", true);
    }
}

pub(crate) trait RunFrame<T: Into<c_int>> {
    fn run_frame(&self, time: T);
}

impl<T: Into<c_int>> RunFrame<T> for QuakeLiveEngine {
    fn run_frame(&self, time: T) {
        let time_param = time.into();
        self.g_run_frame_orig().iter().for_each(|original_func| {
            original_func(time_param);
        });
    }
}

#[cfg(test)]
mod run_frame_quake_live_engine_tests {
    use super::{QuakeLiveEngine, RunFrame};

    use super::mock_quake_functions::{G_RunFrame, G_RunFrame_context};
    use super::quake_live_engine_test_helpers::*;

    use crate::prelude::serial;

    use core::sync::atomic::Ordering;

    #[test]
    fn run_frame_with_no_detour_set() {
        let quake_engine = default_quake_engine();

        quake_engine.run_frame(21);
    }

    #[test]
    #[cfg_attr(miri, ignore)]
    #[serial]
    fn run_frame_with_valid_detour_function() {
        let g_run_frame_ctx = G_RunFrame_context();
        g_run_frame_ctx.expect().withf(|&time| time == 42).times(1);

        let quake_engine = QuakeLiveEngine {
            static_functions: default_static_functions().into(),
            static_detours: default_static_detours().into(),
            ..default_quake_engine()
        };
        quake_engine
            .vm_functions
            .g_run_frame_orig
            .store(G_RunFrame as usize, Ordering::Release);

        quake_engine.run_frame(42);
    }
}

pub(crate) trait ClientConnect<T: Into<c_int>, U: Into<qboolean>, V: Into<qboolean>> {
    fn client_connect(&self, client_num: T, first_time: U, is_bot: V) -> *const c_char;
}

impl<T: Into<c_int>, U: Into<qboolean>, V: Into<qboolean>> ClientConnect<T, U, V>
    for QuakeLiveEngine
{
    fn client_connect(&self, client_num: T, first_time: U, is_bot: V) -> *const c_char {
        self.vm_functions
            .client_connect_detour
            .load()
            .as_ref()
            .map_or(ptr::null(), |detour| {
                detour.call(client_num.into(), first_time.into(), is_bot.into())
            })
    }
}

#[cfg(test)]
mod client_connect_quake_live_engine_tests {
    use super::{ClientConnect, QuakeLiveEngine};

    use super::mock_quake_functions::{
        ClientConnect, ClientConnect_context, detoured_ClientConnect,
    };
    use super::quake_live_engine_test_helpers::*;

    use crate::ffi::c::prelude::qboolean;

    use crate::prelude::serial;
    use pretty_assertions::assert_eq;

    use retour::GenericDetour;

    use core::ffi::{CStr, c_char, c_int};

    #[test]
    fn client_connect_with_no_detour_set() {
        let quake_engine = default_quake_engine();

        let result = quake_engine.client_connect(21, false, true);
        assert!(result.is_null());
    }

    #[test]
    #[cfg_attr(miri, ignore)]
    #[serial]
    fn client_connect_with_valid_detour_function() {
        let returned = c"expected connect return";

        let client_connect_ctx = ClientConnect_context();
        client_connect_ctx
            .expect()
            .withf(|&client_num, &first_time, &is_bot| {
                client_num == 42 && first_time.into() && !<qboolean as Into<bool>>::into(is_bot)
            })
            .returning(move |_, _, _| returned.as_ptr())
            .times(1);

        let quake_engine = QuakeLiveEngine {
            static_functions: default_static_functions().into(),
            static_detours: default_static_detours().into(),
            ..default_quake_engine()
        };
        quake_engine.vm_functions.client_connect_detour.store(Some(
            unsafe {
                GenericDetour::new(
                    ClientConnect as extern "C" fn(c_int, qboolean, qboolean) -> *const c_char,
                    detoured_ClientConnect,
                )
            }
            .expect("this should not happen")
            .into(),
        ));

        let result = quake_engine.client_connect(42, true, false);
        assert!(!result.is_null());
        assert_eq!(
            unsafe { CStr::from_ptr(result) },
            c"expected connect return"
        );
    }
}

pub(crate) trait ClientSpawn<T: AsMut<gentity_t>> {
    fn client_spawn(&self, ent: T);
}

impl<T: AsMut<gentity_t>> ClientSpawn<T> for QuakeLiveEngine {
    fn client_spawn(&self, mut ent: T) {
        self.vm_functions
            .client_spawn_detour
            .load()
            .iter()
            .for_each(|detour| detour.call(ent.as_mut()));
    }
}

#[cfg(test)]
mod client_spawn_quake_live_engine_tests {
    use super::{ClientSpawn, QuakeLiveEngine};

    use super::mock_quake_functions::{ClientSpawn, ClientSpawn_context, detoured_ClientSpawn};
    use super::quake_live_engine_test_helpers::*;

    use crate::ffi::c::prelude::{GEntityBuilder, MockGameEntity, gentity_t};

    use crate::prelude::serial;

    use retour::GenericDetour;

    #[test]
    fn client_spawn_with_no_detour_set() {
        let mock_gentity = MockGameEntity::default();

        let quake_engine = default_quake_engine();

        quake_engine.client_spawn(mock_gentity);
    }

    #[test]
    #[cfg_attr(miri, ignore)]
    #[serial]
    fn client_spawn_with_valid_detour_function() {
        let mut mock_game_entity = MockGameEntity::default();
        mock_game_entity.expect_as_mut().returning(|| {
            GEntityBuilder::default()
                .build()
                .expect("this should not happen")
        });

        let client_spawn_ctx = ClientSpawn_context();
        client_spawn_ctx
            .expect()
            .withf(|&client| !client.is_null())
            .times(1);

        let quake_engine = QuakeLiveEngine {
            static_functions: default_static_functions().into(),
            static_detours: default_static_detours().into(),
            ..default_quake_engine()
        };
        quake_engine.vm_functions.client_spawn_detour.store(Some(
            unsafe {
                GenericDetour::new(
                    ClientSpawn as extern "C" fn(*mut gentity_t),
                    detoured_ClientSpawn,
                )
            }
            .expect("this should not happen")
            .into(),
        ));

        quake_engine.client_spawn(mock_game_entity);
    }
}

pub(crate) trait CmdArgs {
    fn cmd_args(&self) -> Option<String>;
}

impl CmdArgs for QuakeLiveEngine {
    fn cmd_args(&self) -> Option<String> {
        self.cmd_args_orig()
            .map(|original_func| original_func())
            .ok()
            .filter(|cmd_args| !cmd_args.is_null())
            .map(|cmd_args| unsafe { CStr::from_ptr(cmd_args) }.to_string_lossy().into())
    }
}

#[cfg(test)]
mod cmd_args_quake_live_engine_tests {
    use super::{CmdArgs, QuakeLiveEngine};

    use super::mock_quake_functions::Cmd_Args_context;
    use super::quake_live_engine_test_helpers::*;

    use crate::prelude::serial;

    use core::ptr;

    #[test]
    fn cmd_args_with_no_original_function_set() {
        let quake_engine = default_quake_engine();

        let result = quake_engine.cmd_args();
        assert!(result.is_none());
    }

    #[test]
    #[cfg_attr(miri, ignore)]
    #[serial]
    fn cmd_args_with_valid_ogirinal_function() {
        let returned = c"expected cmd_args return";

        let cmd_args_ctx = Cmd_Args_context();
        cmd_args_ctx
            .expect()
            .returning(move || returned.as_ptr())
            .times(1);

        let quake_engine = QuakeLiveEngine {
            static_functions: default_static_functions().into(),
            static_detours: default_static_detours().into(),
            ..default_quake_engine()
        };

        let result = quake_engine.cmd_args();
        assert!(result.is_some_and(|args| args == "expected cmd_args return"))
    }

    #[test]
    #[cfg_attr(miri, ignore)]
    #[serial]
    fn cmd_args_when_original_function_returns_null() {
        let cmd_args_ctx = Cmd_Args_context();
        cmd_args_ctx.expect().returning(ptr::null).times(1);

        let quake_engine = QuakeLiveEngine {
            static_functions: default_static_functions().into(),
            static_detours: default_static_detours().into(),
            ..default_quake_engine()
        };

        let result = quake_engine.cmd_args();
        assert!(result.is_none());
    }
}

pub(crate) trait CmdArgc {
    fn cmd_argc(&self) -> i32;
}

impl CmdArgc for QuakeLiveEngine {
    fn cmd_argc(&self) -> i32 {
        self.cmd_argc_orig()
            .map_or(0, |original_func| original_func())
    }
}

#[cfg(test)]
mod cmd_argc_quake_live_engine_tests {
    use super::{CmdArgc, QuakeLiveEngine};

    use super::mock_quake_functions::Cmd_Argc_context;
    use super::quake_live_engine_test_helpers::*;

    use crate::prelude::serial;
    use pretty_assertions::assert_eq;

    #[test]
    fn cmd_argc_with_no_original_function_set() {
        let quake_engine = default_quake_engine();

        let result = quake_engine.cmd_argc();
        assert_eq!(result, 0);
    }

    #[test]
    #[cfg_attr(miri, ignore)]
    #[serial]
    fn cmd_argc_with_valid_original_function() {
        let cmd_argc_ctx = Cmd_Argc_context();
        cmd_argc_ctx.expect().returning(|| 42).times(1);

        let quake_engine = QuakeLiveEngine {
            static_functions: default_static_functions().into(),
            static_detours: default_static_detours().into(),
            ..default_quake_engine()
        };

        let result = quake_engine.cmd_argc();
        assert_eq!(result, 42);
    }
}

pub(crate) trait CmdArgv<T: Into<c_int>> {
    fn cmd_argv(&self, argno: T) -> Option<String>;
}

impl<T: Into<c_int> + PartialOrd<c_int>> CmdArgv<T> for QuakeLiveEngine {
    fn cmd_argv(&self, argno: T) -> Option<String> {
        if argno < 0 {
            return None;
        }
        self.cmd_argv_orig()
            .map(|original_func| original_func(argno.into()))
            .ok()
            .filter(|cmd_argv| !cmd_argv.is_null())
            .map(|cmd_argv| unsafe { CStr::from_ptr(cmd_argv) }.to_string_lossy().into())
    }
}

#[cfg(test)]
mod cmd_argv_quake_live_engine_tests {
    use super::{CmdArgv, QuakeLiveEngine};

    use super::mock_quake_functions::Cmd_Argv_context;
    use super::quake_live_engine_test_helpers::*;

    use crate::prelude::serial;

    use core::ptr;
    use mockall::predicate;

    #[test]
    fn cmd_argv_with_no_original_function_set() {
        let quake_engine = default_quake_engine();

        let result = quake_engine.cmd_argv(1);
        assert!(result.is_none());
    }

    #[test]
    #[cfg_attr(miri, ignore)]
    #[serial]
    fn cmd_argv_with_valid_ogirinal_function() {
        let returned = c"expected cmd_argv return";

        let cmd_argv_ctx = Cmd_Argv_context();
        cmd_argv_ctx
            .expect()
            .with(predicate::eq(2))
            .returning(move |_| returned.as_ptr())
            .times(1);

        let quake_engine = QuakeLiveEngine {
            static_functions: default_static_functions().into(),
            static_detours: default_static_detours().into(),
            ..default_quake_engine()
        };

        let result = quake_engine.cmd_argv(2);
        assert!(result.is_some_and(|args| args == "expected cmd_argv return"))
    }

    #[test]
    #[cfg_attr(miri, ignore)]
    #[serial]
    fn cmd_argv_when_original_function_returns_null() {
        let cmd_argv_ctx = Cmd_Argv_context();
        cmd_argv_ctx
            .expect()
            .with(predicate::eq(1))
            .returning(|_| ptr::null())
            .times(1);

        let quake_engine = QuakeLiveEngine {
            static_functions: default_static_functions().into(),
            static_detours: default_static_detours().into(),
            ..default_quake_engine()
        };

        let result = quake_engine.cmd_argv(1);
        assert!(result.is_none());
    }

    #[test]
    #[cfg_attr(miri, ignore)]
    #[serial]
    fn cmd_argv_for_negative_argument_number() {
        let cmd_argv_ctx = Cmd_Argv_context();
        cmd_argv_ctx.expect().times(0);

        let quake_engine = QuakeLiveEngine {
            static_functions: default_static_functions().into(),
            static_detours: default_static_detours().into(),
            ..default_quake_engine()
        };

        let result = quake_engine.cmd_argv(-1);
        assert!(result.is_none());
    }
}

pub(crate) trait GameAddEvent<T: AsMut<gentity_t>, U: Into<c_int>> {
    fn game_add_event(&self, game_entity: T, event: entity_event_t, event_param: U);
}

impl<T: AsMut<gentity_t>, U: Into<c_int>> GameAddEvent<T, U> for QuakeLiveEngine {
    fn game_add_event(&self, mut game_entity: T, event: entity_event_t, event_param: U) {
        let event_param_param = event_param.into();
        self.g_addevent_orig().iter().for_each(|original_func| {
            original_func(game_entity.as_mut(), event, event_param_param)
        });
    }
}

#[cfg(test)]
mod game_add_event_quake_live_engine_tests {
    use super::{GameAddEvent, QuakeLiveEngine};

    use super::mock_quake_functions::{G_AddEvent, G_AddEvent_context};
    use super::quake_live_engine_test_helpers::*;

    use crate::ffi::c::prelude::{GEntityBuilder, MockGameEntity, entity_event_t};

    use crate::prelude::serial;

    use core::sync::atomic::Ordering;

    #[test]
    fn game_add_event_with_no_original_function_set() {
        let mock_gentity = MockGameEntity::default();

        let quake_engine = default_quake_engine();

        quake_engine.game_add_event(mock_gentity, entity_event_t::EV_LIGHTNING_DISCHARGE, 1);
    }

    #[test]
    #[cfg_attr(miri, ignore)]
    #[serial]
    fn game_add_event_with_valid_original_function() {
        let mut mock_game_entity = MockGameEntity::default();
        mock_game_entity.expect_as_mut().returning(|| {
            GEntityBuilder::default()
                .build()
                .expect("this should not happen")
        });

        let g_add_event_ctx = G_AddEvent_context();
        g_add_event_ctx
            .expect()
            .withf(|&ent, &event, &parm| {
                !ent.is_null() && event == entity_event_t::EV_KAMIKAZE && parm == 42
            })
            .times(1);

        let quake_engine = QuakeLiveEngine {
            static_functions: default_static_functions().into(),
            static_detours: default_static_detours().into(),
            ..default_quake_engine()
        };
        quake_engine
            .vm_functions
            .g_addevent_orig
            .store(G_AddEvent as usize, Ordering::Release);

        quake_engine.game_add_event(mock_game_entity, entity_event_t::EV_KAMIKAZE, 42);
    }
}

pub(crate) trait ConsoleCommand<T: AsRef<str>> {
    fn execute_console_command(&self, cmd: T);
}

impl<T: AsRef<str>> ConsoleCommand<T> for QuakeLiveEngine {
    fn execute_console_command(&self, cmd: T) {
        if let Ok(original_func) = self.cmd_executestring_orig() {
            if let Ok(c_cmd) = CString::new(cmd.as_ref()) {
                original_func(c_cmd.as_ptr());
            }
        }
    }
}

#[cfg(test)]
mod console_command_quake_live_engine_tests {
    use super::{ConsoleCommand, QuakeLiveEngine};

    use super::mock_quake_functions::Cmd_ExecuteString_context;
    use super::quake_live_engine_test_helpers::*;

    use crate::prelude::serial;

    use core::ffi::CStr;

    #[test]
    fn execute_console_command_with_no_original_function_set() {
        let quake_engine = default_quake_engine();

        quake_engine.execute_console_command("!slap 0 100");
    }

    #[test]
    #[cfg_attr(miri, ignore)]
    #[serial]
    fn execute_console_command_with_valid_original_function() {
        let cmd_execute_string_ctx = Cmd_ExecuteString_context();
        cmd_execute_string_ctx
            .expect()
            .withf(|&cmd| !cmd.is_null() && unsafe { CStr::from_ptr(cmd) } == c"!slap 0 100")
            .times(1);

        let quake_engine = QuakeLiveEngine {
            static_functions: default_static_functions().into(),
            static_detours: default_static_detours().into(),
            ..default_quake_engine()
        };

        quake_engine.execute_console_command("!slap 0 100");
    }
}

pub(crate) trait GetCVar<T: AsRef<str>, U: AsRef<str>, V: Into<c_int>> {
    fn get_cvar(&self, name: T, value: U, flags: Option<V>) -> Option<CVar>;
}

impl<T: AsRef<str>, U: AsRef<str>, V: Into<c_int>> GetCVar<T, U, V> for QuakeLiveEngine {
    fn get_cvar(&self, name: T, value: U, flags: Option<V>) -> Option<CVar> {
        self.cvar_get_orig()
            .ok()
            .and_then(|original_func| {
                CString::new(name.as_ref()).ok().and_then(|c_name| {
                    CString::new(value.as_ref()).ok().map(|c_value| {
                        original_func(
                            c_name.as_ptr(),
                            c_value.as_ptr(),
                            flags.map_or(0, |real_flags| real_flags.into()),
                        )
                    })
                })
            })
            .and_then(|cvar| CVar::try_from(cvar).ok())
    }
}

#[cfg(test)]
mod get_cvar_quake_live_engine_tests {
    use super::{GetCVar, QuakeLiveEngine};

    use super::mock_quake_functions::Cvar_Get_context;
    use super::quake_live_engine_test_helpers::*;

    use crate::ffi::c::prelude::CVarBuilder;
    use crate::ffi::c::prelude::cvar_flags::CVAR_CHEAT;
    use crate::prelude::serial;

    use core::borrow::BorrowMut;
    use core::ffi::{CStr, c_int};

    #[test]
    fn get_cvar_with_no_original_function_set() {
        let quake_engine = default_quake_engine();

        let result = quake_engine.get_cvar("sv_maxclients", "16", None::<c_int>);
        assert!(result.is_none());
    }

    #[test]
    #[cfg_attr(miri, ignore)]
    #[serial]
    fn get_cvar_with_valid_original_function() {
        let cvar_name = c"sv_maxclients";
        let cvar_value = c"16";

        let mut result = CVarBuilder::default()
            .name(cvar_name.as_ptr().cast_mut())
            .string(cvar_value.as_ptr().cast_mut())
            .build()
            .expect("this should not happen");

        let cvar_get_ctx = Cvar_Get_context();
        cvar_get_ctx
            .expect()
            .withf(|&cvar, &value, &flags| {
                !cvar.is_null()
                    && unsafe { CStr::from_ptr(cvar) } == c"sv_maxclients"
                    && !value.is_null()
                    && unsafe { CStr::from_ptr(value) } == c"16"
                    && flags == CVAR_CHEAT as c_int
            })
            .returning_st(move |_, _, _| result.borrow_mut())
            .times(1);

        let quake_engine = QuakeLiveEngine {
            static_functions: default_static_functions().into(),
            static_detours: default_static_detours().into(),
            ..default_quake_engine()
        };

        let result = quake_engine.get_cvar("sv_maxclients", "16", Some(CVAR_CHEAT as c_int));
        assert!(result.is_some_and(|cvar| cvar.get_string() == "16"));
    }

    #[test]
    #[cfg_attr(miri, ignore)]
    #[serial]
    fn get_cvar_with_valid_original_function_and_defaulted_flags() {
        let cvar_name = c"sv_maxclients";
        let cvar_value = c"16";

        let mut result = CVarBuilder::default()
            .name(cvar_name.as_ptr().cast_mut())
            .string(cvar_value.as_ptr().cast_mut())
            .build()
            .expect("this should not happen");

        let cvar_get_ctx = Cvar_Get_context();
        cvar_get_ctx
            .expect()
            .withf(|&cvar, &value, &flags| {
                !cvar.is_null()
                    && unsafe { CStr::from_ptr(cvar) } == c"sv_maxclients"
                    && !value.is_null()
                    && unsafe { CStr::from_ptr(value) } == c"16"
                    && flags == 0
            })
            .returning_st(move |_, _, _| result.borrow_mut())
            .times(1);

        let quake_engine = QuakeLiveEngine {
            static_functions: default_static_functions().into(),
            static_detours: default_static_detours().into(),
            ..default_quake_engine()
        };

        let result = quake_engine.get_cvar("sv_maxclients", "16", None::<c_int>);
        assert!(result.is_some_and(|cvar| cvar.get_string() == "16"));
    }
}

pub(crate) trait SetCVarForced<T: AsRef<str>, U: AsRef<str>, V: Into<qboolean>> {
    fn set_cvar_forced(&self, name: T, value: U, forced: V) -> Option<CVar>;
}

impl<T: AsRef<str>, U: AsRef<str>, V: Into<qboolean>> SetCVarForced<T, U, V> for QuakeLiveEngine {
    fn set_cvar_forced(&self, name: T, value: U, forced: V) -> Option<CVar> {
        self.cvar_set2_orig()
            .ok()
            .and_then(|original_func| {
                CString::new(name.as_ref()).ok().and_then(|c_name| {
                    CString::new(value.as_ref()).ok().map(|c_value| {
                        original_func(c_name.as_ptr(), c_value.as_ptr(), forced.into())
                    })
                })
            })
            .and_then(|cvar| CVar::try_from(cvar).ok())
    }
}

#[cfg(test)]
mod set_cvar_forced_quake_live_engine_tests {
    use super::{QuakeLiveEngine, SetCVarForced};

    use super::mock_quake_functions::Cvar_Set2_context;
    use super::quake_live_engine_test_helpers::*;

    use crate::ffi::c::prelude::CVarBuilder;
    use crate::prelude::serial;

    use core::borrow::BorrowMut;
    use core::ffi::CStr;

    #[test]
    fn set_cvar_forced_with_no_original_function_set() {
        let quake_engine = default_quake_engine();

        let result = quake_engine.set_cvar_forced("sv_maxclients", "16", false);
        assert!(result.is_none());
    }

    #[test]
    #[cfg_attr(miri, ignore)]
    #[serial]
    fn set_cvar_forced_with_valid_original_function() {
        let cvar_name = c"sv_maxclients";
        let cvar_value = c"16";

        let mut result = CVarBuilder::default()
            .name(cvar_name.as_ptr().cast_mut())
            .string(cvar_value.as_ptr().cast_mut())
            .build()
            .expect("this should not happen");

        let cvar_set2_ctx = Cvar_Set2_context();
        cvar_set2_ctx
            .expect()
            .withf(|&cvar, &value, &forced| {
                !cvar.is_null()
                    && unsafe { CStr::from_ptr(cvar) } == c"sv_maxclients"
                    && !value.is_null()
                    && unsafe { CStr::from_ptr(value) } == c"16"
                    && forced.into()
            })
            .returning_st(move |_, _, _| result.borrow_mut())
            .times(1);

        let quake_engine = QuakeLiveEngine {
            static_functions: default_static_functions().into(),
            static_detours: default_static_detours().into(),
            ..default_quake_engine()
        };

        let result = quake_engine.set_cvar_forced("sv_maxclients", "16", true);
        assert!(result.is_some_and(|cvar| cvar.get_string() == "16"));
    }
}

pub(crate) trait SetCVarLimit<
    T: AsRef<str>,
    U: AsRef<str>,
    V: AsRef<str>,
    W: AsRef<str>,
    X: Into<c_int>,
>
{
    fn set_cvar_limit(&self, name: T, value: U, min: V, max: W, flags: Option<X>) -> Option<CVar>;
}

impl<T: AsRef<str>, U: AsRef<str>, V: AsRef<str>, W: AsRef<str>, X: Into<c_int>>
    SetCVarLimit<T, U, V, W, X> for QuakeLiveEngine
{
    fn set_cvar_limit(&self, name: T, value: U, min: V, max: W, flags: Option<X>) -> Option<CVar> {
        self.cvar_getlimit_orig()
            .ok()
            .and_then(|original_func| {
                CString::new(name.as_ref()).ok().and_then(|c_name| {
                    CString::new(value.as_ref()).ok().and_then(|c_value| {
                        CString::new(min.as_ref()).ok().and_then(|c_min| {
                            CString::new(max.as_ref()).ok().map(|c_max| {
                                original_func(
                                    c_name.as_ptr(),
                                    c_value.as_ptr(),
                                    c_min.as_ptr(),
                                    c_max.as_ptr(),
                                    flags.map_or(0, |real_flags| real_flags.into()),
                                )
                            })
                        })
                    })
                })
            })
            .and_then(|cvar| CVar::try_from(cvar).ok())
    }
}

#[cfg(test)]
mod set_cvar_limit_quake_live_engine_tests {
    use super::{QuakeLiveEngine, SetCVarLimit};

    use super::mock_quake_functions::Cvar_GetLimit_context;
    use super::quake_live_engine_test_helpers::*;

    use crate::ffi::c::prelude::CVarBuilder;
    use crate::ffi::c::prelude::cvar_flags::CVAR_CHEAT;

    use crate::prelude::serial;

    use core::borrow::BorrowMut;
    use core::ffi::{CStr, c_int};

    #[test]
    fn set_cvar_limit_with_no_original_function_set() {
        let quake_engine = default_quake_engine();

        let result = quake_engine.set_cvar_limit("sv_maxclients", "16", "2", "64", None::<c_int>);
        assert!(result.is_none());
    }

    #[test]
    #[cfg_attr(miri, ignore)]
    #[serial]
    fn set_cvar_limit_with_valid_original_function() {
        let cvar_name = c"sv_maxclients";
        let cvar_value = c"16";

        let mut result = CVarBuilder::default()
            .name(cvar_name.as_ptr().cast_mut())
            .string(cvar_value.as_ptr().cast_mut())
            .build()
            .expect("this should not happen");

        let cvar_get_limit_ctx = Cvar_GetLimit_context();
        cvar_get_limit_ctx
            .expect()
            .withf(|&cvar, &value, &min, &max, &flags| {
                !cvar.is_null()
                    && unsafe { CStr::from_ptr(cvar) } == c"sv_maxclients"
                    && !value.is_null()
                    && unsafe { CStr::from_ptr(value) } == c"16"
                    && !min.is_null()
                    && unsafe { CStr::from_ptr(min) } == c"2"
                    && !max.is_null()
                    && unsafe { CStr::from_ptr(max) } == c"64"
                    && flags == CVAR_CHEAT as c_int
            })
            .returning_st(move |_, _, _, _, _| result.borrow_mut())
            .times(1);

        let quake_engine = QuakeLiveEngine {
            static_functions: default_static_functions().into(),
            static_detours: default_static_detours().into(),
            ..default_quake_engine()
        };

        let result = quake_engine.set_cvar_limit(
            "sv_maxclients",
            "16",
            "2",
            "64",
            Some(CVAR_CHEAT as c_int),
        );
        assert!(result.is_some_and(|cvar| cvar.get_string() == "16"));
    }

    #[test]
    #[cfg_attr(miri, ignore)]
    #[serial]
    fn set_cvar_limit_with_valid_original_function_and_defaulting_flags() {
        let cvar_name = c"sv_maxclients";
        let cvar_value = c"16";

        let mut result = CVarBuilder::default()
            .name(cvar_name.as_ptr().cast_mut())
            .string(cvar_value.as_ptr().cast_mut())
            .build()
            .expect("this should not happen");

        let cvar_get_limit_ctx = Cvar_GetLimit_context();
        cvar_get_limit_ctx
            .expect()
            .withf(|&cvar, &value, &min, &max, &flags| {
                !cvar.is_null()
                    && unsafe { CStr::from_ptr(cvar) } == c"sv_maxclients"
                    && !value.is_null()
                    && unsafe { CStr::from_ptr(value) } == c"16"
                    && !min.is_null()
                    && unsafe { CStr::from_ptr(min) } == c"2"
                    && !max.is_null()
                    && unsafe { CStr::from_ptr(max) } == c"64"
                    && flags == 0
            })
            .returning_st(move |_, _, _, _, _| result.borrow_mut())
            .times(1);

        let quake_engine = QuakeLiveEngine {
            static_functions: default_static_functions().into(),
            static_detours: default_static_detours().into(),
            ..default_quake_engine()
        };

        let result = quake_engine.set_cvar_limit("sv_maxclients", "16", "2", "64", None::<c_int>);
        assert!(result.is_some_and(|cvar| cvar.get_string() == "16"));
    }
}

pub(crate) trait GetConfigstring<T: Into<c_int>> {
    fn get_configstring(&self, index: T) -> String;
}

impl<T: Into<c_int>> GetConfigstring<T> for QuakeLiveEngine {
    fn get_configstring(&self, index: T) -> String {
        self.sv_getconfigstring_orig()
            .map_or("".into(), |original_func| {
                let mut buffer: [u8; MAX_STRING_CHARS as usize] = [0; MAX_STRING_CHARS as usize];
                original_func(
                    index.into(),
                    buffer.as_mut_ptr() as *mut c_char,
                    buffer.len() as c_int,
                );
                CStr::from_bytes_until_nul(&buffer)
                    .unwrap_or_default()
                    .to_string_lossy()
                    .into()
            })
    }
}

#[cfg(test)]
mod get_configstring_quake_live_engine_tests {
    use super::{GetConfigstring, QuakeLiveEngine};

    use super::mock_quake_functions::SV_GetConfigstring_context;
    use super::quake_live_engine_test_helpers::*;

    use crate::prelude::serial;
    use pretty_assertions::assert_eq;

    #[test]
    fn get_configstring_with_no_original_function_set() {
        let quake_engine = default_quake_engine();

        let result = quake_engine.get_configstring(42);
        assert_eq!(result, "");
    }

    #[test]
    #[cfg_attr(miri, ignore)]
    #[serial]
    fn get_configstring_with_valid_original_function() {
        let sv_get_configstring_ctx = SV_GetConfigstring_context();
        sv_get_configstring_ctx
            .expect()
            .withf(|&index, &_buffer, &_buffer_len| index == 42)
            .returning(|_, buffer, buffer_len| {
                let returned = c"asdf";
                unsafe { returned.as_ptr().copy_to(buffer, buffer_len as usize) };
            })
            .times(1);

        let quake_engine = QuakeLiveEngine {
            static_functions: default_static_functions().into(),
            static_detours: default_static_detours().into(),
            ..default_quake_engine()
        };

        let result = quake_engine.get_configstring(42);
        assert_eq!(result, "asdf");
    }
}

pub(crate) trait RegisterDamage<T: Into<c_int>, U: Into<c_int>, V: Into<c_int>> {
    #[allow(clippy::too_many_arguments)]
    fn register_damage(
        &self,
        target: *mut gentity_t,
        inflictor: *mut gentity_t,
        attacker: *mut gentity_t,
        dir: *mut vec3_t,
        pos: *mut vec3_t,
        damage: T,
        dflags: U,
        means_of_death: V,
    );
}

impl<T: Into<c_int>, U: Into<c_int>, V: Into<c_int>> RegisterDamage<T, U, V> for QuakeLiveEngine {
    fn register_damage(
        &self,
        target: *mut gentity_t,
        inflictor: *mut gentity_t,
        attacker: *mut gentity_t,
        dir: *mut vec3_t,
        pos: *mut vec3_t,
        damage: T,
        dflags: U,
        means_of_death: V,
    ) {
        let damage_param = damage.into();
        let dflags_param = dflags.into();
        let means_of_death_param = means_of_death.into();
        self.vm_functions
            .g_damage_detour
            .load()
            .iter()
            .for_each(|detour| {
                detour.call(
                    target,
                    inflictor,
                    attacker,
                    dir,
                    pos,
                    damage_param,
                    dflags_param,
                    means_of_death_param,
                )
            });
    }
}

#[cfg(test)]
mod register_damage_quake_live_engine_tests {
    use super::{QuakeLiveEngine, RegisterDamage};

    use super::mock_quake_functions::{G_Damage, G_Damage_context, detoured_G_Damage};
    use super::quake_live_engine_test_helpers::*;

    use crate::ffi::c::prelude::meansOfDeath_t::*;
    use crate::ffi::c::prelude::{
        DAMAGE_NO_PROTECTION, DAMAGE_NO_TEAM_PROTECTION, gentity_t, vec3_t,
    };

    use crate::prelude::serial;

    use core::ffi::c_int;
    use core::ptr;

    use retour::GenericDetour;

    #[test]
    fn register_damage_with_no_detour_set() {
        let quake_engine = default_quake_engine();

        quake_engine.register_damage(
            ptr::null_mut(),
            ptr::null_mut(),
            ptr::null_mut(),
            ptr::null_mut(),
            ptr::null_mut(),
            42,
            DAMAGE_NO_PROTECTION as c_int,
            MOD_LIGHTNING_DISCHARGE as c_int,
        );
    }

    #[test]
    #[cfg_attr(miri, ignore)]
    #[serial]
    fn register_damage_with_valid_detour_function() {
        let g_damage_ctx = G_Damage_context();
        g_damage_ctx
            .expect()
            .withf(
                |&target, &inflictor, &attacker, &dir, &pos, &dmg, &dflags, &means_of_death| {
                    target.is_null()
                        && inflictor.is_null()
                        && attacker.is_null()
                        && dir.is_null()
                        && pos.is_null()
                        && dmg == 42
                        && dflags == DAMAGE_NO_TEAM_PROTECTION as c_int
                        && means_of_death == MOD_BFG as c_int
                },
            )
            .times(1);

        let quake_engine = QuakeLiveEngine {
            static_functions: default_static_functions().into(),
            static_detours: default_static_detours().into(),
            ..default_quake_engine()
        };
        quake_engine.vm_functions.g_damage_detour.store(Some(
            unsafe {
                GenericDetour::new(
                    G_Damage
                        as extern "C" fn(
                            *mut gentity_t,
                            *mut gentity_t,
                            *mut gentity_t,
                            *mut vec3_t,
                            *mut vec3_t,
                            c_int,
                            c_int,
                            c_int,
                        ),
                    detoured_G_Damage,
                )
            }
            .expect("this should not happen")
            .into(),
        ));

        quake_engine.register_damage(
            ptr::null_mut(),
            ptr::null_mut(),
            ptr::null_mut(),
            ptr::null_mut(),
            ptr::null_mut(),
            42,
            DAMAGE_NO_TEAM_PROTECTION as c_int,
            MOD_BFG as c_int,
        );
    }
}

pub(crate) trait FreeEntity<T: AsMut<gentity_t>> {
    fn free_entity(&self, gentity: T);
}

impl<T: AsMut<gentity_t>> FreeEntity<T> for QuakeLiveEngine {
    fn free_entity(&self, mut gentity: T) {
        self.g_free_entity_orig()
            .iter()
            .for_each(|original_func| original_func(gentity.as_mut()))
    }
}

#[cfg(test)]
mod free_entity_quake_live_engine_tests {
    use super::{FreeEntity, QuakeLiveEngine};

    use super::mock_quake_functions::{G_FreeEntity, G_FreeEntity_context};
    use super::quake_live_engine_test_helpers::*;

    use crate::ffi::c::prelude::{GEntityBuilder, MockGameEntity};

    use crate::prelude::serial;

    use core::borrow::BorrowMut;
    use core::sync::atomic::Ordering;

    #[test]
    fn free_entity_with_no_original_function_set() {
        let mock_gentity = MockGameEntity::default();

        let quake_engine = default_quake_engine();

        quake_engine.free_entity(mock_gentity);
    }

    #[test]
    #[cfg_attr(miri, ignore)]
    #[serial]
    fn free_entity_with_valid_original_function() {
        let mut mock_gentity = MockGameEntity::new();
        mock_gentity.expect_as_mut().returning(|| {
            GEntityBuilder::default()
                .build()
                .expect("this should not happen")
        });

        let g_free_entity_ctx = G_FreeEntity_context();
        g_free_entity_ctx
            .expect()
            .withf(|&ent| !ent.is_null())
            .times(1);

        let quake_engine = QuakeLiveEngine {
            static_functions: default_static_functions().into(),
            static_detours: default_static_detours().into(),
            ..default_quake_engine()
        };
        quake_engine
            .vm_functions
            .g_free_entity_orig
            .store(G_FreeEntity as usize, Ordering::Release);

        quake_engine.free_entity(mock_gentity.borrow_mut());
    }
}

pub(crate) trait TryLaunchItem<T: AsMut<gitem_t>> {
    fn try_launch_item(
        &self,
        gitem: T,
        origin: &mut vec3_t,
        velocity: &mut vec3_t,
    ) -> Result<GameEntity, QuakeLiveEngineError>;
}

impl<T: AsMut<gitem_t>> TryLaunchItem<T> for QuakeLiveEngine {
    fn try_launch_item(
        &self,
        mut gitem: T,
        origin: &mut vec3_t,
        velocity: &mut vec3_t,
    ) -> Result<GameEntity, QuakeLiveEngineError> {
        self.launch_item_orig()
            .map(|original_func| original_func(gitem.as_mut(), origin, velocity))
            .and_then(GameEntity::try_from)
    }
}

#[cfg(test)]
mod try_launch_item_quake_live_engine_tests {
    use super::{QuakeLiveEngine, TryLaunchItem};

    use super::mock_quake_functions::{LaunchItem, LaunchItem_context};
    use super::quake_live_engine_test_helpers::*;

    use crate::ffi::c::prelude::{
        GEntityBuilder, GItemBuilder, MockGameEntity, MockGameItem, vec3_t,
    };

    use crate::prelude::{QuakeLiveEngineError, serial};

    use crate::quake_live_functions::QuakeLiveFunction;

    use core::borrow::BorrowMut;
    use core::sync::atomic::Ordering;

    #[test]
    fn try_launch_item_with_no_original_function_set() {
        let mock_item = MockGameItem::default();
        let mut origin = vec3_t::default();
        let mut velocity = vec3_t::default();

        let quake_engine = default_quake_engine();

        let result =
            quake_engine.try_launch_item(mock_item, origin.borrow_mut(), velocity.borrow_mut());
        assert!(
            result.is_err_and(|err| err
                == QuakeLiveEngineError::VmFunctionNotFound(QuakeLiveFunction::LaunchItem,))
        )
    }

    #[test]
    #[cfg_attr(miri, ignore)]
    #[serial]
    fn try_launch_item_with_valid_original_function() {
        let mut mock_item = MockGameItem::default();
        mock_item.expect_as_mut().returning(|| {
            GItemBuilder::default()
                .build()
                .expect("this should not happen")
        });
        let mut origin = vec3_t::default();
        let mut velocity = vec3_t::default();

        let launch_item_ctx = LaunchItem_context();
        launch_item_ctx
            .expect()
            .withf(|&item, &_pos, &_dir| !item.is_null())
            .returning(|_, _, _| {
                let mut returned = GEntityBuilder::default()
                    .build()
                    .expect("this should not happen");
                returned.borrow_mut()
            })
            .times(1);

        let gentity_try_from_ctx = MockGameEntity::try_from_context();
        gentity_try_from_ctx
            .expect()
            .returning(|_| Ok(MockGameEntity::default()))
            .times(1);

        let quake_engine = QuakeLiveEngine {
            static_functions: default_static_functions().into(),
            static_detours: default_static_detours().into(),
            ..default_quake_engine()
        };
        quake_engine
            .vm_functions
            .launch_item_orig
            .store(LaunchItem as usize, Ordering::Release);

        let result =
            quake_engine.try_launch_item(mock_item, origin.borrow_mut(), velocity.borrow_mut());
        assert!(result.is_ok());
    }

    #[test]
    #[cfg_attr(miri, ignore)]
    #[serial]
    fn try_launch_item_with_valid_original_function_when_invalid_gentity_returned() {
        let mut mock_item = MockGameItem::default();
        mock_item.expect_as_mut().returning(|| {
            GItemBuilder::default()
                .build()
                .expect("this should not happen")
        });
        let mut origin = vec3_t::default();
        let mut velocity = vec3_t::default();

        let launch_item_ctx = LaunchItem_context();
        launch_item_ctx
            .expect()
            .withf(|&item, &_pos, &_dir| !item.is_null())
            .returning(|_, _, _| {
                let mut returned = GEntityBuilder::default()
                    .build()
                    .expect("this should not happen");
                returned.borrow_mut()
            })
            .times(1);

        let gentity_try_from_ctx = MockGameEntity::try_from_context();
        gentity_try_from_ctx
            .expect()
            .returning(|_| {
                Err(QuakeLiveEngineError::NullPointerPassed(
                    "null pointer passed".to_string(),
                ))
            })
            .times(1);

        let quake_engine = QuakeLiveEngine {
            static_functions: default_static_functions().into(),
            static_detours: default_static_detours().into(),
            ..default_quake_engine()
        };
        quake_engine
            .vm_functions
            .launch_item_orig
            .store(LaunchItem as usize, Ordering::Release);

        let result =
            quake_engine.try_launch_item(mock_item, origin.borrow_mut(), velocity.borrow_mut());
        assert!(result.is_err_and(|err| err
            == QuakeLiveEngineError::NullPointerPassed("null pointer passed".to_string(),)));
    }
}

pub(crate) trait StartKamikaze<T: AsMut<gentity_t> + ?Sized> {
    fn start_kamikaze(&self, gentity: T);
}

impl<T: AsMut<gentity_t>> StartKamikaze<T> for QuakeLiveEngine {
    fn start_kamikaze(&self, mut gentity: T) {
        self.vm_functions
            .g_start_kamikaze_detour
            .load()
            .iter()
            .for_each(|detour| detour.call(gentity.as_mut()));
    }
}

#[cfg(test)]
mod start_kamikaze_quake_live_engine_tests {
    use super::{QuakeLiveEngine, StartKamikaze};

    use super::mock_quake_functions::{
        G_StartKamikaze, G_StartKamikaze_context, detoured_G_StartKamikaze,
    };
    use super::quake_live_engine_test_helpers::*;

    use crate::ffi::c::prelude::{GEntityBuilder, MockGameEntity, gentity_t};

    use crate::prelude::serial;

    use retour::GenericDetour;

    #[test]
    fn register_damage_with_no_detour_set() {
        let mock_gentity = MockGameEntity::default();
        let quake_engine = default_quake_engine();

        quake_engine.start_kamikaze(mock_gentity);
    }

    #[test]
    #[cfg_attr(miri, ignore)]
    #[serial]
    fn start_kamikaze_with_valid_detour_function() {
        let mut mock_gentity = MockGameEntity::default();
        mock_gentity.expect_as_mut().returning(|| {
            GEntityBuilder::default()
                .build()
                .expect("this should not happen")
        });

        let g_start_kamikaze_ctx = G_StartKamikaze_context();
        g_start_kamikaze_ctx
            .expect()
            .withf(|&ent| !ent.is_null())
            .times(1);

        let quake_engine = QuakeLiveEngine {
            static_functions: default_static_functions().into(),
            static_detours: default_static_detours().into(),
            ..default_quake_engine()
        };
        quake_engine
            .vm_functions
            .g_start_kamikaze_detour
            .store(Some(
                unsafe {
                    GenericDetour::new(
                        G_StartKamikaze as extern "C" fn(*mut gentity_t),
                        detoured_G_StartKamikaze,
                    )
                }
                .expect("this should not happen")
                .into(),
            ));

        quake_engine.start_kamikaze(mock_gentity);
    }
}

#[cfg(test)]
mockall::mock! {
    pub(crate) QuakeEngine{
        #[allow(unused_attributes)]
        #[cfg(not(tarpaulin_include))]
        pub(crate) fn search_static_functions(&self) -> Result<(), QuakeLiveEngineError>;
        #[allow(unused_attributes)]
        #[cfg(not(tarpaulin_include))]
        pub(crate) fn hook_static(&self) -> Result<(), QuakeLiveEngineError>;
        #[allow(unused_attributes)]
        #[cfg(not(tarpaulin_include))]
        pub(crate) fn is_common_initialized(&self) -> bool;
        #[allow(unused_attributes)]
        #[cfg(not(tarpaulin_include))]
        pub(crate) fn get_max_clients(&self) -> i32;
        #[allow(unused_attributes)]
        #[cfg(not(tarpaulin_include))]
        pub(crate) fn initialize_static(&self) -> Result<(), QuakeLiveEngineError>;
        #[allow(unused_attributes)]
        #[cfg(not(tarpaulin_include))]
        pub(crate) fn initialize_vm(&self, module_offset: usize) -> Result<(), QuakeLiveEngineError>;
        #[allow(unused_attributes)]
        #[cfg(not(tarpaulin_include))]
        pub(crate) fn set_tag(&self);
        #[allow(unused_attributes)]
        #[cfg(not(tarpaulin_include))]
        pub(crate) fn initialize_cvars(&self);
        #[allow(unused_attributes)]
        #[cfg(not(tarpaulin_include))]
        pub(crate) fn unhook_vm(&self, restart: bool);
        #[allow(unused_attributes)]
        #[cfg(not(tarpaulin_include))]
        pub(crate) fn g_init_game_orig(
            &self,
        ) -> Result<extern "C" fn(c_int, c_int, c_int), QuakeLiveEngineError>;
        #[allow(unused_attributes)]
        #[cfg(not(tarpaulin_include))]
        pub(crate) fn touch_item_orig(
            &self,
        ) -> Result<extern "C" fn(*mut gentity_t, *mut gentity_t, *mut trace_t), QuakeLiveEngineError>;
        #[allow(unused_attributes)]
        #[cfg(not(tarpaulin_include))]
        pub(crate) fn g_free_entity_orig(
            &self,
        ) -> Result<extern "C" fn(*mut gentity_t), QuakeLiveEngineError>;
        #[allow(unused_attributes)]
        #[cfg(not(tarpaulin_include))]
        pub(crate) fn g_run_frame_orig(&self) -> Result<extern "C" fn(c_int), QuakeLiveEngineError>;
        #[allow(unused_attributes)]
        #[cfg(not(tarpaulin_include))]
        pub(crate) fn launch_item_orig(
            &self,
        ) -> Result<
            extern "C" fn(*mut gitem_t, &mut vec3_t, &mut vec3_t) -> *mut gentity_t,
            QuakeLiveEngineError,
        >;
        #[allow(clippy::type_complexity)]
        #[allow(unused_attributes)]
        #[cfg(not(tarpaulin_include))]
        pub(crate) fn sv_dropclient_detour(&self) -> Result<&'static GenericDetour<fn(*mut client_t, *const c_char)>, QuakeLiveEngineError>;
        #[allow(unused_attributes)]
        #[cfg(not(tarpaulin_include))]
        pub(crate) fn sv_shutdown_orig(&self) -> Result<fn(*const c_char), QuakeLiveEngineError>;
    }
    impl AddCommand<&str> for QuakeEngine {
        #[allow(unused_attributes)]
        #[cfg(not(tarpaulin_include))]
        fn add_command(&self, cmd: &str, func: unsafe extern "C" fn());
    }
    impl SetModuleOffset<&str> for QuakeEngine {
        #[allow(unused_attributes)]
        #[cfg(not(tarpaulin_include))]
        fn set_module_offset(&self, module_name: &str, offset: unsafe extern "C" fn());
    }
    impl InitGame<c_int, c_int, c_int> for QuakeEngine {
        #[allow(unused_attributes)]
        #[cfg(not(tarpaulin_include))]
        fn init_game(&self, level_time: c_int, random_seed: c_int, restart: c_int);
    }
    impl ShutdownGame<c_int> for QuakeEngine {
        #[allow(unused_attributes)]
        #[cfg(not(tarpaulin_include))]
        fn shutdown_game(&self, restart: c_int);
    }
    impl ExecuteClientCommand<Client, String, qboolean> for QuakeEngine {
        #[allow(unused_attributes)]
        #[cfg(not(tarpaulin_include))]
        fn execute_client_command(&self, client: Option<Client>, cmd: String, client_ok: qboolean);
    }
    impl SendServerCommand<Client> for QuakeEngine {
        #[allow(unused_attributes)]
        #[cfg(not(tarpaulin_include))]
        fn send_server_command(&self, client: Option <Client>, cmd: &str);
    }
    impl ClientEnterWorld<&mut Client> for QuakeEngine {
        #[allow(unused_attributes)]
        #[cfg(not(tarpaulin_include))]
        fn client_enter_world(&self, client: &mut Client, cmd: * mut usercmd_t);
    }
    impl SetConfigstring<c_int> for QuakeEngine {
        #[allow(unused_attributes)]
        #[cfg(not(tarpaulin_include))]
        fn set_configstring(&self, index: c_int, value: &str);
    }
    impl ComPrintf for QuakeEngine {
        #[allow(unused_attributes)]
        #[cfg(not(tarpaulin_include))]
        fn com_printf(&self, msg: &str);
    }
    impl SpawnServer<&str, bool> for QuakeEngine {
        #[allow(unused_attributes)]
        #[cfg(not(tarpaulin_include))]
        fn spawn_server(&self, server_str: &str, kill_bots: bool);
    }
    impl RunFrame<c_int> for QuakeEngine {
        #[allow(unused_attributes)]
        #[cfg(not(tarpaulin_include))]
        fn run_frame(&self, time: c_int);
    }
    impl ClientConnect<c_int, bool, bool> for QuakeEngine {
        #[allow(unused_attributes)]
        #[cfg(not(tarpaulin_include))]
        fn client_connect(&self, client_num: c_int, first_time: bool, is_bot: bool) -> *const c_char;
    }
    impl ClientSpawn<&mut GameEntity> for QuakeEngine {
        #[allow(unused_attributes)]
        #[cfg(not(tarpaulin_include))]
        fn client_spawn(&self, ent: &mut GameEntity);
    }
    impl RegisterDamage<c_int, c_int, c_int> for QuakeEngine {
        #[allow(clippy::too_many_arguments)]
        #[allow(unused_attributes)]
        #[cfg(not(tarpaulin_include))]
        fn register_damage(&self, target: *mut gentity_t, inflictor: *mut gentity_t, attacker: *mut gentity_t, dir: *mut vec3_t, pos: *mut vec3_t, damage: c_int, dflags: c_int, means_of_death: c_int);
    }
    impl TryLaunchItem<&mut crate::ffi::c::game_item::GameItem> for QuakeEngine {
        #[allow(unused_attributes)]
        #[cfg(not(tarpaulin_include))]
        fn try_launch_item<'a>(&self, gitem: &'a mut crate::ffi::c::game_item::GameItem, origin: &mut vec3_t, velocity: &mut vec3_t) -> Result<GameEntity, QuakeLiveEngineError>;
    }
    impl GameAddEvent<&mut GameEntity, i32> for QuakeEngine {
        #[allow(unused_attributes)]
        #[cfg(not(tarpaulin_include))]
        fn game_add_event(&self, game_entity: &mut GameEntity, event: entity_event_t, event_param: i32);
    }
    impl CmdArgs for QuakeEngine {
        #[allow(unused_attributes)]
        #[cfg(not(tarpaulin_include))]
        fn cmd_args(&self) -> Option<String>;
    }
    impl CmdArgc for QuakeEngine {
        #[allow(unused_attributes)]
        #[cfg(not(tarpaulin_include))]
        fn cmd_argc(&self) -> i32;
    }
    impl CmdArgv<i32> for QuakeEngine {
        #[allow(unused_attributes)]
        #[cfg(not(tarpaulin_include))]
        fn cmd_argv(&self, argno: i32) -> Option<String>;
    }
    impl StartKamikaze<&mut crate::ffi::c::game_entity::GameEntity> for QuakeEngine {
        #[allow(unused_attributes)]
        #[cfg(not(tarpaulin_include))]
        fn start_kamikaze(&self, mut gentity: &mut crate::ffi::c::game_entity::GameEntity);
    }
    impl FreeEntity<&mut crate::ffi::c::game_entity::GameEntity> for QuakeEngine {
        #[allow(unused_attributes)]
        #[cfg(not(tarpaulin_include))]
        fn free_entity(&self, mut gentity: &mut crate::ffi::c::game_entity::GameEntity);
    }
    impl GetConfigstring<u16> for QuakeEngine {
        #[allow(unused_attributes)]
        #[cfg(not(tarpaulin_include))]
        fn get_configstring(&self, index: u16) -> String;
    }
    impl ConsoleCommand<&str> for QuakeEngine {
        #[allow(unused_attributes)]
        #[cfg(not(tarpaulin_include))]
        fn execute_console_command(&self, cmd: &str);
    }
    impl FindCVar<&str> for QuakeEngine {
        #[allow(unused_attributes)]
        #[cfg(not(tarpaulin_include))]
        fn find_cvar(&self, name: &str) -> Option<CVar>;
    }
    impl GetCVar<&str, &str, i32> for QuakeEngine {
        #[allow(unused_attributes)]
        #[cfg(not(tarpaulin_include))]
        fn get_cvar(&self, name: &str, value: &str, flags: Option<i32>) -> Option<CVar>;
    }
    impl SetCVarForced<&str, &str, bool> for QuakeEngine {
        #[allow(unused_attributes)]
        #[cfg(not(tarpaulin_include))]
        fn set_cvar_forced(&self, name: &str, value: &str, forced: bool) -> Option<CVar>;
    }
    impl SetCVarLimit<&str, &str, &str, &str, i32> for QuakeEngine {
        #[allow(unused_attributes)]
        #[cfg(not(tarpaulin_include))]
        fn set_cvar_limit(&self, name: &str, value: &str, min: &str, max: &str, flags: Option<i32>) -> Option<CVar>;
    }
}

#[cfg(test)]
pub(crate) struct MockEngineBuilder {
    mock_engine: Option<MockQuakeEngine>,
}

#[cfg(test)]
impl MockEngineBuilder {
    pub(crate) fn configure<F>(mut self, setup: F) -> MockEngineBuilder
    where
        F: FnOnce(&mut MockQuakeEngine),
    {
        self.mock_engine.as_mut().map(setup);
        self
    }

    pub(crate) fn with_max_clients(self, max_clients: i32) -> MockEngineBuilder {
        self.configure(|mock_engine| {
            mock_engine
                .expect_get_max_clients()
                .return_const(max_clients);
        })
    }

    pub(crate) fn with_com_printf<F, G>(self, predicate: F, times: G) -> MockEngineBuilder
    where
        F: mockall::Predicate<str> + Send + 'static,
        G: Into<mockall::TimesRange>,
    {
        self.configure(|mock_engine| {
            mock_engine.expect_com_printf().with(predicate).times(times);
        })
    }

    pub(crate) fn with_send_server_command<F, G>(self, matcher: F, times: G) -> MockEngineBuilder
    where
        F: Fn(&Option<MockClient>, &str) -> bool + Send + 'static,
        G: Into<mockall::TimesRange>,
    {
        self.configure(|mock_engine| {
            mock_engine
                .expect_send_server_command()
                .withf(matcher)
                .times(times);
        })
    }

    pub(crate) fn with_execute_client_command<F, G>(self, matcher: F, times: G) -> MockEngineBuilder
    where
        F: Fn(&Option<MockClient>, &String, &qboolean) -> bool + Send + 'static,
        G: Into<mockall::TimesRange>,
    {
        self.configure(|mock_engine| {
            mock_engine
                .expect_execute_client_command()
                .withf(matcher)
                .times(times);
        })
    }

    pub(crate) fn with_execute_console_command<F, G>(
        self,
        expected_cmd: F,
        times: G,
    ) -> MockEngineBuilder
    where
        F: ToString + Send + Sync + 'static,
        G: Into<mockall::TimesRange>,
    {
        self.configure(|mock_engine| {
            mock_engine
                .expect_execute_console_command()
                .withf(move |cmd| cmd == expected_cmd.to_string())
                .times(times);
        })
    }

    pub(crate) fn with_argc(self, argc: i32) -> MockEngineBuilder {
        self.configure(|mock_engine| {
            mock_engine.expect_cmd_argc().return_const_st(argc);
        })
    }

    pub(crate) fn with_argv<F, G, H>(
        self,
        argv: F,
        opt_return: Option<G>,
        times: H,
    ) -> MockEngineBuilder
    where
        F: mockall::Predicate<i32> + Send + 'static,
        G: ToString + Sync + Send + 'static,
        H: Into<mockall::TimesRange>,
    {
        self.configure(|mock_engine| {
            mock_engine
                .expect_cmd_argv()
                .with(argv)
                .return_const_st(opt_return.map(move |return_str| return_str.to_string()))
                .times(times);
        })
    }

    pub(crate) fn with_args<F>(
        self,
        opt_return: Option<&'static str>,
        times: F,
    ) -> MockEngineBuilder
    where
        F: Into<mockall::TimesRange>,
    {
        self.configure(|mock_engine| {
            mock_engine
                .expect_cmd_args()
                .return_const_st(opt_return.map(move |return_str| return_str.to_string()))
                .times(times);
        })
    }

    pub(crate) fn with_find_cvar<F, G, H>(
        self,
        expect: F,
        returned: G,
        times: H,
    ) -> MockEngineBuilder
    where
        F: Fn(&str) -> bool + Send + 'static,
        G: FnMut(&str) -> Option<CVar> + 'static,
        H: Into<mockall::TimesRange>,
    {
        self.configure(|mock_engine| {
            mock_engine
                .expect_find_cvar()
                .withf(expect)
                .returning_st(returned)
                .times(times);
        })
    }

    pub(crate) fn with_get_configstring<F, G>(
        self,
        matcher: u16,
        returned: F,
        times: G,
    ) -> MockEngineBuilder
    where
        F: ToString + Send + Sync + 'static,
        G: Into<mockall::TimesRange>,
    {
        self.configure(|mock_engine| {
            mock_engine
                .expect_get_configstring()
                .with(predicate::eq(matcher))
                .returning(move |_| returned.to_string())
                .times(times);
        })
    }

    pub(crate) fn run<F>(&mut self, execute: F)
    where
        F: FnOnce(),
    {
        let engine = self.mock_engine.take();
        crate::MAIN_ENGINE.store(engine.map(|mock_engine| mock_engine.into()));
        execute();
        crate::MAIN_ENGINE.store(None);
    }
}

#[cfg(test)]
impl Default for MockEngineBuilder {
    fn default() -> Self {
        MockEngineBuilder {
            mock_engine: Some(MockQuakeEngine::default()),
        }
    }
}

#[cfg(test)]
<<<<<<< HEAD
#[mockall::automock]
#[allow(dead_code)]
=======
#[cfg_attr(test, mockall::automock)]
#[cfg_attr(test, allow(dead_code))]
>>>>>>> 76f80f76
mod quake_functions {
    use crate::ffi::c::prelude::{
        cbufExec_t, client_t, cvar_t, entity_event_t, gentity_t, gitem_t, qboolean, trace_t,
        usercmd_t, vec3_t,
    };

    use core::ffi::{c_char, c_float, c_int};
    use core::ptr;

    #[allow(unused_attributes, clippy::just_underscores_and_digits, non_snake_case)]
    #[cfg(not(tarpaulin_include))]
    pub(crate) unsafe extern "C" fn Com_Printf(_fmt: *const c_char, ...) {}

    #[allow(unused_attributes, clippy::just_underscores_and_digits, non_snake_case)]
    #[cfg(not(tarpaulin_include))]
    pub(crate) unsafe extern "C" fn detoured_Com_Printf(_fmt: *const c_char, ...) {}

    #[allow(unused_attributes, non_snake_case)]
    #[cfg(not(tarpaulin_include))]
    pub(crate) extern "C" fn Cmd_AddCommand(_cmd: *const c_char, _func: unsafe extern "C" fn()) {}

    #[allow(unused_attributes, non_snake_case)]
    #[cfg(not(tarpaulin_include))]
    pub(crate) extern "C" fn detoured_Cmd_AddCommand(
        _cmd: *const c_char,
        _func: unsafe extern "C" fn(),
    ) {
    }

    #[allow(unused_attributes, non_snake_case)]
    #[cfg(not(tarpaulin_include))]
    pub(crate) extern "C" fn Cmd_Args() -> *const c_char {
        ptr::null()
    }

    #[allow(unused_attributes, non_snake_case)]
    #[cfg(not(tarpaulin_include))]
    pub(crate) extern "C" fn Cmd_Argv(_arg: c_int) -> *const c_char {
        ptr::null()
    }

    #[allow(unused_attributes, non_snake_case)]
    #[cfg(not(tarpaulin_include))]
    pub(crate) extern "C" fn Cmd_Tokenizestring(_text_in: *const c_char) -> *const c_char {
        ptr::null()
    }

    #[allow(unused_attributes, non_snake_case)]
    #[cfg(not(tarpaulin_include))]
    pub(crate) extern "C" fn Cbuf_ExecuteText(_exec_when: cbufExec_t, _text: *const c_char) {}

    #[allow(unused_attributes, non_snake_case)]
    #[cfg(not(tarpaulin_include))]
    pub(crate) extern "C" fn Cvar_FindVar(_var_name: *const c_char) -> *mut cvar_t {
        ptr::null_mut()
    }

    #[allow(unused_attributes, non_snake_case)]
    #[cfg(not(tarpaulin_include))]
    pub(crate) extern "C" fn Cvar_Get(
        _var_name: *const c_char,
        _var_value: *const c_char,
        _flags: c_int,
    ) -> *mut cvar_t {
        ptr::null_mut()
    }

    #[allow(unused_attributes, non_snake_case)]
    #[cfg(not(tarpaulin_include))]
    pub(crate) extern "C" fn Cvar_GetLimit(
        _var_name: *const c_char,
        _var_value: *const c_char,
        _min: *const c_char,
        _max: *const c_char,
        _flags: c_int,
    ) -> *mut cvar_t {
        ptr::null_mut()
    }

    #[allow(unused_attributes, non_snake_case)]
    #[cfg(not(tarpaulin_include))]
    pub(crate) extern "C" fn Cvar_Set2(
        _var_name: *const c_char,
        _value: *const c_char,
        _force: qboolean,
    ) -> *mut cvar_t {
        ptr::null_mut()
    }

    #[allow(unused_attributes, clippy::just_underscores_and_digits, non_snake_case)]
    #[cfg(not(tarpaulin_include))]
    pub(crate) unsafe extern "C" fn SV_SendServerCommand(
        _cl: *mut client_t,
        _fmt: *const c_char,
        ...
    ) {
    }

    #[allow(unused_attributes, clippy::just_underscores_and_digits, non_snake_case)]
    #[cfg(not(tarpaulin_include))]
    pub(crate) unsafe extern "C" fn detoured_SV_SendServerCommand(
        _cl: *mut client_t,
        _fmt: *const c_char,
        ...
    ) {
    }

    #[allow(unused_attributes, non_snake_case)]
    #[cfg(not(tarpaulin_include))]
    pub(crate) extern "C" fn SV_ExecuteClientCommand(
        _cl: *mut client_t,
        _s: *const c_char,
        _clientOK: qboolean,
    ) {
    }

    #[allow(unused_attributes, non_snake_case)]
    #[cfg(not(tarpaulin_include))]
    pub(crate) extern "C" fn detoured_SV_ExecuteClientCommand(
        _cl: *mut client_t,
        _s: *const c_char,
        _clientOK: qboolean,
    ) {
    }

    #[allow(unused_attributes, non_snake_case)]
    #[cfg(not(tarpaulin_include))]
    pub(crate) extern "C" fn SV_Shutdown(_finalmsg: *const c_char) {}

    #[allow(unused_attributes, non_snake_case)]
    #[cfg(not(tarpaulin_include))]
    pub(crate) extern "C" fn SV_Map_f() {}

    #[allow(unused_attributes, non_snake_case)]
    #[cfg(not(tarpaulin_include))]
    pub(crate) extern "C" fn SV_ClientEnterWorld(_client: *mut client_t, _cmd: *mut usercmd_t) {}

    #[allow(unused_attributes, non_snake_case)]
    #[cfg(not(tarpaulin_include))]
    pub(crate) extern "C" fn detoured_SV_ClientEnterWorld(
        _client: *mut client_t,
        _cmd: *mut usercmd_t,
    ) {
    }

    #[allow(unused_attributes, non_snake_case)]
    #[cfg(not(tarpaulin_include))]
    pub(crate) extern "C" fn SV_SetConfigstring(_index: c_int, _value: *const c_char) {}

    #[allow(unused_attributes, non_snake_case)]
    #[cfg(not(tarpaulin_include))]
    pub(crate) extern "C" fn detoured_SV_SetConfigstring(_index: c_int, _value: *const c_char) {}

    #[allow(unused_attributes, non_snake_case)]
    #[cfg(not(tarpaulin_include))]
    pub(crate) extern "C" fn SV_GetConfigstring(
        _index: c_int,
        _buffer: *mut c_char,
        _bufferSize: c_int,
    ) {
    }

    #[allow(unused_attributes, non_snake_case)]
    #[cfg(not(tarpaulin_include))]
    pub(crate) extern "C" fn SV_DropClient(_drop: *mut client_t, _reason: *const c_char) {}

    #[allow(unused_attributes, non_snake_case)]
    #[cfg(not(tarpaulin_include))]
    pub(crate) extern "C" fn detoured_SV_DropClient(_drop: *mut client_t, _reason: *const c_char) {}

    #[allow(unused_attributes, non_snake_case)]
    #[cfg(not(tarpaulin_include))]
    pub(crate) extern "C" fn Sys_SetModuleOffset(
        _moduleName: *mut c_char,
        _offset: unsafe extern "C" fn(),
    ) {
    }

    #[allow(unused_attributes, non_snake_case)]
    #[cfg(not(tarpaulin_include))]
    pub(crate) extern "C" fn detoured_Sys_SetModuleOffset(
        _moduleName: *mut c_char,
        _offset: unsafe extern "C" fn(),
    ) {
    }

    #[allow(unused_attributes, non_snake_case)]
    #[cfg(not(tarpaulin_include))]
    pub(crate) extern "C" fn SV_SpawnServer(_server: *mut c_char, _killBots: qboolean) {}

    #[allow(unused_attributes, non_snake_case)]
    #[cfg(not(tarpaulin_include))]
    pub(crate) extern "C" fn detoured_SV_SpawnServer(_server: *mut c_char, _killBots: qboolean) {}

    #[allow(unused_attributes, non_snake_case)]
    #[cfg(not(tarpaulin_include))]
    pub(crate) extern "C" fn Cmd_ExecuteString(_text: *const c_char) {}

    #[allow(unused_attributes, non_snake_case)]
    #[cfg(not(tarpaulin_include))]
    pub(crate) extern "C" fn Cmd_Argc() -> c_int {
        0
    }

    #[allow(unused_attributes, non_snake_case)]
    #[cfg(not(tarpaulin_include))]
    pub(crate) extern "C" fn G_InitGame(_level_time: c_int, _random_see: c_int, _restart: c_int) {}

    #[allow(unused_attributes, non_snake_case)]
    #[cfg(not(tarpaulin_include))]
    pub(crate) extern "C" fn G_ShutdownGame(_restart: c_int) {}

    #[allow(unused_attributes, non_snake_case)]
    #[cfg(not(tarpaulin_include))]
    pub(crate) extern "C" fn G_RunFrame(_time: c_int) {}

    #[allow(unused_attributes, non_snake_case)]
    #[cfg(not(tarpaulin_include))]
    pub(crate) extern "C" fn ClientConnect(
        _client_num: c_int,
        _first_time: qboolean,
        _is_bot: qboolean,
    ) -> *const c_char {
        ptr::null()
    }

    #[allow(unused_attributes, non_snake_case)]
    #[cfg(not(tarpaulin_include))]
    pub(crate) extern "C" fn detoured_ClientConnect(
        _client_num: c_int,
        _first_time: qboolean,
        _is_bot: qboolean,
    ) -> *const c_char {
        ptr::null()
    }

    #[allow(unused_attributes, non_snake_case)]
    #[cfg(not(tarpaulin_include))]
    pub(crate) extern "C" fn ClientSpawn(_client: *mut gentity_t) {}

    #[allow(unused_attributes, non_snake_case)]
    #[cfg(not(tarpaulin_include))]
    pub(crate) extern "C" fn detoured_ClientSpawn(_client: *mut gentity_t) {}

    #[allow(unused_attributes, non_snake_case)]
    #[cfg(not(tarpaulin_include))]
    pub(crate) extern "C" fn G_AddEvent(
        _ent: *mut gentity_t,
        _event: entity_event_t,
        _eventParm: c_int,
    ) {
    }

    #[allow(unused_attributes, non_snake_case)]
    #[cfg(not(tarpaulin_include))]
    pub(crate) extern "C" fn G_Damage(
        _target: *mut gentity_t,
        _inflictor: *mut gentity_t,
        _attacker: *mut gentity_t,
        _dir: *mut vec3_t,
        _pos: *mut vec3_t,
        _damage: c_int,
        _dflags: c_int,
        _means_of_death: c_int,
    ) {
    }

    #[allow(unused_attributes, non_snake_case)]
    #[cfg(not(tarpaulin_include))]
    pub(crate) extern "C" fn detoured_G_Damage(
        _target: *mut gentity_t,
        _inflictor: *mut gentity_t,
        _attacker: *mut gentity_t,
        _dir: *mut vec3_t,
        _pos: *mut vec3_t,
        _damage: c_int,
        _dflags: c_int,
        _means_of_death: c_int,
    ) {
    }

    #[allow(unused_attributes, non_snake_case)]
    #[cfg(not(tarpaulin_include))]
    pub(crate) extern "C" fn G_FreeEntity(_ent: *mut gentity_t) {}

    #[allow(unused_attributes, non_snake_case)]
    #[cfg(not(tarpaulin_include))]
    pub(crate) extern "C" fn LaunchItem(
        _item: *mut gitem_t,
        _origin: *mut vec3_t,
        _velocity: *mut vec3_t,
    ) -> *mut gentity_t {
        ptr::null_mut()
    }

    #[allow(unused_attributes, non_snake_case)]
    #[cfg(not(tarpaulin_include))]
    pub(crate) extern "C" fn G_StartKamikaze(_ent: *mut gentity_t) {}

    #[allow(unused_attributes, non_snake_case)]
    #[cfg(not(tarpaulin_include))]
    pub(crate) extern "C" fn detoured_G_StartKamikaze(_ent: *mut gentity_t) {}

    #[allow(unused_attributes, non_snake_case)]
    #[cfg(not(tarpaulin_include))]
    pub(crate) extern "C" fn CheckPrivileges(_ent: *mut gentity_t, _cmd: *mut c_char) {}

    #[allow(unused_attributes, non_snake_case)]
    #[cfg(not(tarpaulin_include))]
    pub(crate) extern "C" fn Touch_Item(
        _ent: *mut gentity_t,
        _other: *mut gentity_t,
        _trace: *mut trace_t,
    ) {
    }

    #[allow(unused_attributes, non_snake_case)]
    #[cfg(not(tarpaulin_include))]
    pub(crate) extern "C" fn Drop_Item(
        _ent: *mut gentity_t,
        _item: *mut gitem_t,
        _angle: c_float,
    ) -> *mut gentity_t {
        ptr::null_mut()
    }
}<|MERGE_RESOLUTION|>--- conflicted
+++ resolved
@@ -5667,13 +5667,8 @@
 }
 
 #[cfg(test)]
-<<<<<<< HEAD
-#[mockall::automock]
-#[allow(dead_code)]
-=======
 #[cfg_attr(test, mockall::automock)]
 #[cfg_attr(test, allow(dead_code))]
->>>>>>> 76f80f76
 mod quake_functions {
     use crate::ffi::c::prelude::{
         cbufExec_t, client_t, cvar_t, entity_event_t, gentity_t, gitem_t, qboolean, trace_t,
