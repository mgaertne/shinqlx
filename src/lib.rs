//! ShiN0's Quake Live eXtension, implemented in Rust. Most functionality from
//! [minqlx](https://raw.githubusercontent.com/MinoMino/minqlx) should work.
//! Support for Python 3.8 and above should work out of the box.

#![cfg_attr(not(test), no_main)]
#![feature(arbitrary_self_types, c_variadic, auto_traits, negative_impls)]
#![deny(rustdoc::broken_intra_doc_links)]
#![warn(missing_docs)]

extern crate alloc;

mod commands;
mod ffi;
mod hooks;
mod patches;
mod quake_live_engine;
mod quake_live_functions;

pub(crate) mod prelude {
    pub(crate) use crate::ffi::c::quake_types::*;
    pub(crate) use crate::ffi::c::{Activator, Client, GameClient, GameEntity, GameItem};
    #[cfg(test)]
    pub(crate) use crate::quake_live_engine::MockQuakeEngine as QuakeLiveEngine;
    #[cfg(not(test))]
    pub(crate) use crate::quake_live_engine::QuakeLiveEngine;
    pub(crate) use crate::quake_live_engine::QuakeLiveEngineError;
    pub(crate) use alloc::format;
    pub(crate) use core::mem;
    pub(crate) use core::ptr;
    pub(crate) use log::{debug, error, warn};
    #[cfg(test)]
    pub(crate) use serial_test::serial;
}

use crate::prelude::*;
#[cfg(not(test))]
use ctor::ctor;
use log::LevelFilter;
use log4rs::append::console::ConsoleAppender;
use log4rs::config::{Appender, Root};
use log4rs::encode::pattern::PatternEncoder;
use log4rs::{Config, Handle};
use once_cell::sync::{Lazy, OnceCell};
use signal_hook::consts::SIGSEGV;
<<<<<<< HEAD
use std::time::Instant;
=======
use std::sync::atomic::AtomicBool;
>>>>>>> 32b61ca3
use swap_arc::SwapArcOption;

#[allow(dead_code)]
#[cfg(target_pointer_width = "64")]
pub(crate) const QZERODED: &str = "qzeroded.x64";
#[allow(dead_code)]
#[cfg(target_pointer_width = "32")]
pub(crate) const QZERODED: &str = "qzeroded.x86";

pub(crate) static MAIN_LOGGER: OnceCell<Handle> = OnceCell::new();
pub(crate) static MAIN_ENGINE: Lazy<SwapArcOption<QuakeLiveEngine>> =
    Lazy::new(|| SwapArcOption::new(None));
pub(crate) static FRAME_DISPATCHER_ENABLED: AtomicBool = AtomicBool::new(false);

pub(crate) static _INIT_TIME: Lazy<Instant> = Lazy::new(Instant::now);

fn initialize_logging() {
    let stdout = ConsoleAppender::builder()
        .encoder(Box::new(PatternEncoder::new(
            "{([{t}]):<9.9} {({l}:):<6.6} {m}{n}",
        )))
        .build();

    #[cfg(debug_assertions)]
    let level_filter = LevelFilter::Debug;
    #[cfg(not(debug_assertions))]
    let level_filter = LevelFilter::Info;

    let config = Config::builder()
        .appender(Appender::builder().build("stdout", Box::new(stdout)))
        .build(Root::builder().appender("stdout").build(level_filter))
        .unwrap();

    MAIN_LOGGER
        .set(log4rs::init_config(config).unwrap())
        .unwrap();
}

#[cfg_attr(not(test), ctor)]
#[cfg_attr(test, allow(dead_code))]
fn initialize() {
    let Some(progname) = std::env::args().next() else {
        return;
    };

    if !progname.ends_with(QZERODED) {
        return;
    }

    unsafe {
        signal_hook_registry::register_signal_unchecked(SIGSEGV, move || {
            signal_hook::low_level::exit(1);
        })
        .unwrap()
    };

    initialize_logging();
    let main_engine = QuakeLiveEngine::new();
    if let Err(err) = main_engine.search_static_functions() {
        error!(target: "shinqlx", "{:?}", err);
        error!(target: "shinqlx", "Static functions could not be initializied. Exiting.");
        panic!("Static functions could not be initializied. Exiting.");
    }

    debug!(target: "shinqlx", "Shared library loaded");
    if let Err(err) = main_engine.hook_static() {
        error!(target: "shinqlx", "{:?}", err);
        error!(target: "shinqlx", "Failed to hook static methods. Exiting.");
        panic!("Failed to hook static methods. Exiting.");
    }

    MAIN_ENGINE.store(Some(main_engine.into()));

    let _ = _INIT_TIME.elapsed();
}<|MERGE_RESOLUTION|>--- conflicted
+++ resolved
@@ -42,11 +42,8 @@
 use log4rs::{Config, Handle};
 use once_cell::sync::{Lazy, OnceCell};
 use signal_hook::consts::SIGSEGV;
-<<<<<<< HEAD
+use std::sync::atomic::AtomicBool;
 use std::time::Instant;
-=======
-use std::sync::atomic::AtomicBool;
->>>>>>> 32b61ca3
 use swap_arc::SwapArcOption;
 
 #[allow(dead_code)]
@@ -119,6 +116,4 @@
     }
 
     MAIN_ENGINE.store(Some(main_engine.into()));
-
-    let _ = _INIT_TIME.elapsed();
 }