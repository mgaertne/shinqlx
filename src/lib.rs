--- conflicted
+++ resolved
@@ -3,22 +3,14 @@
 //! Support for Python 3.8 and above should work out of the box.
 
 #![cfg_attr(not(test), no_main)]
-<<<<<<< HEAD
-#![feature(arbitrary_self_types, c_variadic, auto_traits, negative_impls)]
-#![feature(stmt_expr_attributes)]
-#![allow(unexpected_cfgs)]
-#![cfg_attr(coverage_nightly, feature(coverage_attribute))]
-#![deny(rustdoc::broken_intra_doc_links)]
-#![warn(missing_docs)]
-=======
 #![feature(
     arbitrary_self_types,
     c_variadic,
     auto_traits,
     negative_impls,
-    coverage_attribute
+    coverage_attribute,
+    stmt_expr_attributes
 )]
->>>>>>> 505a23eb
 
 extern crate alloc;
 extern crate core;
