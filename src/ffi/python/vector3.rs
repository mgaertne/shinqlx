use super::prelude::*;

use alloc::borrow::Cow;
use core::array;
use pyo3::{
    basic::CompareOp,
    exceptions::PyValueError,
    types::{PyNotImplemented, PyTuple},
    BoundObject, IntoPyObject,
};

#[pyclass]
struct Vector3Iter {
    iter: array::IntoIter<i32, 3>,
}

#[pymethods]
impl Vector3Iter {
    fn __iter__(slf: PyRef<'_, Self>) -> PyRef<'_, Self> {
        slf
    }

    fn __next__(mut slf: PyRefMut<'_, Self>) -> Option<i32> {
        slf.iter.next()
    }
}

/// A three-dimensional vector.
#[pyclass(module = "_shinqlx", name = "Vector3", frozen, get_all, sequence)]
#[derive(PartialEq, Debug, Clone, Copy, Default)]
pub(crate) struct Vector3(
    #[pyo3(name = "x")] pub(crate) i32,
    #[pyo3(name = "y")] pub(crate) i32,
    #[pyo3(name = "z")] pub(crate) i32,
);

#[pymethods]
impl Vector3 {
    #[new]
    fn py_new(values: &Bound<'_, PyTuple>) -> PyResult<Self> {
        if values.len() < 3 {
            return Err(PyValueError::new_err(
                "tuple did not provide values for all three dimensions",
            ));
        }

        if values.len() > 3 {
            return Err(PyValueError::new_err(
                "tuple did provide values for more than three dimensions",
            ));
        }

        let results = values
            .iter()
            .map(|item| item.extract::<i32>().ok())
            .collect::<Vec<Option<i32>>>();

        if results.iter().any(|item| item.is_none()) {
            return Err(PyValueError::new_err("Vector3 values need to be integer"));
        }

        Ok(Self(
            results[0].unwrap(),
            results[1].unwrap(),
            results[2].unwrap(),
        ))
    }

    fn __richcmp__<'py>(
        &self,
        other: &Self,
        op: CompareOp,
        py: Python<'py>,
    ) -> PyResult<Borrowed<'py, 'py, PyAny>> {
        match op {
            CompareOp::Eq => Ok((self == other).into_pyobject(py)?.into_any()),
            CompareOp::Ne => Ok((self != other).into_pyobject(py)?.into_any()),
            _ => Ok(PyNotImplemented::get(py).into_any()),
        }
    }

    pub(crate) fn __str__(&self) -> Cow<str> {
        format!("Vector3(x={}, y={}, z={})", self.0, self.1, self.2).into()
    }

    fn __repr__(&self) -> Cow<str> {
        format!("Vector3(x={}, y={}, z={})", self.0, self.1, self.2).into()
    }

    fn __iter__(slf: PyRef<'_, Self>) -> Vector3Iter {
        let iter_array = [slf.0, slf.1, slf.2];
        Vector3Iter {
            iter: iter_array.into_iter(),
        }
    }
}

impl From<(f32, f32, f32)> for Vector3 {
    fn from(value: (f32, f32, f32)) -> Self {
        Self(value.0 as i32, value.1 as i32, value.2 as i32)
    }
}

#[cfg(test)]
mod vector3_tests {
    use crate::ffi::python::prelude::*;

    use pretty_assertions::assert_eq;
    use pyo3::exceptions::{PyTypeError, PyValueError};
    use rstest::rstest;

    #[rstest]
    #[cfg_attr(miri, ignore)]
    fn vector3_tuple_test(_pyshinqlx_setup: ()) {
        Python::with_gil(|py| {
<<<<<<< HEAD
            let shinqlx_module = py.import_bound("shinqlx").expect("this should not happen");
=======
            let shinqlx_module = py.import("_shinqlx").expect("this should not happen");
>>>>>>> a81da4ec
            let vector3 = shinqlx_module
                .getattr("Vector3")
                .expect("this should not happen");
            let tuple = py
                .import("builtins")
                .expect("this should not happen")
                .getattr("tuple")
                .expect("this should not happen");
            assert!(vector3
                .is_instance(&tuple.get_type())
                .expect("result was not OK"));
        });
    }

    #[rstest]
    #[cfg_attr(miri, ignore)]
    fn vector3_can_be_created_from_python(_pyshinqlx_setup: ()) {
        Python::with_gil(|py| {
<<<<<<< HEAD
            let vector3_constructor = py.run_bound(
                r#"
import shinqlx
weapons = shinqlx.Vector3((0, 42, 666))
=======
            let vector3_constructor = py.run(
                cr#"
import _shinqlx
weapons = _shinqlx.Vector3((0, 42, 666))
>>>>>>> a81da4ec
            "#,
                None,
                None,
            );
            assert!(
                vector3_constructor.is_ok(),
                "{}",
                vector3_constructor.expect_err("this should not happen")
            );
        });
    }

    #[rstest]
    #[cfg_attr(miri, ignore)]
    fn vector3_py_constructor_with_too_few_values(_pyshinqlx_setup: ()) {
        Python::with_gil(|py| {
<<<<<<< HEAD
            let vector3_constructor = py.run_bound(
                r#"
import shinqlx
powerups = shinqlx.Vector3((0, 1))
=======
            let vector3_constructor = py.run(
                cr#"
import _shinqlx
powerups = _shinqlx.Vector3((0, 1))
>>>>>>> a81da4ec
            "#,
                None,
                None,
            );
            assert!(vector3_constructor.is_err_and(|err| err.is_instance_of::<PyValueError>(py)));
        });
    }

    #[rstest]
    #[cfg_attr(miri, ignore)]
    fn vector3_py_constructor_with_too_many_values(_pyshinqlx_setup: ()) {
        Python::with_gil(|py| {
<<<<<<< HEAD
            let vector3_constructor = py.run_bound(
                r#"
import shinqlx
powerups = shinqlx.Vector3((0, 1, 2, 3))
=======
            let vector3_constructor = py.run(
                cr#"
import _shinqlx
powerups = _shinqlx.Vector3((0, 1, 2, 3))
>>>>>>> a81da4ec
            "#,
                None,
                None,
            );
            assert!(vector3_constructor.is_err_and(|err| err.is_instance_of::<PyValueError>(py)));
        });
    }

    #[rstest]
    #[cfg_attr(miri, ignore)]
    fn vector3_py_constructor_with_non_numeric_values(_pyshinqlx_setup: ()) {
        Python::with_gil(|py| {
<<<<<<< HEAD
            let vector3_constructor = py.run_bound(
                r#"
import shinqlx
powerups = shinqlx.Vector3(("asdf", True, (1, 2, 3)))
=======
            let vector3_constructor = py.run(
                cr#"
import _shinqlx
powerups = _shinqlx.Vector3(("asdf", True, (1, 2, 3)))
>>>>>>> a81da4ec
            "#,
                None,
                None,
            );
            assert!(vector3_constructor.is_err_and(|err| err.is_instance_of::<PyValueError>(py)));
        });
    }

    #[rstest]
    #[cfg_attr(miri, ignore)]
    fn vector3_can_be_compared_for_equality_in_python(_pyshinqlx_setup: ()) {
        let result = Python::with_gil(|py| {
<<<<<<< HEAD
            py.run_bound(
                r#"
import shinqlx
assert(shinqlx.Vector3((0, 1, 2)) == shinqlx.Vector3((0, 1, 2)))
=======
            py.run(
                cr#"
import _shinqlx
assert(_shinqlx.Vector3((0, 1, 2)) == _shinqlx.Vector3((0, 1, 2)))
>>>>>>> a81da4ec
            "#,
                None,
                None,
            )
        });
        assert!(result.is_ok());
    }

    #[rstest]
    #[cfg_attr(miri, ignore)]
    fn vector3_can_be_compared_for_non_equality_in_python(_pyshinqlx_setup: ()) {
        let result = Python::with_gil(|py| {
<<<<<<< HEAD
            py.run_bound(
                r#"
import shinqlx
assert(shinqlx.Vector3((0, 1, 2)) != shinqlx.Vector3((2, 1, 0)))
=======
            py.run(
                cr#"
import _shinqlx
assert(_shinqlx.Vector3((0, 1, 2)) != _shinqlx.Vector3((2, 1, 0)))
>>>>>>> a81da4ec
            "#,
                None,
                None,
            )
        });
        assert!(result.is_ok());
    }

    #[rstest]
    #[cfg_attr(miri, ignore)]
    fn vector3_can_not_be_compared_for_lower_in_python(_pyshinqlx_setup: ()) {
        Python::with_gil(|py| {
<<<<<<< HEAD
            let result = py.run_bound(
                r#"
import shinqlx
assert(shinqlx.Vector3((0, 1, 2)) < shinqlx.Vector3((2, 1, 0)))
=======
            let result = py.run(
                cr#"
import _shinqlx
assert(_shinqlx.Vector3((0, 1, 2)) < _shinqlx.Vector3((2, 1, 0)))
>>>>>>> a81da4ec
            "#,
                None,
                None,
            );
            assert!(result.is_err_and(|err| err.is_instance_of::<PyTypeError>(py)));
        });
    }

    #[rstest]
    #[cfg_attr(miri, ignore)]
    fn vector3_can_be_iterated_over_in_python(_pyshinqlx_setup: ()) {
        let result = Python::with_gil(|py| {
<<<<<<< HEAD
            py.run_bound(
                r#"
import shinqlx
vector3 = shinqlx.Vector3((0, 1, 2))
=======
            py.run(
                cr#"
import _shinqlx
vector3 = _shinqlx.Vector3((0, 1, 2))
>>>>>>> a81da4ec
vec_iter = iter(iter(vector3))
assert(next(vec_iter) == 0)
assert(next(vec_iter) == 1)
assert(next(vec_iter) == 2)
try:
    next(vec_iter)
except StopIteration:
    pass
            "#,
                None,
                None,
            )
        });
        assert!(result.is_ok());
    }

    #[test]
    fn vector3_to_str() {
        let vector3 = Vector3(1, 2, 3);
        assert_eq!(vector3.__str__(), "Vector3(x=1, y=2, z=3)");
    }

    #[test]
    fn vector3_repr() {
        let vector3 = Vector3(1, 2, 3);
        assert_eq!(vector3.__repr__(), "Vector3(x=1, y=2, z=3)");
    }

    #[test]
    fn vector3_from_tuple() {
        assert_eq!(Vector3::from((1.0, 2.0, 3.0)), Vector3(1, 2, 3));
    }
}<|MERGE_RESOLUTION|>--- conflicted
+++ resolved
@@ -113,11 +113,7 @@
     #[cfg_attr(miri, ignore)]
     fn vector3_tuple_test(_pyshinqlx_setup: ()) {
         Python::with_gil(|py| {
-<<<<<<< HEAD
             let shinqlx_module = py.import_bound("shinqlx").expect("this should not happen");
-=======
-            let shinqlx_module = py.import("_shinqlx").expect("this should not happen");
->>>>>>> a81da4ec
             let vector3 = shinqlx_module
                 .getattr("Vector3")
                 .expect("this should not happen");
@@ -136,17 +132,10 @@
     #[cfg_attr(miri, ignore)]
     fn vector3_can_be_created_from_python(_pyshinqlx_setup: ()) {
         Python::with_gil(|py| {
-<<<<<<< HEAD
             let vector3_constructor = py.run_bound(
                 r#"
 import shinqlx
 weapons = shinqlx.Vector3((0, 42, 666))
-=======
-            let vector3_constructor = py.run(
-                cr#"
-import _shinqlx
-weapons = _shinqlx.Vector3((0, 42, 666))
->>>>>>> a81da4ec
             "#,
                 None,
                 None,
@@ -163,17 +152,10 @@
     #[cfg_attr(miri, ignore)]
     fn vector3_py_constructor_with_too_few_values(_pyshinqlx_setup: ()) {
         Python::with_gil(|py| {
-<<<<<<< HEAD
             let vector3_constructor = py.run_bound(
                 r#"
 import shinqlx
 powerups = shinqlx.Vector3((0, 1))
-=======
-            let vector3_constructor = py.run(
-                cr#"
-import _shinqlx
-powerups = _shinqlx.Vector3((0, 1))
->>>>>>> a81da4ec
             "#,
                 None,
                 None,
@@ -186,17 +168,10 @@
     #[cfg_attr(miri, ignore)]
     fn vector3_py_constructor_with_too_many_values(_pyshinqlx_setup: ()) {
         Python::with_gil(|py| {
-<<<<<<< HEAD
             let vector3_constructor = py.run_bound(
                 r#"
 import shinqlx
 powerups = shinqlx.Vector3((0, 1, 2, 3))
-=======
-            let vector3_constructor = py.run(
-                cr#"
-import _shinqlx
-powerups = _shinqlx.Vector3((0, 1, 2, 3))
->>>>>>> a81da4ec
             "#,
                 None,
                 None,
@@ -209,17 +184,10 @@
     #[cfg_attr(miri, ignore)]
     fn vector3_py_constructor_with_non_numeric_values(_pyshinqlx_setup: ()) {
         Python::with_gil(|py| {
-<<<<<<< HEAD
             let vector3_constructor = py.run_bound(
                 r#"
 import shinqlx
 powerups = shinqlx.Vector3(("asdf", True, (1, 2, 3)))
-=======
-            let vector3_constructor = py.run(
-                cr#"
-import _shinqlx
-powerups = _shinqlx.Vector3(("asdf", True, (1, 2, 3)))
->>>>>>> a81da4ec
             "#,
                 None,
                 None,
@@ -232,17 +200,10 @@
     #[cfg_attr(miri, ignore)]
     fn vector3_can_be_compared_for_equality_in_python(_pyshinqlx_setup: ()) {
         let result = Python::with_gil(|py| {
-<<<<<<< HEAD
             py.run_bound(
                 r#"
 import shinqlx
 assert(shinqlx.Vector3((0, 1, 2)) == shinqlx.Vector3((0, 1, 2)))
-=======
-            py.run(
-                cr#"
-import _shinqlx
-assert(_shinqlx.Vector3((0, 1, 2)) == _shinqlx.Vector3((0, 1, 2)))
->>>>>>> a81da4ec
             "#,
                 None,
                 None,
@@ -255,17 +216,10 @@
     #[cfg_attr(miri, ignore)]
     fn vector3_can_be_compared_for_non_equality_in_python(_pyshinqlx_setup: ()) {
         let result = Python::with_gil(|py| {
-<<<<<<< HEAD
             py.run_bound(
                 r#"
 import shinqlx
 assert(shinqlx.Vector3((0, 1, 2)) != shinqlx.Vector3((2, 1, 0)))
-=======
-            py.run(
-                cr#"
-import _shinqlx
-assert(_shinqlx.Vector3((0, 1, 2)) != _shinqlx.Vector3((2, 1, 0)))
->>>>>>> a81da4ec
             "#,
                 None,
                 None,
@@ -278,17 +232,10 @@
     #[cfg_attr(miri, ignore)]
     fn vector3_can_not_be_compared_for_lower_in_python(_pyshinqlx_setup: ()) {
         Python::with_gil(|py| {
-<<<<<<< HEAD
             let result = py.run_bound(
                 r#"
 import shinqlx
 assert(shinqlx.Vector3((0, 1, 2)) < shinqlx.Vector3((2, 1, 0)))
-=======
-            let result = py.run(
-                cr#"
-import _shinqlx
-assert(_shinqlx.Vector3((0, 1, 2)) < _shinqlx.Vector3((2, 1, 0)))
->>>>>>> a81da4ec
             "#,
                 None,
                 None,
@@ -301,17 +248,10 @@
     #[cfg_attr(miri, ignore)]
     fn vector3_can_be_iterated_over_in_python(_pyshinqlx_setup: ()) {
         let result = Python::with_gil(|py| {
-<<<<<<< HEAD
             py.run_bound(
                 r#"
 import shinqlx
 vector3 = shinqlx.Vector3((0, 1, 2))
-=======
-            py.run(
-                cr#"
-import _shinqlx
-vector3 = _shinqlx.Vector3((0, 1, 2))
->>>>>>> a81da4ec
 vec_iter = iter(iter(vector3))
 assert(next(vec_iter) == 0)
 assert(next(vec_iter) == 1)
