--- conflicted
+++ resolved
@@ -25,21 +25,8 @@
 }
 
 /// A three-dimensional vector.
-<<<<<<< HEAD
-#[pyclass(module = "_shinqlx", name = "Vector3", frozen, get_all, sequence)]
+#[pyclass(module = "_shinqlx", name = "Vector3", frozen, get_all, sequence, eq, str)]
 #[derive(PartialEq, Debug, Clone, Copy, Default)]
-=======
-#[pyclass(
-    module = "_shinqlx",
-    name = "Vector3",
-    frozen,
-    get_all,
-    sequence,
-    eq,
-    str
-)]
-#[derive(PartialEq, Eq, Debug, Clone, Copy, Default)]
->>>>>>> e40f0824
 pub(crate) struct Vector3(
     #[pyo3(name = "x")] pub(crate) i32,
     #[pyo3(name = "y")] pub(crate) i32,
