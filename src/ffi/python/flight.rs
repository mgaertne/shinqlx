--- conflicted
+++ resolved
@@ -4,13 +4,8 @@
 use pyo3::{basic::CompareOp, exceptions::PyValueError, types::PyTuple};
 
 /// A struct sequence containing parameters for the flight holdable item.
-<<<<<<< HEAD
-#[pyclass(module = "_shinqlx", name = "Flight", frozen, get_all)]
+#[pyclass(module = "_shinqlx", name = "Flight", frozen, get_all, sequence)]
 #[derive(PartialEq, Debug, Clone, Copy)]
-=======
-#[pyclass(module = "_shinqlx", name = "Flight", frozen, get_all, sequence)]
-#[derive(PartialEq, Eq, Debug, Clone, Copy)]
->>>>>>> d39358a0
 pub(crate) struct Flight(
     #[pyo3(name = "fuel")] pub(crate) i32,
     #[pyo3(name = "max_fuel")] pub(crate) i32,
