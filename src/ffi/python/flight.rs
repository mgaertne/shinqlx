use super::prelude::*;

use alloc::borrow::Cow;
use pyo3::{
    basic::CompareOp,
    exceptions::PyValueError,
    types::{PyNotImplemented, PyTuple},
    BoundObject, IntoPyObject,
};

/// A struct sequence containing parameters for the flight holdable item.
#[pyclass(module = "_shinqlx", name = "Flight", frozen, get_all, sequence)]
#[derive(PartialEq, Debug, Clone, Copy)]
pub(crate) struct Flight(
    #[pyo3(name = "fuel")] pub(crate) i32,
    #[pyo3(name = "max_fuel")] pub(crate) i32,
    #[pyo3(name = "thrust")] pub(crate) i32,
    #[pyo3(name = "refuel")] pub(crate) i32,
);

impl From<Flight> for [i32; 4] {
    fn from(flight: Flight) -> Self {
        [flight.0, flight.1, flight.2, flight.3]
    }
}

#[pymethods]
impl Flight {
    #[new]
    fn py_new(values: &Bound<'_, PyTuple>) -> PyResult<Self> {
        if values.len() < 4 {
            return Err(PyValueError::new_err(
                "tuple did not provide values for all 4 flight parameters",
            ));
        }

        if values.len() > 4 {
            return Err(PyValueError::new_err(
                "tuple did provide values for more than 4 flight parameters",
            ));
        }

        let results = values
            .iter()
            .map(|item| item.extract::<i32>().ok())
            .collect::<Vec<Option<i32>>>();

        if results.iter().any(|item| item.is_none()) {
            return Err(PyValueError::new_err("Flight values need to be integer"));
        }

        Ok(Self(
            results[0].unwrap(),
            results[1].unwrap(),
            results[2].unwrap(),
            results[3].unwrap(),
        ))
    }

    fn __richcmp__<'py>(
        &self,
        other: &Self,
        op: CompareOp,
        py: Python<'py>,
    ) -> PyResult<Borrowed<'py, 'py, PyAny>> {
        match op {
            CompareOp::Eq => Ok((self == other).into_pyobject(py)?.into_any()),
            CompareOp::Ne => Ok((self != other).into_pyobject(py)?.into_any()),
            _ => Ok(PyNotImplemented::get(py).into_any()),
        }
    }

    pub(crate) fn __str__(&self) -> Cow<str> {
        format!(
            "Flight(fuel={}, max_fuel={}, thrust={}, refuel={})",
            self.0, self.1, self.2, self.3
        )
        .into()
    }

    fn __repr__(&self) -> Cow<str> {
        format!(
            "Flight(fuel={}, max_fuel={}, thrust={}, refuel={})",
            self.0, self.1, self.2, self.3
        )
        .into()
    }
}

#[cfg(test)]
mod flight_tests {
    use crate::ffi::python::prelude::*;

    use pretty_assertions::assert_eq;
    use pyo3::exceptions::{PyTypeError, PyValueError};
    use rstest::rstest;

    #[rstest]
    #[cfg_attr(miri, ignore)]
    fn flight_can_be_created_from_python(_pyshinqlx_setup: ()) {
        Python::with_gil(|py| {
<<<<<<< HEAD
            let flight_constructor = py.run_bound(
                r#"
import shinqlx
flight = shinqlx.Flight((0, 1, 2, 3))
=======
            let flight_constructor = py.run(
                cr#"
import _shinqlx
flight = _shinqlx.Flight((0, 1, 2, 3))
>>>>>>> a81da4ec
            "#,
                None,
                None,
            );
            assert!(
                flight_constructor.is_ok(),
                "{}",
                flight_constructor.expect_err("this should not happen")
            );
        });
    }

    #[rstest]
    #[cfg_attr(miri, ignore)]
    fn flight_py_constructor_with_too_few_values(_pyshinqlx_setup: ()) {
        Python::with_gil(|py| {
<<<<<<< HEAD
            let flight_constructor = py.run_bound(
                r#"
import shinqlx
flight = shinqlx.Flight((0, 1, 2))
=======
            let flight_constructor = py.run(
                cr#"
import _shinqlx
flight = _shinqlx.Flight((0, 1, 2))
>>>>>>> a81da4ec
            "#,
                None,
                None,
            );
            assert!(flight_constructor.is_err_and(|err| err.is_instance_of::<PyValueError>(py)));
        });
    }

    #[rstest]
    #[cfg_attr(miri, ignore)]
    fn flight_py_constructor_with_too_many_values(_pyshinqlx_setup: ()) {
        Python::with_gil(|py| {
<<<<<<< HEAD
            let flight_constructor = py.run_bound(
                r#"
import shinqlx
flight = shinqlx.Flight((0, 1, 2, 3, 4))
=======
            let flight_constructor = py.run(
                cr#"
import _shinqlx
flight = _shinqlx.Flight((0, 1, 2, 3, 4))
>>>>>>> a81da4ec
            "#,
                None,
                None,
            );
            assert!(flight_constructor.is_err_and(|err| err.is_instance_of::<PyValueError>(py)));
        });
    }

    #[rstest]
    #[cfg_attr(miri, ignore)]
    fn flight_py_constructor_with_non_numeric_values(_pyshinqlx_setup: ()) {
        Python::with_gil(|py| {
<<<<<<< HEAD
            let flight_constructor = py.run_bound(
                r#"
import shinqlx
flight = shinqlx.Flight(("asdf", True, (1, 2, 3), []))
=======
            let flight_constructor = py.run(
                cr#"
import _shinqlx
flight = _shinqlx.Flight(("asdf", True, (1, 2, 3), []))
>>>>>>> a81da4ec
            "#,
                None,
                None,
            );
            assert!(flight_constructor.is_err_and(|err| err.is_instance_of::<PyValueError>(py)));
        });
    }

    #[rstest]
    #[cfg_attr(miri, ignore)]
    fn flight_can_be_compared_for_equality_in_python(_pyshinqlx_setup: ()) {
        let result = Python::with_gil(|py| {
<<<<<<< HEAD
            py.run_bound(
                r#"
import shinqlx
assert(shinqlx.Flight((0, 1, 2, 3)) == shinqlx.Flight((0, 1, 2, 3)))
=======
            py.run(
                cr#"
import _shinqlx
assert(_shinqlx.Flight((0, 1, 2, 3)) == _shinqlx.Flight((0, 1, 2, 3)))
>>>>>>> a81da4ec
            "#,
                None,
                None,
            )
        });
        assert!(result.is_ok());
    }

    #[rstest]
    #[cfg_attr(miri, ignore)]
    fn flight_can_be_compared_for_non_equality_in_python(_pyshinqlx_setup: ()) {
        let result = Python::with_gil(|py| {
<<<<<<< HEAD
            py.run_bound(
                r#"
import shinqlx
assert(shinqlx.Flight((0, 1, 2, 3)) != shinqlx.Flight((3, 2, 1, 0)))
=======
            py.run(
                cr#"
import _shinqlx
assert(_shinqlx.Flight((0, 1, 2, 3)) != _shinqlx.Flight((3, 2, 1, 0)))
>>>>>>> a81da4ec
            "#,
                None,
                None,
            )
        });
        assert!(result.is_ok());
    }

    #[rstest]
    #[cfg_attr(miri, ignore)]
    fn flight_can_not_be_compared_for_lower_in_python(_pyshinqlx_setup: ()) {
        Python::with_gil(|py| {
<<<<<<< HEAD
            let result = py.run_bound(
                r#"
import shinqlx
assert(shinqlx.Flight((0, 1, 2, 3)) < shinqlx.Flight((3, 2, 1, 0)))
=======
            let result = py.run(
                cr#"
import _shinqlx
assert(_shinqlx.Flight((0, 1, 2, 3)) < _shinqlx.Flight((3, 2, 1, 0)))
>>>>>>> a81da4ec
            "#,
                None,
                None,
            );
            assert!(result.is_err_and(|err| err.is_instance_of::<PyTypeError>(py)));
        });
    }

    #[test]
    fn flight_to_str() {
        let flight = Flight(1, 2, 3, 4);
        assert_eq!(
            flight.__str__(),
            "Flight(fuel=1, max_fuel=2, thrust=3, refuel=4)"
        );
    }

    #[rstest]
    #[cfg_attr(miri, ignore)]
    fn flight_to_str_in_python(_pyshinqlx_setup: ()) {
        Python::with_gil(|py| {
<<<<<<< HEAD
            let result = py.run_bound(
                r#"
import shinqlx
assert(str(shinqlx.Flight((1, 2, 3, 4))) == "Flight(fuel=1, max_fuel=2, thrust=3, refuel=4)")
=======
            let result = py.run(
                cr#"
import _shinqlx
assert(str(_shinqlx.Flight((1, 2, 3, 4))) == "Flight(fuel=1, max_fuel=2, thrust=3, refuel=4)")
>>>>>>> a81da4ec
            "#,
                None,
                None,
            );
            assert!(result.is_ok());
        });
    }

    #[test]
    fn flight_repr() {
        let flight = Flight(1, 2, 3, 4);
        assert_eq!(
            flight.__repr__(),
            "Flight(fuel=1, max_fuel=2, thrust=3, refuel=4)"
        );
    }

    #[rstest]
    #[cfg_attr(miri, ignore)]
    fn flight_repr_in_python(_pyshinqlx_setup: ()) {
        Python::with_gil(|py| {
<<<<<<< HEAD
            let result = py.run_bound(
                r#"
import shinqlx
assert(repr(shinqlx.Flight((1, 2, 3, 4))) == "Flight(fuel=1, max_fuel=2, thrust=3, refuel=4)")
=======
            let result = py.run(
                cr#"
import _shinqlx
assert(repr(_shinqlx.Flight((1, 2, 3, 4))) == "Flight(fuel=1, max_fuel=2, thrust=3, refuel=4)")
>>>>>>> a81da4ec
            "#,
                None,
                None,
            );
            assert!(result.is_ok());
        });
    }
}<|MERGE_RESOLUTION|>--- conflicted
+++ resolved
@@ -99,17 +99,10 @@
     #[cfg_attr(miri, ignore)]
     fn flight_can_be_created_from_python(_pyshinqlx_setup: ()) {
         Python::with_gil(|py| {
-<<<<<<< HEAD
             let flight_constructor = py.run_bound(
                 r#"
 import shinqlx
 flight = shinqlx.Flight((0, 1, 2, 3))
-=======
-            let flight_constructor = py.run(
-                cr#"
-import _shinqlx
-flight = _shinqlx.Flight((0, 1, 2, 3))
->>>>>>> a81da4ec
             "#,
                 None,
                 None,
@@ -126,17 +119,10 @@
     #[cfg_attr(miri, ignore)]
     fn flight_py_constructor_with_too_few_values(_pyshinqlx_setup: ()) {
         Python::with_gil(|py| {
-<<<<<<< HEAD
             let flight_constructor = py.run_bound(
                 r#"
 import shinqlx
 flight = shinqlx.Flight((0, 1, 2))
-=======
-            let flight_constructor = py.run(
-                cr#"
-import _shinqlx
-flight = _shinqlx.Flight((0, 1, 2))
->>>>>>> a81da4ec
             "#,
                 None,
                 None,
@@ -149,17 +135,10 @@
     #[cfg_attr(miri, ignore)]
     fn flight_py_constructor_with_too_many_values(_pyshinqlx_setup: ()) {
         Python::with_gil(|py| {
-<<<<<<< HEAD
             let flight_constructor = py.run_bound(
                 r#"
 import shinqlx
 flight = shinqlx.Flight((0, 1, 2, 3, 4))
-=======
-            let flight_constructor = py.run(
-                cr#"
-import _shinqlx
-flight = _shinqlx.Flight((0, 1, 2, 3, 4))
->>>>>>> a81da4ec
             "#,
                 None,
                 None,
@@ -172,17 +151,10 @@
     #[cfg_attr(miri, ignore)]
     fn flight_py_constructor_with_non_numeric_values(_pyshinqlx_setup: ()) {
         Python::with_gil(|py| {
-<<<<<<< HEAD
             let flight_constructor = py.run_bound(
                 r#"
 import shinqlx
 flight = shinqlx.Flight(("asdf", True, (1, 2, 3), []))
-=======
-            let flight_constructor = py.run(
-                cr#"
-import _shinqlx
-flight = _shinqlx.Flight(("asdf", True, (1, 2, 3), []))
->>>>>>> a81da4ec
             "#,
                 None,
                 None,
@@ -195,17 +167,10 @@
     #[cfg_attr(miri, ignore)]
     fn flight_can_be_compared_for_equality_in_python(_pyshinqlx_setup: ()) {
         let result = Python::with_gil(|py| {
-<<<<<<< HEAD
             py.run_bound(
                 r#"
 import shinqlx
 assert(shinqlx.Flight((0, 1, 2, 3)) == shinqlx.Flight((0, 1, 2, 3)))
-=======
-            py.run(
-                cr#"
-import _shinqlx
-assert(_shinqlx.Flight((0, 1, 2, 3)) == _shinqlx.Flight((0, 1, 2, 3)))
->>>>>>> a81da4ec
             "#,
                 None,
                 None,
@@ -218,17 +183,10 @@
     #[cfg_attr(miri, ignore)]
     fn flight_can_be_compared_for_non_equality_in_python(_pyshinqlx_setup: ()) {
         let result = Python::with_gil(|py| {
-<<<<<<< HEAD
             py.run_bound(
                 r#"
 import shinqlx
 assert(shinqlx.Flight((0, 1, 2, 3)) != shinqlx.Flight((3, 2, 1, 0)))
-=======
-            py.run(
-                cr#"
-import _shinqlx
-assert(_shinqlx.Flight((0, 1, 2, 3)) != _shinqlx.Flight((3, 2, 1, 0)))
->>>>>>> a81da4ec
             "#,
                 None,
                 None,
@@ -241,17 +199,10 @@
     #[cfg_attr(miri, ignore)]
     fn flight_can_not_be_compared_for_lower_in_python(_pyshinqlx_setup: ()) {
         Python::with_gil(|py| {
-<<<<<<< HEAD
             let result = py.run_bound(
                 r#"
 import shinqlx
 assert(shinqlx.Flight((0, 1, 2, 3)) < shinqlx.Flight((3, 2, 1, 0)))
-=======
-            let result = py.run(
-                cr#"
-import _shinqlx
-assert(_shinqlx.Flight((0, 1, 2, 3)) < _shinqlx.Flight((3, 2, 1, 0)))
->>>>>>> a81da4ec
             "#,
                 None,
                 None,
@@ -273,17 +224,10 @@
     #[cfg_attr(miri, ignore)]
     fn flight_to_str_in_python(_pyshinqlx_setup: ()) {
         Python::with_gil(|py| {
-<<<<<<< HEAD
             let result = py.run_bound(
                 r#"
 import shinqlx
 assert(str(shinqlx.Flight((1, 2, 3, 4))) == "Flight(fuel=1, max_fuel=2, thrust=3, refuel=4)")
-=======
-            let result = py.run(
-                cr#"
-import _shinqlx
-assert(str(_shinqlx.Flight((1, 2, 3, 4))) == "Flight(fuel=1, max_fuel=2, thrust=3, refuel=4)")
->>>>>>> a81da4ec
             "#,
                 None,
                 None,
@@ -305,17 +249,10 @@
     #[cfg_attr(miri, ignore)]
     fn flight_repr_in_python(_pyshinqlx_setup: ()) {
         Python::with_gil(|py| {
-<<<<<<< HEAD
             let result = py.run_bound(
                 r#"
 import shinqlx
 assert(repr(shinqlx.Flight((1, 2, 3, 4))) == "Flight(fuel=1, max_fuel=2, thrust=3, refuel=4)")
-=======
-            let result = py.run(
-                cr#"
-import _shinqlx
-assert(repr(_shinqlx.Flight((1, 2, 3, 4))) == "Flight(fuel=1, max_fuel=2, thrust=3, refuel=4)")
->>>>>>> a81da4ec
             "#,
                 None,
                 None,
