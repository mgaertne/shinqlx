--- conflicted
+++ resolved
@@ -4,12 +4,8 @@
 use alloc::borrow::Cow;
 
 /// Information about a player's state in the game.
-<<<<<<< HEAD
-#[pyclass(module = "_shinqlx", name = "PlayerState", frozen, get_all)]
-=======
 #[pyclass]
-#[pyo3(module = "shinqlx", name = "PlayerState", frozen, get_all)]
->>>>>>> 5b6294fa
+#[pyo3(module = "_shinqlx", name = "PlayerState", frozen, get_all)]
 #[derive(Debug, PartialEq)]
 pub(crate) struct PlayerState {
     /// Whether the player's alive or not.
