--- conflicted
+++ resolved
@@ -5,14 +5,9 @@
 use pyo3::{basic::CompareOp, exceptions::PyValueError, types::PyTuple};
 
 /// A struct sequence containing all the powerups in the game.
-<<<<<<< HEAD
-#[pyclass(module = "_shinqlx", name = "Powerups", frozen, get_all)]
+#[pyclass]
+#[pyo3(module = "_shinqlx", name = "Powerups", frozen, get_all)]
 #[derive(PartialEq, Debug, Clone, Copy)]
-=======
-#[pyclass]
-#[pyo3(module = "shinqlx", name = "Powerups", frozen, get_all)]
-#[derive(PartialEq, Eq, Debug, Clone, Copy)]
->>>>>>> 5b6294fa
 pub(crate) struct Powerups(
     #[pyo3(name = "quad")] pub(crate) i32,
     #[pyo3(name = "battlesuit")] pub(crate) i32,
