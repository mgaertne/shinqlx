use super::prelude::*;

use core::fmt::{Display, Formatter};

use arrayvec::ArrayVec;

use pyo3::{exceptions::PyValueError, types::PyTuple};

/// A struct sequence containing all the powerups in the game.
<<<<<<< HEAD
#[pyclass(module = "_shinqlx", name = "Powerups", frozen, get_all, sequence)]
#[derive(PartialEq, Debug, Clone, Copy)]
=======
#[pyclass(
    module = "_shinqlx",
    name = "Powerups",
    frozen,
    get_all,
    sequence,
    eq,
    str
)]
#[derive(PartialEq, Eq, Debug, Clone, Copy)]
>>>>>>> e40f0824
pub(crate) struct Powerups(
    #[pyo3(name = "quad")] pub(crate) i32,
    #[pyo3(name = "battlesuit")] pub(crate) i32,
    #[pyo3(name = "haste")] pub(crate) i32,
    #[pyo3(name = "invisibility")] pub(crate) i32,
    #[pyo3(name = "regeneration")] pub(crate) i32,
    #[pyo3(name = "invulnerability")] pub(crate) i32,
);

impl From<[i32; 6]> for Powerups {
    fn from(value: [i32; 6]) -> Self {
        Self(value[0], value[1], value[2], value[3], value[4], value[5])
    }
}

impl From<Powerups> for [i32; 6] {
    fn from(value: Powerups) -> Self {
        [value.0, value.1, value.2, value.3, value.4, value.5]
    }
}

impl Display for Powerups {
    fn fmt(&self, f: &mut Formatter<'_>) -> core::fmt::Result {
        write!(f, "Powerups(quad={}, battlesuit={}, haste={}, invisibility={}, regeneration={}, invulnerability={})",
                self.0, self.1, self.2, self.3, self.4, self.5)
    }
}

#[pymethods]
impl Powerups {
    #[new]
    fn py_new(values: &Bound<'_, PyTuple>) -> PyResult<Self> {
        if values.len() < 6 {
            return Err(PyValueError::new_err(
                "tuple did not provide values for all 6 powerups",
            ));
        }

        if values.len() > 6 {
            return Err(PyValueError::new_err(
                "tuple did provide values for more than 6 powerups",
            ));
        }

        let results = values
            .iter()
            .map(|item| item.extract::<i32>().ok())
            .collect::<ArrayVec<Option<i32>, 6>>();

        if results.iter().any(|item| item.is_none()) {
            return Err(PyValueError::new_err("Powerups values need to be integer"));
        }

        Ok(Self::from(
            results
                .iter()
                .map(|&value| value.unwrap_or(0))
                .collect::<ArrayVec<i32, 6>>()
                .into_inner()
                .unwrap(),
        ))
    }

    fn __repr__(&self) -> String {
        format!("Powerups(quad={}, battlesuit={}, haste={}, invisibility={}, regeneration={}, invulnerability={})",
                self.0, self.1, self.2, self.3, self.4, self.5)
    }
}

#[cfg(test)]
mod powerups_tests {
    use crate::ffi::python::prelude::*;

    use pretty_assertions::assert_eq;
    use pyo3::exceptions::{PyTypeError, PyValueError};
    use rstest::rstest;

    #[test]
    fn powerups_from_integer_array() {
        assert_eq!(
            Powerups::from([1, 2, 3, 4, 5, 6]),
            Powerups(1, 2, 3, 4, 5, 6)
        );
    }

    #[test]
    fn powerups_into_integer_array() {
        assert_eq!(
            <Powerups as Into<[i32; 6]>>::into(Powerups(1, 2, 3, 4, 5, 6)),
            [1, 2, 3, 4, 5, 6]
        );
    }

    #[rstest]
    #[cfg_attr(miri, ignore)]
    fn powerups_can_be_created_from_python(_pyshinqlx_setup: ()) {
        Python::with_gil(|py| {
            let powerups_constructor = py.run(
                cr#"
import shinqlx
powerups = shinqlx.Powerups((0, 1, 2, 3, 4, 5))
            "#,
                None,
                None,
            );
            assert!(
                powerups_constructor.is_ok(),
                "{}",
                powerups_constructor.expect_err("this should not happen"),
            );
        });
    }

    #[rstest]
    #[cfg_attr(miri, ignore)]
    fn powerups_py_constructor_with_too_few_values(_pyshinqlx_setup: ()) {
        Python::with_gil(|py| {
            let powerups_constructor = py.run(
                cr#"
import shinqlx
powerups = shinqlx.Powerups((0, 1, 2, 3, 4))
            "#,
                None,
                None,
            );
            assert!(powerups_constructor.is_err_and(|err| err.is_instance_of::<PyValueError>(py)));
        });
    }

    #[rstest]
    #[cfg_attr(miri, ignore)]
    fn powerups_py_constructor_with_too_many_values(_pyshinqlx_setup: ()) {
        Python::with_gil(|py| {
            let powerups_constructor = py.run(
                cr#"
import shinqlx
powerups = shinqlx.Powerups((0, 1, 2, 3, 4, 5, 6))
            "#,
                None,
                None,
            );
            assert!(powerups_constructor.is_err_and(|err| err.is_instance_of::<PyValueError>(py)));
        });
    }

    #[rstest]
    #[cfg_attr(miri, ignore)]
    fn powerups_py_constructor_with_non_numeric_values(_pyshinqlx_setup: ()) {
        Python::with_gil(|py| {
            let powerups_constructor = py.run(
                cr#"
import shinqlx
powerups = shinqlx.Powerups(("asdf", True, (1, 2, 3), [], {}, set()))
            "#,
                None,
                None,
            );
            assert!(powerups_constructor.is_err_and(|err| err.is_instance_of::<PyValueError>(py)));
        });
    }

    #[rstest]
    #[cfg_attr(miri, ignore)]
    fn powerups_can_be_compared_for_equality_in_python(_pyshinqlx_setup: ()) {
        let result = Python::with_gil(|py| {
            py.run(
                cr#"
import shinqlx
assert(shinqlx.Powerups((0, 1, 2, 3, 4, 5)) == shinqlx.Powerups((0, 1, 2, 3, 4, 5)))
            "#,
                None,
                None,
            )
        });
        assert!(result.is_ok());
    }

    #[rstest]
    #[cfg_attr(miri, ignore)]
    fn powerups_can_be_compared_for_non_equality_in_python(_pyshinqlx_setup: ()) {
        let result = Python::with_gil(|py| {
            py.run(
                cr#"
import shinqlx
assert(shinqlx.Powerups((0, 1, 2, 3, 4, 5)) != shinqlx.Powerups((5, 4, 3, 2, 1, 0)))
            "#,
                None,
                None,
            )
        });
        assert!(result.is_ok());
    }

    #[rstest]
    #[cfg_attr(miri, ignore)]
    fn powerups_can_not_be_compared_for_lower_in_python(_pyshinqlx_setup: ()) {
        Python::with_gil(|py| {
            let result = py.run(
                cr#"
import shinqlx
assert(shinqlx.Powerups((0, 1, 2, 3, 4, 5)) < shinqlx.Powerups((5, 4, 3, 2, 1, 0)))
            "#,
                None,
                None,
            );
            assert!(result.is_err_and(|err| err.is_instance_of::<PyTypeError>(py)));
        });
    }

    #[test]
    fn powerups_to_str() {
        let powerups = Powerups(1, 2, 3, 4, 5, 6);
        assert_eq!(
            format!("{powerups}"),
            "Powerups(quad=1, battlesuit=2, haste=3, invisibility=4, regeneration=5, invulnerability=6)"
        );
    }

    #[test]
    fn powerups_repr() {
        let powerups = Powerups(1, 2, 3, 4, 5, 6);
        assert_eq!(
            powerups.__repr__(),
            "Powerups(quad=1, battlesuit=2, haste=3, invisibility=4, regeneration=5, invulnerability=6)"
        );
    }
}<|MERGE_RESOLUTION|>--- conflicted
+++ resolved
@@ -7,21 +7,8 @@
 use pyo3::{exceptions::PyValueError, types::PyTuple};
 
 /// A struct sequence containing all the powerups in the game.
-<<<<<<< HEAD
-#[pyclass(module = "_shinqlx", name = "Powerups", frozen, get_all, sequence)]
+#[pyclass(module = "_shinqlx", name = "Powerups", frozen, get_all, sequence, eq, str)]
 #[derive(PartialEq, Debug, Clone, Copy)]
-=======
-#[pyclass(
-    module = "_shinqlx",
-    name = "Powerups",
-    frozen,
-    get_all,
-    sequence,
-    eq,
-    str
-)]
-#[derive(PartialEq, Eq, Debug, Clone, Copy)]
->>>>>>> e40f0824
 pub(crate) struct Powerups(
     #[pyo3(name = "quad")] pub(crate) i32,
     #[pyo3(name = "battlesuit")] pub(crate) i32,
