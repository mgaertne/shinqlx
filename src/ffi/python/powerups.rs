--- conflicted
+++ resolved
@@ -121,17 +121,10 @@
     #[cfg_attr(miri, ignore)]
     fn powerups_can_be_created_from_python(_pyshinqlx_setup: ()) {
         Python::with_gil(|py| {
-<<<<<<< HEAD
             let powerups_constructor = py.run_bound(
                 r#"
 import shinqlx
 powerups = shinqlx.Powerups((0, 1, 2, 3, 4, 5))
-=======
-            let powerups_constructor = py.run(
-                cr#"
-import _shinqlx
-powerups = _shinqlx.Powerups((0, 1, 2, 3, 4, 5))
->>>>>>> a81da4ec
             "#,
                 None,
                 None,
@@ -148,17 +141,10 @@
     #[cfg_attr(miri, ignore)]
     fn powerups_py_constructor_with_too_few_values(_pyshinqlx_setup: ()) {
         Python::with_gil(|py| {
-<<<<<<< HEAD
             let powerups_constructor = py.run_bound(
                 r#"
 import shinqlx
 powerups = shinqlx.Powerups((0, 1, 2, 3, 4))
-=======
-            let powerups_constructor = py.run(
-                cr#"
-import _shinqlx
-powerups = _shinqlx.Powerups((0, 1, 2, 3, 4))
->>>>>>> a81da4ec
             "#,
                 None,
                 None,
@@ -171,17 +157,10 @@
     #[cfg_attr(miri, ignore)]
     fn powerups_py_constructor_with_too_many_values(_pyshinqlx_setup: ()) {
         Python::with_gil(|py| {
-<<<<<<< HEAD
             let powerups_constructor = py.run_bound(
                 r#"
 import shinqlx
 powerups = shinqlx.Powerups((0, 1, 2, 3, 4, 5, 6))
-=======
-            let powerups_constructor = py.run(
-                cr#"
-import _shinqlx
-powerups = _shinqlx.Powerups((0, 1, 2, 3, 4, 5, 6))
->>>>>>> a81da4ec
             "#,
                 None,
                 None,
@@ -194,17 +173,10 @@
     #[cfg_attr(miri, ignore)]
     fn powerups_py_constructor_with_non_numeric_values(_pyshinqlx_setup: ()) {
         Python::with_gil(|py| {
-<<<<<<< HEAD
             let powerups_constructor = py.run_bound(
                 r#"
 import shinqlx
 powerups = shinqlx.Powerups(("asdf", True, (1, 2, 3), [], {}, set()))
-=======
-            let powerups_constructor = py.run(
-                cr#"
-import _shinqlx
-powerups = _shinqlx.Powerups(("asdf", True, (1, 2, 3), [], {}, set()))
->>>>>>> a81da4ec
             "#,
                 None,
                 None,
@@ -217,17 +189,10 @@
     #[cfg_attr(miri, ignore)]
     fn powerups_can_be_compared_for_equality_in_python(_pyshinqlx_setup: ()) {
         let result = Python::with_gil(|py| {
-<<<<<<< HEAD
             py.run_bound(
                 r#"
 import shinqlx
 assert(shinqlx.Powerups((0, 1, 2, 3, 4, 5)) == shinqlx.Powerups((0, 1, 2, 3, 4, 5)))
-=======
-            py.run(
-                cr#"
-import _shinqlx
-assert(_shinqlx.Powerups((0, 1, 2, 3, 4, 5)) == _shinqlx.Powerups((0, 1, 2, 3, 4, 5)))
->>>>>>> a81da4ec
             "#,
                 None,
                 None,
@@ -240,17 +205,10 @@
     #[cfg_attr(miri, ignore)]
     fn powerups_can_be_compared_for_non_equality_in_python(_pyshinqlx_setup: ()) {
         let result = Python::with_gil(|py| {
-<<<<<<< HEAD
             py.run_bound(
                 r#"
 import shinqlx
 assert(shinqlx.Powerups((0, 1, 2, 3, 4, 5)) != shinqlx.Powerups((5, 4, 3, 2, 1, 0)))
-=======
-            py.run(
-                cr#"
-import _shinqlx
-assert(_shinqlx.Powerups((0, 1, 2, 3, 4, 5)) != _shinqlx.Powerups((5, 4, 3, 2, 1, 0)))
->>>>>>> a81da4ec
             "#,
                 None,
                 None,
@@ -263,17 +221,10 @@
     #[cfg_attr(miri, ignore)]
     fn powerups_can_not_be_compared_for_lower_in_python(_pyshinqlx_setup: ()) {
         Python::with_gil(|py| {
-<<<<<<< HEAD
             let result = py.run_bound(
                 r#"
 import shinqlx
 assert(shinqlx.Powerups((0, 1, 2, 3, 4, 5)) < shinqlx.Powerups((5, 4, 3, 2, 1, 0)))
-=======
-            let result = py.run(
-                cr#"
-import _shinqlx
-assert(_shinqlx.Powerups((0, 1, 2, 3, 4, 5)) < _shinqlx.Powerups((5, 4, 3, 2, 1, 0)))
->>>>>>> a81da4ec
             "#,
                 None,
                 None,
