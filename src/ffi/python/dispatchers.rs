use super::prelude::*;

use core::sync::atomic::Ordering;

use pyo3::types::{PyBool, PyString};

pub(crate) fn client_command_dispatcher<T>(client_id: i32, cmd: T) -> Option<String>
where
    T: AsRef<str>,
{
    if !pyshinqlx_is_initialized() {
        return Some(cmd.as_ref().to_string());
    }

    Python::with_gil(|py| {
        let result = handle_client_command(py, client_id, cmd.as_ref());

        if result
            .bind(py)
            .downcast::<PyBool>()
            .is_ok_and(|bool_value| !bool_value.is_true())
        {
            None
        } else {
            result
                .bind(py)
                .downcast::<PyString>()
                .map_or(Some(cmd.as_ref().to_string()), |py_string| {
                    Some(py_string.to_string())
                })
        }
    })
}

pub(crate) fn server_command_dispatcher<T>(client_id: Option<i32>, cmd: T) -> Option<String>
where
    T: AsRef<str>,
{
    if !pyshinqlx_is_initialized() {
        return Some(cmd.as_ref().to_string());
    }

    Python::with_gil(|py| {
        let result = handle_server_command(py, client_id.unwrap_or(-1), cmd.as_ref());

        if result.bind(py).is_instance_of::<PyBool>()
            && result
                .extract::<bool>(py)
                .is_ok_and(|bool_value| !bool_value)
        {
            None
        } else if result.bind(py).is_instance_of::<PyString>() {
            result.extract::<String>(py).ok()
        } else {
            Some(cmd.as_ref().to_string())
        }
    })
}

pub(crate) fn frame_dispatcher() {
    if !pyshinqlx_is_initialized() {
        return;
    }

    let _ = Python::with_gil(handle_frame);
}

pub(crate) fn client_connect_dispatcher(client_id: i32, is_bot: bool) -> Option<String> {
    if !pyshinqlx_is_initialized() {
        return None;
    }

    {
        let allowed_clients = ALLOW_FREE_CLIENT.load(Ordering::Acquire);
        ALLOW_FREE_CLIENT.store(allowed_clients | (1 << client_id as u64), Ordering::Release);
    }

<<<<<<< HEAD
    let returned: Option<String> = Python::with_gil(|py| {
        let result = handle_player_connect(py, client_id, is_bot);

        if result.bind(py).is_instance_of::<PyBool>()
            && result
                .extract::<bool>(py)
                .is_ok_and(|bool_value| !bool_value)
        {
            Some("You are banned from this server.".to_string())
        } else if result.bind(py).is_instance_of::<PyString>() {
            result.extract::<String>(py).ok()
        } else {
            None
        }
    });
=======
    let returned = PLAYER_CONNECT_HANDLER
        .load()
        .as_ref()
        .and_then(|client_connect_handler| {
            let result =
                Python::with_gil(|py| {
                    client_connect_handler.bind(py).call1((client_id, is_bot)).map_or_else(|e| {
                        error!(target: "shinqlx", "client_connect_handler returned an error: {:?}.", e);
                        None
                    }, |returned| {
                        if returned
                            .downcast::<PyBool>()
                            .is_ok_and(|bool_value| !bool_value.is_true())
                        {
                            Some("You are banned from this server.".to_string())
                        } else {
                            returned
                                .downcast::<PyString>()
                                .ok()
                                .map(|py_string| py_string.to_string())
                        }
                    })
                });

            result
        });
>>>>>>> aafcb512

    {
        let allowed_clients = ALLOW_FREE_CLIENT.load(Ordering::Acquire);
        ALLOW_FREE_CLIENT.store(
            allowed_clients & !(1 << client_id as u64),
            Ordering::Release,
        );
    }

    returned
}

pub(crate) fn client_disconnect_dispatcher<T>(client_id: i32, reason: T)
where
    T: AsRef<str>,
{
    if !pyshinqlx_is_initialized() {
        return;
    }

    {
        let allowed_clients = ALLOW_FREE_CLIENT.load(Ordering::Acquire);
        ALLOW_FREE_CLIENT.store(allowed_clients | (1 << client_id as u64), Ordering::Release);
    }

<<<<<<< HEAD
    Python::with_gil(|py| {
        handle_player_disconnect(py, client_id, Some(reason.as_ref().to_string()))
    });
=======
    PLAYER_DISCONNECT_HANDLER
        .load()
        .iter()
        .for_each(|client_disconnect_handler| {
            if let Err(e) = Python::with_gil(|py| {
                client_disconnect_handler.call1(py, (client_id, reason.as_ref()))
            }) {
                error!(target: "shinqlx", "client_disconnect_handler returned an error: {:?}.", e);
            };
        });
>>>>>>> aafcb512

    {
        let allowed_clients = ALLOW_FREE_CLIENT.load(Ordering::Acquire);
        ALLOW_FREE_CLIENT.store(
            allowed_clients & !(1 << client_id as u64),
            Ordering::Release,
        );
    }
}

pub(crate) fn client_loaded_dispatcher(client_id: i32) {
    if !pyshinqlx_is_initialized() {
        return;
    }

    Python::with_gil(|py| handle_player_loaded(py, client_id));
}

pub(crate) fn new_game_dispatcher(restart: bool) {
    if !pyshinqlx_is_initialized() {
        return;
    }

    let _ = Python::with_gil(|py| handle_new_game(py, restart));
}

pub(crate) fn set_configstring_dispatcher<T, U>(index: T, value: U) -> Option<String>
where
    T: Into<u32>,
    U: AsRef<str>,
{
    if !pyshinqlx_is_initialized() {
        return Some(value.as_ref().to_string());
    }

    Python::with_gil(|py| {
        let result = handle_set_configstring(py, index.into(), value.as_ref());

        if result.bind(py).is_instance_of::<PyBool>()
            && result
                .extract::<bool>(py)
                .is_ok_and(|bool_value| !bool_value)
        {
            None
        } else if result.bind(py).is_instance_of::<PyString>() {
            result.extract::<String>(py).ok()
        } else {
            Some(value.as_ref().to_string())
        }
    })
}

pub(crate) fn rcon_dispatcher<T>(cmd: T)
where
    T: AsRef<str>,
{
    if !pyshinqlx_is_initialized() {
        return;
    }

    Python::with_gil(|py| handle_rcon(py, cmd.as_ref()));
}

pub(crate) fn console_print_dispatcher<T>(text: T) -> Option<String>
where
    T: AsRef<str>,
{
    if !pyshinqlx_is_initialized() {
        return Some(text.as_ref().to_string());
    }

    Python::with_gil(|py| {
        let result = handle_console_print(py, text.as_ref());

        if result.bind(py).is_instance_of::<PyBool>()
            && result
                .extract::<bool>(py)
                .is_ok_and(|bool_value| !bool_value)
        {
            None
        } else if result.bind(py).is_instance_of::<PyString>() {
            result.extract::<String>(py).ok()
        } else {
            Some(text.as_ref().to_string())
        }
    })
}

pub(crate) fn client_spawn_dispatcher(client_id: i32) {
    if !pyshinqlx_is_initialized() {
        return;
    }

    Python::with_gil(|py| handle_player_spawn(py, client_id));
}

pub(crate) fn kamikaze_use_dispatcher(client_id: i32) {
    if !pyshinqlx_is_initialized() {
        return;
    }

    Python::with_gil(|py| handle_kamikaze_use(py, client_id));
}

pub(crate) fn kamikaze_explode_dispatcher(client_id: i32, is_used_on_demand: bool) {
    if !pyshinqlx_is_initialized() {
        return;
    }

    Python::with_gil(|py| handle_kamikaze_explode(py, client_id, is_used_on_demand));
}

pub(crate) fn damage_dispatcher(
    target_client_id: i32,
    attacker_client_id: Option<i32>,
    damage: i32,
    dflags: i32,
    means_of_death: i32,
) {
    if !pyshinqlx_is_initialized() {
        return;
    }

    Python::with_gil(|py| {
        handle_damage(
            py,
            target_client_id,
            attacker_client_id,
            damage,
            dflags,
            means_of_death,
        )
    });
}

#[cfg(test)]
mod pyshinqlx_dispatcher_tests {
    use super::{
        client_command_dispatcher, client_connect_dispatcher, client_disconnect_dispatcher,
        client_loaded_dispatcher, client_spawn_dispatcher, console_print_dispatcher,
        damage_dispatcher, frame_dispatcher, kamikaze_explode_dispatcher, kamikaze_use_dispatcher,
        new_game_dispatcher, rcon_dispatcher, server_command_dispatcher,
        set_configstring_dispatcher,
    };
    use crate::ffi::c::prelude::*;
    use crate::ffi::python::prelude::*;
    use crate::prelude::*;

    use rstest::*;

    use pretty_assertions::assert_eq;
    use pyo3::{
        IntoPyObjectExt,
        exceptions::PyException,
        types::{PyBool, PyString, PyTuple},
    };

    #[test]
    #[serial]
    fn client_command_dispatcher_when_python_not_initiailized() {
        let is_initialized_context = pyshinqlx_is_initialized_context();
        is_initialized_context.expect().returning(|| false);

        let handle_client_command_ctx = handle_client_command_context();
        handle_client_command_ctx.expect().times(0);

        let result = client_command_dispatcher(123, "asdf");
        assert_eq!(result, Some("asdf".to_string()));
    }

    #[rstest]
    #[cfg_attr(miri, ignore)]
    #[serial]
    fn client_command_dispatcher_dispatcher_returns_original_cmd(_pyshinqlx_setup: ()) {
        let is_initialized_context = pyshinqlx_is_initialized_context();
        is_initialized_context.expect().returning(|| true);

        let handle_client_command_ctx = handle_client_command_context();
        handle_client_command_ctx
            .expect()
            .returning(|py, _, cmd| PyString::new(py, cmd).into_any().unbind());

        let result = client_command_dispatcher(123, "asdf");
        assert_eq!(result, Some("asdf".to_string()));
    }

    #[rstest]
    #[cfg_attr(miri, ignore)]
    #[serial]
    fn client_command_dispatcher_dispatcher_returns_another_cmd(_pyshinqlx_setup: ()) {
        let is_initialized_context = pyshinqlx_is_initialized_context();
        is_initialized_context.expect().returning(|| true);

        let handle_client_command_ctx = handle_client_command_context();
        handle_client_command_ctx
            .expect()
            .returning(|py, _, _| PyString::new(py, "qwertz").into_any().unbind());

        let result = client_command_dispatcher(123, "asdf");
        assert_eq!(result, Some("qwertz".to_string()));
    }

    #[rstest]
    #[cfg_attr(miri, ignore)]
    #[serial]
    fn client_command_dispatcher_dispatcher_returns_boolean_true(_pyshinqlx_setup: ()) {
        let is_initialized_context = pyshinqlx_is_initialized_context();
        is_initialized_context.expect().returning(|| true);

        let handle_client_command_ctx = handle_client_command_context();
        handle_client_command_ctx
            .expect()
            .returning(|py, _, _| PyBool::new(py, true).to_owned().into_any().unbind());

        let result = client_command_dispatcher(123, "asdf");
        assert_eq!(result, Some("asdf".to_string()));
    }

    #[rstest]
    #[cfg_attr(miri, ignore)]
    #[serial]
    fn client_command_dispatcher_dispatcher_returns_false(_pyshinqlx_setup: ()) {
        let is_initialized_context = pyshinqlx_is_initialized_context();
        is_initialized_context.expect().returning(|| true);

        let handle_client_command_ctx = handle_client_command_context();
        handle_client_command_ctx
            .expect()
            .returning(|py, _, _| PyBool::new(py, false).to_owned().into_any().unbind());

        let result = client_command_dispatcher(123, "asdf");
        assert_eq!(result, None);
    }

    #[rstest]
    #[cfg_attr(miri, ignore)]
    #[serial]
    fn client_command_dispatcher_dispatcher_returns_not_supported_value(_pyshinqlx_setup: ()) {
        let is_initialized_context = pyshinqlx_is_initialized_context();
        is_initialized_context.expect().returning(|| true);

        let handle_client_command_ctx = handle_client_command_context();
        handle_client_command_ctx.expect().returning(|py, _, _| {
            PyTuple::new(py, [1, 2, 3])
                .expect("this should not happen")
                .into_any()
                .unbind()
        });

        let result = client_command_dispatcher(123, "asdf");
        assert_eq!(result, Some("asdf".to_string()));
    }

    #[test]
    #[serial]
    fn server_command_dispatcher_when_python_not_initiailized() {
        let is_initialized_context = pyshinqlx_is_initialized_context();
        is_initialized_context.expect().returning(|| false);

        let handle_server_command_ctx = handle_server_command_context();
        handle_server_command_ctx.expect().times(0);

        let result = server_command_dispatcher(Some(123), "asdf");
        assert_eq!(result, Some("asdf".to_string()));
    }

    #[rstest]
    #[cfg_attr(miri, ignore)]
    #[serial]
    fn server_command_dispatcher_dispatcher_returns_original_cmd(_pyshinqlx_setup: ()) {
        let is_initialized_context = pyshinqlx_is_initialized_context();
        is_initialized_context.expect().returning(|| true);

        let handle_server_command_ctx = handle_server_command_context();
        handle_server_command_ctx
            .expect()
            .returning(|py, _, cmd| PyString::new(py, cmd).into_any().unbind());

        let result = server_command_dispatcher(Some(123), "asdf");
        assert_eq!(result, Some("asdf".to_string()));
    }

    #[rstest]
    #[cfg_attr(miri, ignore)]
    #[serial]
    fn server_command_dispatcher_dispatcher_returns_another_cmd(_pyshinqlx_setup: ()) {
        let is_initialized_context = pyshinqlx_is_initialized_context();
        is_initialized_context.expect().returning(|| true);

        let handle_server_command_ctx = handle_server_command_context();
        handle_server_command_ctx
            .expect()
            .returning(|py, _, _| PyString::new(py, "qwertz").into_any().unbind());

        let result = server_command_dispatcher(Some(123), "asdf");
        assert_eq!(result, Some("qwertz".to_string()));
    }

    #[rstest]
    #[cfg_attr(miri, ignore)]
    #[serial]
    fn server_command_dispatcher_dispatcher_returns_boolean_true(_pyshinqlx_setup: ()) {
        let is_initialized_context = pyshinqlx_is_initialized_context();
        is_initialized_context.expect().returning(|| true);

        let handle_server_command_ctx = handle_server_command_context();
        handle_server_command_ctx
            .expect()
            .returning(|py, _, _| PyBool::new(py, true).to_owned().into_any().unbind());

        let result = server_command_dispatcher(Some(123), "asdf");
        assert_eq!(result, Some("asdf".to_string()));
    }

    #[rstest]
    #[cfg_attr(miri, ignore)]
    #[serial]
    fn server_command_dispatcher_dispatcher_returns_false(_pyshinqlx_setup: ()) {
        let is_initialized_context = pyshinqlx_is_initialized_context();
        is_initialized_context.expect().returning(|| true);

        let handle_server_command_ctx = handle_server_command_context();
        handle_server_command_ctx
            .expect()
            .returning(|py, _, _| PyBool::new(py, false).to_owned().into_any().unbind());

        let result = server_command_dispatcher(Some(123), "asdf");
        assert_eq!(result, None);
    }

    #[rstest]
    #[cfg_attr(miri, ignore)]
    #[serial]
    fn server_command_dispatcher_dispatcher_returns_not_supported_value(_pyshinqlx_setup: ()) {
        let is_initialized_context = pyshinqlx_is_initialized_context();
        is_initialized_context.expect().returning(|| true);

        let handle_server_command_ctx = handle_server_command_context();
        handle_server_command_ctx.expect().returning(|py, _, _| {
            PyTuple::new(py, [1, 2, 3])
                .expect("this should not happen")
                .into_any()
                .unbind()
        });

        let result = server_command_dispatcher(Some(123), "asdf");
        assert_eq!(result, Some("asdf".to_string()));
    }

    #[test]
    #[serial]
    fn frame_dispatcher_when_python_not_initiailized() {
        let is_initialized_context = pyshinqlx_is_initialized_context();
        is_initialized_context.expect().returning(|| false);

        let handle_frame_ctx = handle_frame_context();
        handle_frame_ctx.expect().times(0);

        frame_dispatcher();
    }

    #[rstest]
    #[cfg_attr(miri, ignore)]
    #[serial]
    fn frame_dispatcher_dispatcher_works_properly(_pyshinqlx_setup: ()) {
        let is_initialized_context = pyshinqlx_is_initialized_context();
        is_initialized_context.expect().returning(|| true);

        let handle_frame_ctx = handle_frame_context();
        handle_frame_ctx.expect().returning(|_| None);

        frame_dispatcher();
    }

    #[test]
    #[serial]
    fn client_connect_dispatcher_when_python_not_initiailized() {
        let is_initialized_context = pyshinqlx_is_initialized_context();
        is_initialized_context.expect().returning(|| false);

        let player_connect_handler_ctx = handle_player_connect_context();
        player_connect_handler_ctx.expect().times(0);

        let result = client_connect_dispatcher(42, false);
        assert_eq!(result, None);
    }

    #[rstest]
    #[cfg_attr(miri, ignore)]
    #[serial]
    fn client_connect_dispatcher_dispatcher_returns_connection_status(_pyshinqlx_setup: ()) {
        let is_initialized_context = pyshinqlx_is_initialized_context();
        is_initialized_context.expect().returning(|| true);

        let player_connect_handler_ctx = handle_player_connect_context();
        player_connect_handler_ctx
            .expect()
            .returning(|py, _, _| PyString::new(py, "qwertz").into_any().unbind());

        let result = client_connect_dispatcher(42, false);
        assert_eq!(result, Some("qwertz".to_string()));
    }

    #[rstest]
    #[cfg_attr(miri, ignore)]
    #[serial]
    fn client_connect_dispatcher_dispatcher_returns_boolean_true(_pyshinqlx_setup: ()) {
        let is_initialized_context = pyshinqlx_is_initialized_context();
        is_initialized_context.expect().returning(|| true);

        let player_connect_handler_ctx = handle_player_connect_context();
        player_connect_handler_ctx
            .expect()
            .returning(|py, _, _| PyBool::new(py, true).to_owned().into_any().unbind());

        let result = client_connect_dispatcher(42, true);
        assert_eq!(result, None);
    }

    #[rstest]
    #[cfg_attr(miri, ignore)]
    #[serial]
    fn client_connect_dispatcher_dispatcher_returns_false(_pyshinqlx_setup: ()) {
        let is_initialized_context = pyshinqlx_is_initialized_context();
        is_initialized_context.expect().returning(|| true);

        let player_connect_handler_ctx = handle_player_connect_context();
        player_connect_handler_ctx
            .expect()
            .returning(|py, _, _| PyBool::new(py, false).to_owned().into_any().unbind());

        let result = client_connect_dispatcher(42, true);
        assert_eq!(result, Some("You are banned from this server.".to_string()));
    }

    #[rstest]
    #[cfg_attr(miri, ignore)]
    #[serial]
    fn client_connect_dispatcher_dispatcher_throws_exception(_pyshinqlx_setup: ()) {
        let is_initialized_context = pyshinqlx_is_initialized_context();
        is_initialized_context.expect().returning(|| true);

        let player_connect_handler_ctx = handle_player_connect_context();
        player_connect_handler_ctx.expect().returning(|py, _, _| {
            PyException::new_err("asdf")
                .into_py_any(py)
                .expect("this should not happen")
        });

        let result = client_connect_dispatcher(42, false);
        assert_eq!(result, None);
    }

    #[rstest]
    #[cfg_attr(miri, ignore)]
    #[serial]
    fn client_connect_dispatcher_dispatcher_returns_not_supported_value(_pyshinqlx_setup: ()) {
        let is_initialized_context = pyshinqlx_is_initialized_context();
        is_initialized_context.expect().returning(|| true);

        let player_connect_handler_ctx = handle_player_connect_context();
        player_connect_handler_ctx.expect().returning(|py, _, _| {
            PyTuple::new(py, [1, 2, 3])
                .expect("this should not happen")
                .into_any()
                .unbind()
        });

        let result = client_connect_dispatcher(42, false);
        assert_eq!(result, None);
    }

    #[test]
    #[serial]
    fn client_disconnect_dispatcher_when_python_not_initiailized() {
        let is_initialized_context = pyshinqlx_is_initialized_context();
        is_initialized_context.expect().returning(|| false);

        let handle_player_disconnect_ctx = handle_player_disconnect_context();
        handle_player_disconnect_ctx.expect().times(0);

        client_disconnect_dispatcher(42, "asdf");
    }

    #[rstest]
    #[cfg_attr(miri, ignore)]
    #[serial]
    fn client_disconnect_dispatcher_dispatcher_works_properly(_pyshinqlx_setup: ()) {
        let is_initialized_context = pyshinqlx_is_initialized_context();
        is_initialized_context.expect().returning(|| true);

        let handle_player_disconnect_ctx = handle_player_disconnect_context();
        handle_player_disconnect_ctx
            .expect()
            .returning(|py, _, _| py.None());

        client_disconnect_dispatcher(42, "ragequit");
    }

    #[rstest]
    #[cfg_attr(miri, ignore)]
    #[serial]
    fn client_disconnect_dispatcher_dispatcher_throws_exception(_pyshinqlx_setup: ()) {
        let is_initialized_context = pyshinqlx_is_initialized_context();
        is_initialized_context.expect().returning(|| true);

        let handle_player_disconnect_ctx = handle_player_disconnect_context();
        handle_player_disconnect_ctx.expect().returning(|py, _, _| {
            PyException::new_err("")
                .into_py_any(py)
                .expect("this should not happen")
        });

        client_disconnect_dispatcher(42, "ragequit");
    }

    #[test]
    #[serial]
    fn client_loaded_dispatcher_when_python_not_initiailized() {
        let is_initialized_context = pyshinqlx_is_initialized_context();
        is_initialized_context.expect().returning(|| false);

        let handle_player_loaded_ctx = handle_player_loaded_context();
        handle_player_loaded_ctx.expect().times(0);

        client_loaded_dispatcher(123);
    }

    #[rstest]
    #[cfg_attr(miri, ignore)]
    #[serial]
    fn client_loaded_dispatcher_dispatcher_works_properly(_pyshinqlx_setup: ()) {
        let is_initialized_context = pyshinqlx_is_initialized_context();
        is_initialized_context.expect().returning(|| true);

        let handle_player_loaded_ctx = handle_player_loaded_context();
        handle_player_loaded_ctx
            .expect()
            .returning(|py, _| py.None());

        client_loaded_dispatcher(123);
    }

    #[rstest]
    #[cfg_attr(miri, ignore)]
    #[serial]
    fn client_loaded_dispatcher_dispatcher_throws_exception(_pyshinqlx_setup: ()) {
        let is_initialized_context = pyshinqlx_is_initialized_context();
        is_initialized_context.expect().returning(|| true);

        let handle_player_loaded_ctx = handle_player_loaded_context();
        handle_player_loaded_ctx.expect().returning(|py, _| {
            PyException::new_err("")
                .into_py_any(py)
                .expect("this should not happen")
        });

        client_loaded_dispatcher(123);
    }

    #[test]
    #[serial]
    fn new_game_dispatcher_when_python_not_initiailized() {
        let is_initialized_context = pyshinqlx_is_initialized_context();
        is_initialized_context.expect().returning(|| false);

        let handle_new_game_ctx = handle_new_game_context();
        handle_new_game_ctx.expect().times(0);

        new_game_dispatcher(false);
    }

    #[rstest]
    #[cfg_attr(miri, ignore)]
    #[serial]
    fn new_game_dispatcher_dispatcher_works_properly(_pyshinqlx_setup: ()) {
        let is_initialized_context = pyshinqlx_is_initialized_context();
        is_initialized_context.expect().returning(|| true);

        let handle_new_game_ctx = handle_new_game_context();
        handle_new_game_ctx.expect().returning(|_, _| None);

        new_game_dispatcher(false);
    }

    #[test]
    #[serial]
    fn set_configstring_dispatcher_when_python_not_initiailized() {
        let is_initialized_context = pyshinqlx_is_initialized_context();
        is_initialized_context.expect().returning(|| false);

        let handle_set_configstring_ctx = handle_set_configstring_context();
        handle_set_configstring_ctx.expect().times(0);

        let result = set_configstring_dispatcher(666u32, "asdf");
        assert_eq!(result, Some("asdf".to_string()));
    }

    #[rstest]
    #[cfg_attr(miri, ignore)]
    #[serial]
    fn set_configstring_dispatcher_dispatcher_returns_original_cmd(_pyshinqlx_setup: ()) {
        let is_initialized_context = pyshinqlx_is_initialized_context();
        is_initialized_context.expect().returning(|| true);

        let handle_set_configstring_ctx = handle_set_configstring_context();
        handle_set_configstring_ctx
            .expect()
            .returning(|py, _, value| PyString::new(py, value).into_any().unbind());

        let result = set_configstring_dispatcher(123u32, "asdf");
        assert_eq!(result, Some("asdf".to_string()));
    }

    #[rstest]
    #[cfg_attr(miri, ignore)]
    #[serial]
    fn set_configstring_dispatcher_dispatcher_returns_another_cmd(_pyshinqlx_setup: ()) {
        let is_initialized_context = pyshinqlx_is_initialized_context();
        is_initialized_context.expect().returning(|| true);

        let handle_set_configstring_ctx = handle_set_configstring_context();
        handle_set_configstring_ctx
            .expect()
            .returning(|py, _, _| PyString::new(py, "qwertz").into_any().unbind());

        let result = set_configstring_dispatcher(123u32, "asdf");
        assert_eq!(result, Some("qwertz".to_string()));
    }

    #[rstest]
    #[cfg_attr(miri, ignore)]
    #[serial]
    fn set_configstring_dispatcher_dispatcher_returns_boolean_true(_pyshinqlx_setup: ()) {
        let is_initialized_context = pyshinqlx_is_initialized_context();
        is_initialized_context.expect().returning(|| true);

        let handle_set_configstring_ctx = handle_set_configstring_context();
        handle_set_configstring_ctx
            .expect()
            .returning(|py, _, _| PyBool::new(py, true).to_owned().into_any().unbind());

        let result = set_configstring_dispatcher(123u32, "asdf");
        assert_eq!(result, Some("asdf".to_string()));
    }

    #[rstest]
    #[cfg_attr(miri, ignore)]
    #[serial]
    fn set_configstring_dispatcher_dispatcher_returns_false(_pyshinqlx_setup: ()) {
        let is_initialized_context = pyshinqlx_is_initialized_context();
        is_initialized_context.expect().returning(|| true);

        let handle_set_configstring_ctx = handle_set_configstring_context();
        handle_set_configstring_ctx
            .expect()
            .returning(|py, _, _| PyBool::new(py, false).to_owned().into_any().unbind());

        let result = set_configstring_dispatcher(123u32, "asdf");
        assert_eq!(result, None);
    }

    #[rstest]
    #[cfg_attr(miri, ignore)]
    #[serial]
    fn set_configstring_dispatcher_dispatcher_returns_not_supported_value(_pyshinqlx_setup: ()) {
        let is_initialized_context = pyshinqlx_is_initialized_context();
        is_initialized_context.expect().returning(|| true);

        let handle_set_configstring_ctx = handle_set_configstring_context();
        handle_set_configstring_ctx.expect().returning(|py, _, _| {
            PyTuple::new(py, [1, 2, 3])
                .expect("this should not happen")
                .into_any()
                .unbind()
        });

        let result = set_configstring_dispatcher(123u32, "asdf");
        assert_eq!(result, Some("asdf".to_string()));
    }

    #[test]
    #[serial]
    fn rcon_dispatcher_when_python_not_initiailized() {
        let is_initialized_context = pyshinqlx_is_initialized_context();
        is_initialized_context.expect().returning(|| false);

        let handle_rcon_ctx = handle_rcon_context();
        handle_rcon_ctx.expect().times(0);

        rcon_dispatcher("asdf");
    }

    #[rstest]
    #[cfg_attr(miri, ignore)]
    #[serial]
    fn rcon_dispatcher_dispatcher_works_properly(_pyshinqlx_setup: ()) {
        let is_initialized_context = pyshinqlx_is_initialized_context();
        is_initialized_context.expect().returning(|| true);

        let handle_rcon_ctx = handle_rcon_context();
        handle_rcon_ctx.expect();

        rcon_dispatcher("asdf");
    }

    #[test]
    #[serial]
    fn console_print_dispatcher_when_python_not_initiailized() {
        let is_initialized_context = pyshinqlx_is_initialized_context();
        is_initialized_context.expect().returning(|| false);

        let handle_console_print_ctx = handle_console_print_context();
        handle_console_print_ctx.expect().times(0);

        let result = console_print_dispatcher("asdf");
        assert_eq!(result, Some("asdf".to_string()));
    }

    #[rstest]
    #[cfg_attr(miri, ignore)]
    #[serial]
    fn console_print_dispatcher_dispatcher_returns_original_cmd(_pyshinqlx_setup: ()) {
        let is_initialized_context = pyshinqlx_is_initialized_context();
        is_initialized_context.expect().returning(|| true);

        let handle_console_print_ctx = handle_console_print_context();
        handle_console_print_ctx
            .expect()
            .returning(|py, text| PyString::new(py, text).into_any().unbind());

        let result = console_print_dispatcher("asdf");
        assert_eq!(result, Some("asdf".to_string()));
    }

    #[rstest]
    #[cfg_attr(miri, ignore)]
    #[serial]
    fn console_print_dispatcher_dispatcher_returns_another_cmd(_pyshinqlx_setup: ()) {
        let is_initialized_context = pyshinqlx_is_initialized_context();
        is_initialized_context.expect().returning(|| true);

        let handle_console_print_ctx = handle_console_print_context();
        handle_console_print_ctx
            .expect()
            .returning(|py, _| PyString::new(py, "qwertz").into_any().unbind());

        let result = console_print_dispatcher("asdf");
        assert_eq!(result, Some("qwertz".to_string()));
    }

    #[rstest]
    #[cfg_attr(miri, ignore)]
    #[serial]
    fn console_print_dispatcher_dispatcher_returns_boolean_true(_pyshinqlx_setup: ()) {
        let is_initialized_context = pyshinqlx_is_initialized_context();
        is_initialized_context.expect().returning(|| true);

        let handle_console_print_ctx = handle_console_print_context();
        handle_console_print_ctx
            .expect()
            .returning(|py, _| PyBool::new(py, true).to_owned().into_any().unbind());

        let result = console_print_dispatcher("asdf");
        assert_eq!(result, Some("asdf".to_string()));
    }

    #[rstest]
    #[cfg_attr(miri, ignore)]
    #[serial]
    fn console_print_dispatcher_dispatcher_returns_false(_pyshinqlx_setup: ()) {
        let is_initialized_context = pyshinqlx_is_initialized_context();
        is_initialized_context.expect().returning(|| true);

        let handle_console_print_ctx = handle_console_print_context();
        handle_console_print_ctx
            .expect()
            .returning(|py, _| PyBool::new(py, false).to_owned().into_any().unbind());

        let result = console_print_dispatcher("asdf");
        assert_eq!(result, None);
    }

    #[rstest]
    #[cfg_attr(miri, ignore)]
    #[serial]
    fn console_print_dispatcher_dispatcher_returns_not_supported_value(_pyshinqlx_setup: ()) {
        let is_initialized_context = pyshinqlx_is_initialized_context();
        is_initialized_context.expect().returning(|| true);

        let handle_console_print_ctx = handle_console_print_context();
        handle_console_print_ctx.expect().returning(|py, _| {
            PyTuple::new(py, [1, 2, 3])
                .expect("this should not happen")
                .into_any()
                .unbind()
        });

        let result = console_print_dispatcher("asdf");
        assert_eq!(result, Some("asdf".to_string()));
    }

    #[test]
    #[serial]
    fn client_spawn_dispatcher_when_python_not_initiailized() {
        let is_initialized_context = pyshinqlx_is_initialized_context();
        is_initialized_context.expect().returning(|| false);

        let handle_player_spawn_ctx = handle_player_spawn_context();
        handle_player_spawn_ctx.expect().times(0);

        client_spawn_dispatcher(123);
    }

    #[rstest]
    #[cfg_attr(miri, ignore)]
    #[serial]
    fn client_spawn_dispatcher_dispatcher_works_properly(_pyshinqlx_setup: ()) {
        let is_initialized_context = pyshinqlx_is_initialized_context();
        is_initialized_context.expect().returning(|| true);

        let handle_player_spawn_ctx = handle_player_spawn_context();
        handle_player_spawn_ctx
            .expect()
            .returning(|py, _| py.None());

        client_spawn_dispatcher(123);
    }

    #[rstest]
    #[cfg_attr(miri, ignore)]
    #[serial]
    fn client_spawn_dispatcher_dispatcher_throws_exception(_pyshinqlx_setup: ()) {
        let is_initialized_context = pyshinqlx_is_initialized_context();
        is_initialized_context.expect().returning(|| true);

        let handle_player_spawn_ctx = handle_player_spawn_context();
        handle_player_spawn_ctx.expect().returning(|py, _| {
            PyException::new_err("")
                .into_py_any(py)
                .expect("this should not happen")
        });

        client_spawn_dispatcher(123);
    }

    #[test]
    #[serial]
    fn kamikaze_use_dispatcher_when_python_not_initiailized() {
        let is_initialized_context = pyshinqlx_is_initialized_context();
        is_initialized_context.expect().returning(|| false);

        let handle_kamikaze_use_ctx = handle_kamikaze_use_context();
        handle_kamikaze_use_ctx.expect().times(0);

        kamikaze_use_dispatcher(123);
    }

    #[rstest]
    #[cfg_attr(miri, ignore)]
    #[serial]
    fn kamikaze_use_dispatcher_dispatcher_works_properly(_pyshinqlx_setup: ()) {
        let is_initialized_context = pyshinqlx_is_initialized_context();
        is_initialized_context.expect().returning(|| true);

        let handle_kamikaze_use_ctx = handle_kamikaze_use_context();
        handle_kamikaze_use_ctx
            .expect()
            .returning(|py, _| py.None());

        kamikaze_use_dispatcher(123);
    }

    #[rstest]
    #[cfg_attr(miri, ignore)]
    #[serial]
    fn kamikaze_use_dispatcher_dispatcher_throws_exception(_pyshinqlx_setup: ()) {
        let is_initialized_context = pyshinqlx_is_initialized_context();
        is_initialized_context.expect().returning(|| true);

        let handle_kamikaze_use_ctx = handle_kamikaze_use_context();

        handle_kamikaze_use_ctx.expect().returning(|py, _| {
            PyException::new_err("")
                .into_py_any(py)
                .expect("this should not happen")
        });
        kamikaze_use_dispatcher(123);
    }

    #[test]
    #[serial]
    fn kamikaze_explode_dispatcher_when_python_not_initiailized() {
        let is_initialized_context = pyshinqlx_is_initialized_context();
        is_initialized_context.expect().returning(|| false);

        let handle_kamikaze_explode_ctx = handle_kamikaze_explode_context();
        handle_kamikaze_explode_ctx.expect().times(0);

        kamikaze_explode_dispatcher(123, false);
    }

    #[rstest]
    #[cfg_attr(miri, ignore)]
    #[serial]
    fn kamikaze_explode_dispatcher_dispatcher_works_properly(_pyshinqlx_setup: ()) {
        let is_initialized_context = pyshinqlx_is_initialized_context();
        is_initialized_context.expect().returning(|| true);

        let handle_kamikaze_explode_ctx = handle_kamikaze_explode_context();
        handle_kamikaze_explode_ctx
            .expect()
            .returning(|py, _, _| py.None());

        kamikaze_explode_dispatcher(123, false);
    }

    #[rstest]
    #[cfg_attr(miri, ignore)]
    #[serial]
    fn kamikaze_explode_dispatcher_dispatcher_throws_exception(_pyshinqlx_setup: ()) {
        let is_initialized_context = pyshinqlx_is_initialized_context();
        is_initialized_context.expect().returning(|| true);

        let handle_kamikaze_explode_ctx = handle_kamikaze_explode_context();
        handle_kamikaze_explode_ctx.expect().returning(|py, _, _| {
            PyException::new_err("")
                .into_py_any(py)
                .expect("this should not happen")
        });

        kamikaze_explode_dispatcher(123, true);
    }

    #[test]
    #[serial]
    fn damage_dispatcher_when_python_not_initiailized() {
        let is_initialized_context = pyshinqlx_is_initialized_context();
        is_initialized_context.expect().returning(|| false);

        let handle_damage_ctx = handle_damage_context();
        handle_damage_ctx.expect().times(0);

        damage_dispatcher(
            123,
            None,
            666,
            DAMAGE_NO_PROTECTION as i32,
            meansOfDeath_t::MOD_TRIGGER_HURT as i32,
        );
    }

    #[rstest]
    #[cfg_attr(miri, ignore)]
    #[serial]
    fn damage_dispatcher_dispatcher_works_properly(_pyshinqlx_setup: ()) {
        let is_initialized_context = pyshinqlx_is_initialized_context();
        is_initialized_context.expect().returning(|| true);

        let handle_damage_ctx = handle_damage_context();
        handle_damage_ctx
            .expect()
            .returning(|_, _, _, _, _, _| None);

        damage_dispatcher(
            123,
            Some(456),
            100,
            DAMAGE_NO_TEAM_PROTECTION as i32,
            meansOfDeath_t::MOD_ROCKET as i32,
        );
    }
}<|MERGE_RESOLUTION|>--- conflicted
+++ resolved
@@ -75,14 +75,10 @@
         ALLOW_FREE_CLIENT.store(allowed_clients | (1 << client_id as u64), Ordering::Release);
     }
 
-<<<<<<< HEAD
     let returned: Option<String> = Python::with_gil(|py| {
         let result = handle_player_connect(py, client_id, is_bot);
 
-        if result.bind(py).is_instance_of::<PyBool>()
-            && result
-                .extract::<bool>(py)
-                .is_ok_and(|bool_value| !bool_value)
+        if result.bind(py).downcast::<PyBool>().is_ok_and(|bool_value| !bool_value.is_true())
         {
             Some("You are banned from this server.".to_string())
         } else if result.bind(py).is_instance_of::<PyString>() {
@@ -91,34 +87,6 @@
             None
         }
     });
-=======
-    let returned = PLAYER_CONNECT_HANDLER
-        .load()
-        .as_ref()
-        .and_then(|client_connect_handler| {
-            let result =
-                Python::with_gil(|py| {
-                    client_connect_handler.bind(py).call1((client_id, is_bot)).map_or_else(|e| {
-                        error!(target: "shinqlx", "client_connect_handler returned an error: {:?}.", e);
-                        None
-                    }, |returned| {
-                        if returned
-                            .downcast::<PyBool>()
-                            .is_ok_and(|bool_value| !bool_value.is_true())
-                        {
-                            Some("You are banned from this server.".to_string())
-                        } else {
-                            returned
-                                .downcast::<PyString>()
-                                .ok()
-                                .map(|py_string| py_string.to_string())
-                        }
-                    })
-                });
-
-            result
-        });
->>>>>>> aafcb512
 
     {
         let allowed_clients = ALLOW_FREE_CLIENT.load(Ordering::Acquire);
@@ -144,22 +112,9 @@
         ALLOW_FREE_CLIENT.store(allowed_clients | (1 << client_id as u64), Ordering::Release);
     }
 
-<<<<<<< HEAD
     Python::with_gil(|py| {
         handle_player_disconnect(py, client_id, Some(reason.as_ref().to_string()))
     });
-=======
-    PLAYER_DISCONNECT_HANDLER
-        .load()
-        .iter()
-        .for_each(|client_disconnect_handler| {
-            if let Err(e) = Python::with_gil(|py| {
-                client_disconnect_handler.call1(py, (client_id, reason.as_ref()))
-            }) {
-                error!(target: "shinqlx", "client_disconnect_handler returned an error: {:?}.", e);
-            };
-        });
->>>>>>> aafcb512
 
     {
         let allowed_clients = ALLOW_FREE_CLIENT.load(Ordering::Acquire);
