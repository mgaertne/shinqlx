use super::prelude::*;

use core::sync::atomic::Ordering;

pub(crate) fn client_command_dispatcher<T>(client_id: i32, cmd: T) -> Option<String>
where
    T: AsRef<str>,
{
    if !pyshinqlx_is_initialized() {
        return Some(cmd.as_ref().into());
    }

<<<<<<< HEAD
    Python::with_gil(|py| {
        let returned = handle_client_command(py, client_id, cmd.as_ref().to_string());
        match returned.extract::<String>(py) {
            Err(_) => match returned.extract::<bool>(py) {
                Err(_) => Some(cmd.as_ref().into()),
                Ok(result_bool) => {
                    if !result_bool {
                        None
                    } else {
                        Some(cmd.as_ref().into())
                    }
                }
            },
            Ok(result_string) => Some(result_string),
        }
    })
=======
    CLIENT_COMMAND_HANDLER
        .load()
        .as_ref()
        .map(|client_command_handler| {
            Python::with_gil(|py| {
                client_command_handler
            .bind(py)
            .call1((client_id, cmd.as_ref()))
            .map(|returned| {
                returned
                    .extract::<bool>()
                    .map(|bool_value| {
                        if bool_value {
                            Some(cmd.as_ref().into())
                        } else {
                            None
                        }
                    })
                    .unwrap_or(Some(
                        returned.extract::<String>().unwrap_or(cmd.as_ref().into()),
                    ))
            })
            .unwrap_or_else(|e| {
                error!(target: "shinqlx", "client_command_handler returned an error: {:?}.", e);
                Some(cmd.as_ref().into())
            })
            })
        })
        .unwrap_or(Some(cmd.as_ref().into()))
>>>>>>> 9f65b6cf
}

pub(crate) fn server_command_dispatcher<T>(client_id: Option<i32>, cmd: T) -> Option<String>
where
    T: AsRef<str>,
{
    if !pyshinqlx_is_initialized() {
        return Some(cmd.as_ref().into());
    }

<<<<<<< HEAD
    Python::with_gil(|py| {
        let returned = handle_server_command(py, client_id.unwrap_or(-1), cmd.as_ref().to_string());
        match returned.extract::<String>(py) {
            Err(_) => match returned.extract::<bool>(py) {
                Err(_) => Some(cmd.as_ref().into()),
                Ok(result_bool) => {
                    if !result_bool {
                        None
                    } else {
                        Some(cmd.as_ref().into())
                    }
                }
            },
            Ok(result_string) => Some(result_string),
        }
    })
=======
    SERVER_COMMAND_HANDLER
        .load()
        .as_ref()
        .map(|server_command_handler| {
            Python::with_gil(|py| {
                server_command_handler
                .bind(py)
                .call1((client_id.unwrap_or(-1), cmd.as_ref()))
                .map(|returned| {
                    returned
                        .extract::<bool>()
                        .map(|bool_value| {
                            if bool_value {
                                Some(cmd.as_ref().into())
                            } else {
                                None
                            }
                        })
                        .unwrap_or(Some(
                            returned.extract::<String>().unwrap_or(cmd.as_ref().into()),
                        ))
                })
                .unwrap_or_else(|e| {
                    error!(target: "shinqlx", "server_command_handler returned an error: {:?}.", e);
                    Some(cmd.as_ref().into())
                })
            })
        })
        .unwrap_or(Some(cmd.as_ref().into()))
>>>>>>> 9f65b6cf
}

pub(crate) fn frame_dispatcher() {
    if !pyshinqlx_is_initialized() {
        return;
    }

<<<<<<< HEAD
    let _ = Python::with_gil(handle_frame);
=======
    FRAME_HANDLER.load().iter().for_each(|frame_handler| {
        Python::with_gil(|py| {
            if let Err(e) = frame_handler.bind(py).call0() {
                error!(target: "shinqlx", "frame_handler returned an error: {:?}.", e);
            }
        });
    });
>>>>>>> 9f65b6cf
}

#[allow(clippy::question_mark)]
pub(crate) fn client_connect_dispatcher(client_id: i32, is_bot: bool) -> Option<String> {
    if !pyshinqlx_is_initialized() {
        return None;
    }

<<<<<<< HEAD
    {
        let allowed_clients = ALLOW_FREE_CLIENT.load(Ordering::SeqCst);
        ALLOW_FREE_CLIENT.store(allowed_clients | (1 << client_id as u64), Ordering::SeqCst);
    }

    let result: Option<String> = Python::with_gil(|py| {
        let returned = handle_player_connect(py, client_id, is_bot);
        match returned.extract::<String>(py) {
            Err(_) => match returned.extract::<bool>(py) {
                Err(_) => None,
                Ok(result_bool) => {
                    if !result_bool {
                        Some("You are banned from this server.".into())
                    } else {
                        None
                    }
                }
            },
            Ok(result_string) => Some(result_string),
        }
    });

    {
        let allowed_clients = ALLOW_FREE_CLIENT.load(Ordering::SeqCst);
        ALLOW_FREE_CLIENT.store(allowed_clients & !(1 << client_id as u64), Ordering::SeqCst);
    }
=======
    PLAYER_CONNECT_HANDLER
        .load()
        .as_ref()
        .map(|client_connect_handler| {
            {
                let allowed_clients = ALLOW_FREE_CLIENT.load(Ordering::SeqCst);
                ALLOW_FREE_CLIENT
                    .store(allowed_clients | (1 << client_id as u64), Ordering::SeqCst);
            }
>>>>>>> 9f65b6cf

            let result = Python::with_gil(|py| {
                client_connect_handler
                    .bind(py)
                    .call1((client_id, is_bot))
                    .ok()
                    .and_then(|returned| {
                        returned
                            .extract::<bool>()
                            .map(|bool_value| {
                                if !bool_value {
                                    Some("You are banned from this server.".into())
                                } else {
                                    None
                                }
                            })
                            .unwrap_or(returned.extract::<String>().ok())
                    })
            });

            {
                let allowed_clients = ALLOW_FREE_CLIENT.load(Ordering::SeqCst);
                ALLOW_FREE_CLIENT
                    .store(allowed_clients & !(1 << client_id as u64), Ordering::SeqCst);
            }
            result
        })
        .unwrap_or(None)
}

pub(crate) fn client_disconnect_dispatcher<T>(client_id: i32, reason: T)
where
    T: AsRef<str>,
{
    if !pyshinqlx_is_initialized() {
        return;
    }

<<<<<<< HEAD
    {
        let allowed_clients = ALLOW_FREE_CLIENT.load(Ordering::SeqCst);
        ALLOW_FREE_CLIENT.store(allowed_clients | (1 << client_id as u64), Ordering::SeqCst);
    }

    Python::with_gil(|py| handle_player_disconnect(py, client_id, Some(reason.as_ref().into())));
=======
    PLAYER_DISCONNECT_HANDLER
        .load()
        .iter()
        .for_each(|client_disconnect_handler| {
            {
                let allowed_clients = ALLOW_FREE_CLIENT.load(Ordering::SeqCst);
                ALLOW_FREE_CLIENT
                    .store(allowed_clients | (1 << client_id as u64), Ordering::SeqCst);
            }

            let result = Python::with_gil(|py| {
                client_disconnect_handler.call1(py, (client_id, reason.as_ref()))
            });
            if result.is_err() {
                error!(target: "shinqlx", "client_disconnect_handler returned an error.");
            }
>>>>>>> 9f65b6cf

            {
                let allowed_clients = ALLOW_FREE_CLIENT.load(Ordering::SeqCst);
                ALLOW_FREE_CLIENT
                    .store(allowed_clients & !(1 << client_id as u64), Ordering::SeqCst);
            }
        });
}

pub(crate) fn client_loaded_dispatcher(client_id: i32) {
    if !pyshinqlx_is_initialized() {
        return;
    }

<<<<<<< HEAD
    Python::with_gil(|py| handle_player_loaded(py, client_id));
=======
    PLAYER_LOADED_HANDLER
        .load()
        .iter()
        .for_each(|client_loaded_handler| {
            Python::with_gil(|py| {
                if let Err(e) = client_loaded_handler.bind(py).call1((client_id,)) {
                    error!(target: "shinqlx", "client_loaded_handler returned an error: {:?}.", e);
                }
            });
        });
>>>>>>> 9f65b6cf
}

pub(crate) fn new_game_dispatcher(restart: bool) {
    if !pyshinqlx_is_initialized() {
        return;
    }

<<<<<<< HEAD
    let _ = Python::with_gil(|py| handle_new_game(py, restart));
=======
    NEW_GAME_HANDLER.load().iter().for_each(|new_game_handler| {
        Python::with_gil(|py| {
            if let Err(e) = new_game_handler.bind(py).call1((restart,)) {
                error!(target: "shinqlx", "new_game_handler returned an error: {:?}.", e);
            }
        });
    });
>>>>>>> 9f65b6cf
}

pub(crate) fn set_configstring_dispatcher<T, U>(index: T, value: U) -> Option<String>
where
    T: Into<u32>,
    U: AsRef<str>,
{
    if !pyshinqlx_is_initialized() {
        return Some(value.as_ref().into());
    }

<<<<<<< HEAD
    Python::with_gil(|py| {
        let returned = handle_set_configstring(py, index.into(), value.as_ref().to_string());
        match returned.extract::<String>(py) {
            Err(_) => match returned.extract::<bool>(py) {
                Err(_) => Some(value.as_ref().into()),
                Ok(result_bool) => {
                    if !result_bool {
                        None
                    } else {
                        Some(value.as_ref().into())
                    }
                }
            },
            Ok(result_string) => Some(result_string),
        }
    })
=======
    SET_CONFIGSTRING_HANDLER
        .load()
        .as_ref()
        .map(|set_configstring_handler| {
            Python::with_gil(|py| {
                set_configstring_handler
                    .bind(py)
                    .call1((index.into(), value.as_ref()))
                    .map(|returned| {
                        returned
                            .extract::<bool>()
                            .map(|bool_value| {
                                if bool_value {
                                    Some(value.as_ref().into())
                                } else {
                                    None
                                }
                            })
                            .unwrap_or(Some(
                                returned
                                    .extract::<String>()
                                    .unwrap_or(value.as_ref().into()),
                            ))
                    })
                    .unwrap_or_else(|e| {
                        error!(target: "shinqlx", "set_configstring_handler returned an error: {:?}.", e);
                        Some(value.as_ref().into())})
            })
        })
        .unwrap_or(Some(value.as_ref().into()))
>>>>>>> 9f65b6cf
}

pub(crate) fn rcon_dispatcher<T>(cmd: T)
where
    T: AsRef<str>,
{
    if !pyshinqlx_is_initialized() {
        return;
    }

<<<<<<< HEAD
    Python::with_gil(|py| handle_rcon(py, cmd.as_ref().to_string()));
=======
    RCON_HANDLER.load().iter().for_each(|rcon_handler| {
        Python::with_gil(|py| {
            if let Err(e) = rcon_handler.bind(py).call1((cmd.as_ref(),)) {
                error!(target: "shinqlx", "rcon_handler returned an error: {:?}.", e);
            }
        });
    });
>>>>>>> 9f65b6cf
}

pub(crate) fn console_print_dispatcher<T>(text: T) -> Option<String>
where
    T: AsRef<str>,
{
    if !pyshinqlx_is_initialized() {
        return Some(text.as_ref().into());
    }

<<<<<<< HEAD
    Python::with_gil(|py| {
        let returned = handle_console_print(py, text.as_ref().into());
        match returned.extract::<String>(py) {
            Err(_) => match returned.extract::<bool>(py) {
                Err(_) => Some(text.as_ref().into()),
                Ok(result_bool) => {
                    if !result_bool {
                        None
                    } else {
                        Some(text.as_ref().into())
                    }
                }
            },
            Ok(result_string) => Some(result_string),
        }
    })
=======
    CONSOLE_PRINT_HANDLER
        .load()
        .as_ref()
        .map(|console_print_handler| {
            Python::with_gil(
                |py| {
                    console_print_handler.bind(py).call1((text.as_ref(),)).map(|returned| {
                        returned.extract::<bool>().map(|bool_value| {
                            if bool_value {
                                Some(text.as_ref().into())
                            } else {
                                None
                            }
                        }).unwrap_or({
                            Some(returned.extract::<String>().unwrap_or(text.as_ref().into()))
                        })
                    }).unwrap_or_else(|e| {
                        error!(target: "shinqlx", "console_print_handler returned an error: {:?}.", e);
                        Some(text.as_ref().into())
                    })
                },
            )
        })
        .unwrap_or(Some(text.as_ref().into()))
>>>>>>> 9f65b6cf
}

pub(crate) fn client_spawn_dispatcher(client_id: i32) {
    if !pyshinqlx_is_initialized() {
        return;
    }

<<<<<<< HEAD
    Python::with_gil(|py| handle_player_spawn(py, client_id));
=======
    PLAYER_SPAWN_HANDLER
        .load()
        .iter()
        .for_each(|client_spawn_handler| {
            Python::with_gil(|py| {
                if let Err(e) = client_spawn_handler.bind(py).call1((client_id,)) {
                    error!(target: "shinqlx", "client_spawn_handler returned an error: {:?}.", e);
                }
            });
        });
>>>>>>> 9f65b6cf
}

pub(crate) fn kamikaze_use_dispatcher(client_id: i32) {
    if !pyshinqlx_is_initialized() {
        return;
    }

<<<<<<< HEAD
    Python::with_gil(|py| handle_kamikaze_use(py, client_id));
=======
    KAMIKAZE_USE_HANDLER
        .load()
        .iter()
        .for_each(|kamikaze_use_handler| {
            Python::with_gil(|py| {
                if let Err(e) = kamikaze_use_handler.bind(py).call1((client_id,)) {
                    error!(target: "shinqlx", "kamikaze_use_handler returned an error: {:?}.", e);
                }
            });
        });
>>>>>>> 9f65b6cf
}

pub(crate) fn kamikaze_explode_dispatcher(client_id: i32, is_used_on_demand: bool) {
    if !pyshinqlx_is_initialized() {
        return;
    }

<<<<<<< HEAD
    Python::with_gil(|py| handle_kamikaze_explode(py, client_id, is_used_on_demand));
=======
    KAMIKAZE_EXPLODE_HANDLER.load().iter().for_each(|kamikaze_explode_handler| {
        Python::with_gil(|py| {
            if let Err(e) = kamikaze_explode_handler.bind(py).call1((client_id, is_used_on_demand)) {
                error!(target: "shinqlx", "kamikaze_explode_handler returned an error: {:?}.", e);
            }
        });
    });
>>>>>>> 9f65b6cf
}

pub(crate) fn damage_dispatcher(
    target_client_id: i32,
    attacker_client_id: Option<i32>,
    damage: i32,
    dflags: i32,
    means_of_death: i32,
) {
    if !pyshinqlx_is_initialized() {
        return;
    }

<<<<<<< HEAD
    Python::with_gil(|py| {
        handle_damage(
            py,
            target_client_id,
            attacker_client_id,
            damage,
            dflags,
            means_of_death,
        )
=======
    DAMAGE_HANDLER.load().iter().for_each(|damage_handler| {
        Python::with_gil(|py| {
            if let Err(e) = damage_handler.bind(py).call1((
                target_client_id,
                attacker_client_id,
                damage,
                dflags,
                means_of_death,
            )) {
                error!(target: "shinqlx", "damage_handler returned an error: {:?}.", e);
            }
        });
>>>>>>> 9f65b6cf
    });
}

#[cfg(test)]
mod pyshinqlx_dispatcher_tests {
    use super::{
        client_command_dispatcher, client_connect_dispatcher, client_disconnect_dispatcher,
        client_loaded_dispatcher, client_spawn_dispatcher, console_print_dispatcher,
        damage_dispatcher, frame_dispatcher, kamikaze_explode_dispatcher, kamikaze_use_dispatcher,
        new_game_dispatcher, rcon_dispatcher, server_command_dispatcher,
        set_configstring_dispatcher,
    };
    use crate::ffi::c::prelude::*;
    use crate::ffi::python::prelude::*;
    use crate::prelude::*;

    use pretty_assertions::assert_eq;
    use pyo3::exceptions::PyException;

    #[test]
    #[serial]
    fn client_command_dispatcher_when_python_not_initiailized() {
        let is_initialized_context = pyshinqlx_is_initialized_context();
        is_initialized_context.expect().returning(|| false);

        let handle_client_command_ctx = handle_client_command_context();
        handle_client_command_ctx.expect().times(0);

        let result = client_command_dispatcher(123, "asdf");
        assert_eq!(result, Some("asdf".into()));
    }

    #[test]
    #[cfg_attr(miri, ignore)]
    #[serial]
    fn client_command_dispatcher_dispatcher_returns_original_cmd() {
        let is_initialized_context = pyshinqlx_is_initialized_context();
        is_initialized_context.expect().returning(|| true);

        let handle_client_command_ctx = handle_client_command_context();
        handle_client_command_ctx
            .expect()
            .returning(|py, _, cmd| cmd.into_py(py));

        let result = client_command_dispatcher(123, "asdf");
        assert_eq!(result, Some("asdf".into()));
    }

    #[test]
    #[cfg_attr(miri, ignore)]
    #[serial]
    fn client_command_dispatcher_dispatcher_returns_another_cmd() {
        let is_initialized_context = pyshinqlx_is_initialized_context();
        is_initialized_context.expect().returning(|| true);

        let handle_client_command_ctx = handle_client_command_context();
        handle_client_command_ctx
            .expect()
            .returning(|py, _, _| "qwertz".into_py(py));

        let result = client_command_dispatcher(123, "asdf");
        assert_eq!(result, Some("qwertz".into()));
    }

    #[test]
    #[cfg_attr(miri, ignore)]
    #[serial]
    fn client_command_dispatcher_dispatcher_returns_boolean_true() {
        let is_initialized_context = pyshinqlx_is_initialized_context();
        is_initialized_context.expect().returning(|| true);

        let handle_client_command_ctx = handle_client_command_context();
        handle_client_command_ctx
            .expect()
            .returning(|py, _, _| true.into_py(py));

        let result = client_command_dispatcher(123, "asdf");
        assert_eq!(result, Some("asdf".into()));
    }

    #[test]
    #[cfg_attr(miri, ignore)]
    #[serial]
    fn client_command_dispatcher_dispatcher_returns_false() {
        let is_initialized_context = pyshinqlx_is_initialized_context();
        is_initialized_context.expect().returning(|| true);

        let handle_client_command_ctx = handle_client_command_context();
        handle_client_command_ctx
            .expect()
            .returning(|py, _, _| false.into_py(py));

        let result = client_command_dispatcher(123, "asdf");
        assert_eq!(result, None);
    }

    #[test]
    #[cfg_attr(miri, ignore)]
    #[serial]
    fn client_command_dispatcher_dispatcher_returns_not_supported_value() {
        let is_initialized_context = pyshinqlx_is_initialized_context();
        is_initialized_context.expect().returning(|| true);

        let handle_client_command_ctx = handle_client_command_context();
        handle_client_command_ctx
            .expect()
            .returning(|py, _, _| (1, 2, 3).into_py(py));

        let result = client_command_dispatcher(123, "asdf");
        assert_eq!(result, Some("asdf".into()));
    }

    #[test]
    #[serial]
    fn server_command_dispatcher_when_python_not_initiailized() {
        let is_initialized_context = pyshinqlx_is_initialized_context();
        is_initialized_context.expect().returning(|| false);

        let handle_server_command_ctx = handle_server_command_context();
        handle_server_command_ctx.expect().times(0);

        let result = server_command_dispatcher(Some(123), "asdf");
        assert_eq!(result, Some("asdf".into()));
    }

    #[test]
    #[cfg_attr(miri, ignore)]
    #[serial]
    fn server_command_dispatcher_dispatcher_returns_original_cmd() {
        let is_initialized_context = pyshinqlx_is_initialized_context();
        is_initialized_context.expect().returning(|| true);

        let handle_server_command_ctx = handle_server_command_context();
        handle_server_command_ctx
            .expect()
            .returning(|py, _, cmd| cmd.into_py(py));

        let result = server_command_dispatcher(Some(123), "asdf");
        assert_eq!(result, Some("asdf".into()));
    }

    #[test]
    #[cfg_attr(miri, ignore)]
    #[serial]
    fn server_command_dispatcher_dispatcher_returns_another_cmd() {
        let is_initialized_context = pyshinqlx_is_initialized_context();
        is_initialized_context.expect().returning(|| true);

        let handle_server_command_ctx = handle_server_command_context();
        handle_server_command_ctx
            .expect()
            .returning(|py, _, _| "qwertz".into_py(py));

        let result = server_command_dispatcher(Some(123), "asdf");
        assert_eq!(result, Some("qwertz".into()));
    }

    #[test]
    #[cfg_attr(miri, ignore)]
    #[serial]
    fn server_command_dispatcher_dispatcher_returns_boolean_true() {
        let is_initialized_context = pyshinqlx_is_initialized_context();
        is_initialized_context.expect().returning(|| true);

        let handle_server_command_ctx = handle_server_command_context();
        handle_server_command_ctx
            .expect()
            .returning(|py, _, _| true.into_py(py));

        let result = server_command_dispatcher(Some(123), "asdf");
        assert_eq!(result, Some("asdf".into()));
    }

    #[test]
    #[cfg_attr(miri, ignore)]
    #[serial]
    fn server_command_dispatcher_dispatcher_returns_false() {
        let is_initialized_context = pyshinqlx_is_initialized_context();
        is_initialized_context.expect().returning(|| true);

        let handle_server_command_ctx = handle_server_command_context();
        handle_server_command_ctx
            .expect()
            .returning(|py, _, _| false.into_py(py));

        let result = server_command_dispatcher(Some(123), "asdf");
        assert_eq!(result, None);
    }

    #[test]
    #[cfg_attr(miri, ignore)]
    #[serial]
    fn server_command_dispatcher_dispatcher_returns_not_supported_value() {
        let is_initialized_context = pyshinqlx_is_initialized_context();
        is_initialized_context.expect().returning(|| true);

        let handle_server_command_ctx = handle_server_command_context();
        handle_server_command_ctx
            .expect()
            .returning(|py, _, _| (1, 2, 3).into_py(py));

        let result = server_command_dispatcher(Some(123), "asdf");
        assert_eq!(result, Some("asdf".into()));
    }

    #[test]
    #[serial]
    fn frame_dispatcher_when_python_not_initiailized() {
        let is_initialized_context = pyshinqlx_is_initialized_context();
        is_initialized_context.expect().returning(|| false);

        let handle_frame_ctx = handle_frame_context();
        handle_frame_ctx.expect().times(0);

        frame_dispatcher();
    }

    #[test]
    #[cfg_attr(miri, ignore)]
    #[serial]
    fn frame_dispatcher_dispatcher_works_properly() {
        let is_initialized_context = pyshinqlx_is_initialized_context();
        is_initialized_context.expect().returning(|| true);

        let handle_frame_ctx = handle_frame_context();
        handle_frame_ctx.expect().returning(|_| None);

        frame_dispatcher();
    }

    #[test]
    #[serial]
    fn client_connect_dispatcher_when_python_not_initiailized() {
        let is_initialized_context = pyshinqlx_is_initialized_context();
        is_initialized_context.expect().returning(|| false);

        let player_connect_handler_ctx = handle_player_connect_context();
        player_connect_handler_ctx.expect().times(0);

        let result = client_connect_dispatcher(42, false);
        assert_eq!(result, None);
    }

    #[test]
    #[cfg_attr(miri, ignore)]
    #[serial]
    fn client_connect_dispatcher_dispatcher_returns_connection_status() {
        let is_initialized_context = pyshinqlx_is_initialized_context();
        is_initialized_context.expect().returning(|| true);

        let player_connect_handler_ctx = handle_player_connect_context();
        player_connect_handler_ctx
            .expect()
            .returning(|py, _, _| "qwertz".into_py(py));

        let result = client_connect_dispatcher(42, false);
        assert_eq!(result, Some("qwertz".into()));
    }

    #[test]
    #[cfg_attr(miri, ignore)]
    #[serial]
    fn client_connect_dispatcher_dispatcher_returns_boolean_true() {
        let is_initialized_context = pyshinqlx_is_initialized_context();
        is_initialized_context.expect().returning(|| true);

        let player_connect_handler_ctx = handle_player_connect_context();
        player_connect_handler_ctx
            .expect()
            .returning(|py, _, _| true.into_py(py));

        let result = client_connect_dispatcher(42, true);
        assert_eq!(result, None);
    }

    #[test]
    #[cfg_attr(miri, ignore)]
    #[serial]
    fn client_connect_dispatcher_dispatcher_returns_false() {
        let is_initialized_context = pyshinqlx_is_initialized_context();
        is_initialized_context.expect().returning(|| true);

        let player_connect_handler_ctx = handle_player_connect_context();
        player_connect_handler_ctx
            .expect()
            .returning(|py, _, _| false.into_py(py));

        let result = client_connect_dispatcher(42, true);
        assert_eq!(result, Some("You are banned from this server.".into()));
    }

    #[test]
    #[cfg_attr(miri, ignore)]
    #[serial]
    fn client_connect_dispatcher_dispatcher_throws_exception() {
        let is_initialized_context = pyshinqlx_is_initialized_context();
        is_initialized_context.expect().returning(|| true);

        let player_connect_handler_ctx = handle_player_connect_context();
        player_connect_handler_ctx
            .expect()
            .returning(|py, _, _| PyException::new_err("asdf").into_py(py));

        let result = client_connect_dispatcher(42, false);
        assert_eq!(result, None);
    }

    #[test]
    #[cfg_attr(miri, ignore)]
    #[serial]
    fn client_connect_dispatcher_dispatcher_returns_not_supported_value() {
        let is_initialized_context = pyshinqlx_is_initialized_context();
        is_initialized_context.expect().returning(|| true);

        let player_connect_handler_ctx = handle_player_connect_context();
        player_connect_handler_ctx
            .expect()
            .returning(|py, _, _| (1, 2, 3).into_py(py));

        let result = client_connect_dispatcher(42, false);
        assert_eq!(result, None);
    }

    #[test]
    #[serial]
    fn client_disconnect_dispatcher_when_python_not_initiailized() {
        let is_initialized_context = pyshinqlx_is_initialized_context();
        is_initialized_context.expect().returning(|| false);

        let handle_player_disconnect_ctx = handle_player_disconnect_context();
        handle_player_disconnect_ctx.expect().times(0);

        client_disconnect_dispatcher(42, "asdf");
    }

    #[test]
    #[cfg_attr(miri, ignore)]
    #[serial]
    fn client_disconnect_dispatcher_dispatcher_works_properly() {
        let is_initialized_context = pyshinqlx_is_initialized_context();
        is_initialized_context.expect().returning(|| true);

        let handle_player_disconnect_ctx = handle_player_disconnect_context();
        handle_player_disconnect_ctx
            .expect()
            .returning(|py, _, _| py.None());

        client_disconnect_dispatcher(42, "ragequit");
    }

    #[test]
    #[cfg_attr(miri, ignore)]
    #[serial]
    fn client_disconnect_dispatcher_dispatcher_throws_exception() {
        let is_initialized_context = pyshinqlx_is_initialized_context();
        is_initialized_context.expect().returning(|| true);

        let handle_player_disconnect_ctx = handle_player_disconnect_context();
        handle_player_disconnect_ctx
            .expect()
            .returning(|py, _, _| PyException::new_err("").into_py(py));

        client_disconnect_dispatcher(42, "ragequit");
    }

    #[test]
    #[serial]
    fn client_loaded_dispatcher_when_python_not_initiailized() {
        let is_initialized_context = pyshinqlx_is_initialized_context();
        is_initialized_context.expect().returning(|| false);

        let handle_player_loaded_ctx = handle_player_loaded_context();
        handle_player_loaded_ctx.expect().times(0);

        client_loaded_dispatcher(123);
    }

    #[test]
    #[cfg_attr(miri, ignore)]
    #[serial]
    fn client_loaded_dispatcher_dispatcher_works_properly() {
        let is_initialized_context = pyshinqlx_is_initialized_context();
        is_initialized_context.expect().returning(|| true);

        let handle_player_loaded_ctx = handle_player_loaded_context();
        handle_player_loaded_ctx
            .expect()
            .returning(|py, _| py.None());

        client_loaded_dispatcher(123);
    }

    #[test]
    #[cfg_attr(miri, ignore)]
    #[serial]
    fn client_loaded_dispatcher_dispatcher_throws_exception() {
        let is_initialized_context = pyshinqlx_is_initialized_context();
        is_initialized_context.expect().returning(|| true);

        let handle_player_loaded_ctx = handle_player_loaded_context();
        handle_player_loaded_ctx
            .expect()
            .returning(|py, _| PyException::new_err("").into_py(py));

        client_loaded_dispatcher(123);
    }

    #[test]
    #[serial]
    fn new_game_dispatcher_when_python_not_initiailized() {
        let is_initialized_context = pyshinqlx_is_initialized_context();
        is_initialized_context.expect().returning(|| false);

        let handle_new_game_ctx = handle_new_game_context();
        handle_new_game_ctx.expect().times(0);

        new_game_dispatcher(false);
    }

    #[test]
    #[cfg_attr(miri, ignore)]
    #[serial]
    fn new_game_dispatcher_dispatcher_works_properly() {
        let is_initialized_context = pyshinqlx_is_initialized_context();
        is_initialized_context.expect().returning(|| true);

        let handle_new_game_ctx = handle_new_game_context();
        handle_new_game_ctx.expect().returning(|_, _| None);

        new_game_dispatcher(false);
    }

    #[test]
    #[serial]
    fn set_configstring_dispatcher_when_python_not_initiailized() {
        let is_initialized_context = pyshinqlx_is_initialized_context();
        is_initialized_context.expect().returning(|| false);

        let handle_set_configstring_ctx = handle_set_configstring_context();
        handle_set_configstring_ctx.expect().times(0);

        let result = set_configstring_dispatcher(666u32, "asdf");
        assert_eq!(result, Some("asdf".into()));
    }

    #[test]
    #[cfg_attr(miri, ignore)]
    #[serial]
    fn set_configstring_dispatcher_dispatcher_returns_original_cmd() {
        let is_initialized_context = pyshinqlx_is_initialized_context();
        is_initialized_context.expect().returning(|| true);

        let handle_set_configstring_ctx = handle_set_configstring_context();
        handle_set_configstring_ctx
            .expect()
            .returning(|py, _, value| value.into_py(py));

        let result = set_configstring_dispatcher(123u32, "asdf");
        assert_eq!(result, Some("asdf".into()));
    }

    #[test]
    #[cfg_attr(miri, ignore)]
    #[serial]
    fn set_configstring_dispatcher_dispatcher_returns_another_cmd() {
        let is_initialized_context = pyshinqlx_is_initialized_context();
        is_initialized_context.expect().returning(|| true);

        let handle_set_configstring_ctx = handle_set_configstring_context();
        handle_set_configstring_ctx
            .expect()
            .returning(|py, _, _| "qwertz".into_py(py));

        let result = set_configstring_dispatcher(123u32, "asdf");
        assert_eq!(result, Some("qwertz".into()));
    }

    #[test]
    #[cfg_attr(miri, ignore)]
    #[serial]
    fn set_configstring_dispatcher_dispatcher_returns_boolean_true() {
        let is_initialized_context = pyshinqlx_is_initialized_context();
        is_initialized_context.expect().returning(|| true);

        let handle_set_configstring_ctx = handle_set_configstring_context();
        handle_set_configstring_ctx
            .expect()
            .returning(|py, _, _| true.into_py(py));

        let result = set_configstring_dispatcher(123u32, "asdf");
        assert_eq!(result, Some("asdf".into()));
    }

    #[test]
    #[cfg_attr(miri, ignore)]
    #[serial]
    fn set_configstring_dispatcher_dispatcher_returns_false() {
        let is_initialized_context = pyshinqlx_is_initialized_context();
        is_initialized_context.expect().returning(|| true);

        let handle_set_configstring_ctx = handle_set_configstring_context();
        handle_set_configstring_ctx
            .expect()
            .returning(|py, _, _| false.into_py(py));

        let result = set_configstring_dispatcher(123u32, "asdf");
        assert_eq!(result, None);
    }

    #[test]
    #[cfg_attr(miri, ignore)]
    #[serial]
    fn set_configstring_dispatcher_dispatcher_returns_not_supported_value() {
        let is_initialized_context = pyshinqlx_is_initialized_context();
        is_initialized_context.expect().returning(|| true);

        let handle_set_configstring_ctx = handle_set_configstring_context();
        handle_set_configstring_ctx
            .expect()
            .returning(|py, _, _| (1, 2, 3).into_py(py));

        let result = set_configstring_dispatcher(123u32, "asdf");
        assert_eq!(result, Some("asdf".into()));
    }

    #[test]
    #[serial]
    fn rcon_dispatcher_when_python_not_initiailized() {
        let is_initialized_context = pyshinqlx_is_initialized_context();
        is_initialized_context.expect().returning(|| false);

        let handle_rcon_ctx = handle_rcon_context();
        handle_rcon_ctx.expect().times(0);

        rcon_dispatcher("asdf");
    }

    #[test]
    #[cfg_attr(miri, ignore)]
    #[serial]
    fn rcon_dispatcher_dispatcher_works_properly() {
        let is_initialized_context = pyshinqlx_is_initialized_context();
        is_initialized_context.expect().returning(|| true);

        let handle_rcon_ctx = handle_rcon_context();
        handle_rcon_ctx.expect();

        rcon_dispatcher("asdf");
    }

    #[test]
    #[serial]
    fn console_print_dispatcher_when_python_not_initiailized() {
        let is_initialized_context = pyshinqlx_is_initialized_context();
        is_initialized_context.expect().returning(|| false);

        let handle_console_print_ctx = handle_console_print_context();
        handle_console_print_ctx.expect().times(0);

        let result = console_print_dispatcher("asdf");
        assert_eq!(result, Some("asdf".into()));
    }

    #[test]
    #[cfg_attr(miri, ignore)]
    #[serial]
    fn console_print_dispatcher_dispatcher_returns_original_cmd() {
        let is_initialized_context = pyshinqlx_is_initialized_context();
        is_initialized_context.expect().returning(|| true);

        let handle_console_print_ctx = handle_console_print_context();
        handle_console_print_ctx
            .expect()
            .returning(|py, text| text.into_py(py));

        let result = console_print_dispatcher("asdf");
        assert_eq!(result, Some("asdf".into()));
    }

    #[test]
    #[cfg_attr(miri, ignore)]
    #[serial]
    fn console_print_dispatcher_dispatcher_returns_another_cmd() {
        let is_initialized_context = pyshinqlx_is_initialized_context();
        is_initialized_context.expect().returning(|| true);

        let handle_console_print_ctx = handle_console_print_context();
        handle_console_print_ctx
            .expect()
            .returning(|py, _| "qwertz".into_py(py));

        let result = console_print_dispatcher("asdf");
        assert_eq!(result, Some("qwertz".into()));
    }

    #[test]
    #[cfg_attr(miri, ignore)]
    #[serial]
    fn console_print_dispatcher_dispatcher_returns_boolean_true() {
        let is_initialized_context = pyshinqlx_is_initialized_context();
        is_initialized_context.expect().returning(|| true);

        let handle_console_print_ctx = handle_console_print_context();
        handle_console_print_ctx
            .expect()
            .returning(|py, _| true.into_py(py));

        let result = console_print_dispatcher("asdf");
        assert_eq!(result, Some("asdf".into()));
    }

    #[test]
    #[cfg_attr(miri, ignore)]
    #[serial]
    fn console_print_dispatcher_dispatcher_returns_false() {
        let is_initialized_context = pyshinqlx_is_initialized_context();
        is_initialized_context.expect().returning(|| true);

        let handle_console_print_ctx = handle_console_print_context();
        handle_console_print_ctx
            .expect()
            .returning(|py, _| false.into_py(py));

        let result = console_print_dispatcher("asdf");
        assert_eq!(result, None);
    }

    #[test]
    #[cfg_attr(miri, ignore)]
    #[serial]
    fn console_print_dispatcher_dispatcher_returns_not_supported_value() {
        let is_initialized_context = pyshinqlx_is_initialized_context();
        is_initialized_context.expect().returning(|| true);

        let handle_console_print_ctx = handle_console_print_context();
        handle_console_print_ctx
            .expect()
            .returning(|py, _| (1, 2, 3).into_py(py));

        let result = console_print_dispatcher("asdf");
        assert_eq!(result, Some("asdf".into()));
    }

    #[test]
    #[serial]
    fn client_spawn_dispatcher_when_python_not_initiailized() {
        let is_initialized_context = pyshinqlx_is_initialized_context();
        is_initialized_context.expect().returning(|| false);

        let handle_player_spawn_ctx = handle_player_spawn_context();
        handle_player_spawn_ctx.expect().times(0);

        client_spawn_dispatcher(123);
    }

    #[test]
    #[cfg_attr(miri, ignore)]
    #[serial]
    fn client_spawn_dispatcher_dispatcher_works_properly() {
        let is_initialized_context = pyshinqlx_is_initialized_context();
        is_initialized_context.expect().returning(|| true);

        let handle_player_spawn_ctx = handle_player_spawn_context();
        handle_player_spawn_ctx
            .expect()
            .returning(|py, _| py.None());

        client_spawn_dispatcher(123);
    }

    #[test]
    #[cfg_attr(miri, ignore)]
    #[serial]
    fn client_spawn_dispatcher_dispatcher_throws_exception() {
        let is_initialized_context = pyshinqlx_is_initialized_context();
        is_initialized_context.expect().returning(|| true);

        let handle_player_spawn_ctx = handle_player_spawn_context();
        handle_player_spawn_ctx
            .expect()
            .returning(|py, _| PyException::new_err("").into_py(py));

        client_spawn_dispatcher(123);
    }

    #[test]
    #[serial]
    fn kamikaze_use_dispatcher_when_python_not_initiailized() {
        let is_initialized_context = pyshinqlx_is_initialized_context();
        is_initialized_context.expect().returning(|| false);

        let handle_kamikaze_use_ctx = handle_kamikaze_use_context();
        handle_kamikaze_use_ctx.expect().times(0);

        kamikaze_use_dispatcher(123);
    }

    #[test]
    #[cfg_attr(miri, ignore)]
    #[serial]
    fn kamikaze_use_dispatcher_dispatcher_works_properly() {
        let is_initialized_context = pyshinqlx_is_initialized_context();
        is_initialized_context.expect().returning(|| true);

        let handle_kamikaze_use_ctx = handle_kamikaze_use_context();
        handle_kamikaze_use_ctx
            .expect()
            .returning(|py, _| py.None());

        kamikaze_use_dispatcher(123);
    }

    #[test]
    #[cfg_attr(miri, ignore)]
    #[serial]
    fn kamikaze_use_dispatcher_dispatcher_throws_exception() {
        let is_initialized_context = pyshinqlx_is_initialized_context();
        is_initialized_context.expect().returning(|| true);

        let handle_kamikaze_use_ctx = handle_kamikaze_use_context();

        handle_kamikaze_use_ctx
            .expect()
            .returning(|py, _| PyException::new_err("").into_py(py));
        kamikaze_use_dispatcher(123);
    }

    #[test]
    #[serial]
    fn kamikaze_explode_dispatcher_when_python_not_initiailized() {
        let is_initialized_context = pyshinqlx_is_initialized_context();
        is_initialized_context.expect().returning(|| false);

        let handle_kamikaze_explode_ctx = handle_kamikaze_explode_context();
        handle_kamikaze_explode_ctx.expect().times(0);

        kamikaze_explode_dispatcher(123, false);
    }

    #[test]
    #[cfg_attr(miri, ignore)]
    #[serial]
    fn kamikaze_explode_dispatcher_dispatcher_works_properly() {
        let is_initialized_context = pyshinqlx_is_initialized_context();
        is_initialized_context.expect().returning(|| true);

        let handle_kamikaze_explode_ctx = handle_kamikaze_explode_context();
        handle_kamikaze_explode_ctx
            .expect()
            .returning(|py, _, _| py.None());

        kamikaze_explode_dispatcher(123, false);
    }

    #[test]
    #[cfg_attr(miri, ignore)]
    #[serial]
    fn kamikaze_explode_dispatcher_dispatcher_throws_exception() {
        let is_initialized_context = pyshinqlx_is_initialized_context();
        is_initialized_context.expect().returning(|| true);

        let handle_kamikaze_explode_ctx = handle_kamikaze_explode_context();
        handle_kamikaze_explode_ctx
            .expect()
            .returning(|py, _, _| PyException::new_err("").into_py(py));

        kamikaze_explode_dispatcher(123, true);
    }

    #[test]
    #[serial]
    fn damage_dispatcher_when_python_not_initiailized() {
        let is_initialized_context = pyshinqlx_is_initialized_context();
        is_initialized_context.expect().returning(|| false);

        let handle_damage_ctx = handle_damage_context();
        handle_damage_ctx.expect().times(0);

        damage_dispatcher(
            123,
            None,
            666,
            DAMAGE_NO_PROTECTION as i32,
            meansOfDeath_t::MOD_TRIGGER_HURT as i32,
        );
    }

    #[test]
    #[cfg_attr(miri, ignore)]
    #[serial]
    fn damage_dispatcher_dispatcher_works_properly() {
        let is_initialized_context = pyshinqlx_is_initialized_context();
        is_initialized_context.expect().returning(|| true);

        let handle_damage_ctx = handle_damage_context();
        handle_damage_ctx
            .expect()
            .returning(|_, _, _, _, _, _| None);

        damage_dispatcher(
            123,
            Some(456),
            100,
            DAMAGE_NO_TEAM_PROTECTION as i32,
            meansOfDeath_t::MOD_ROCKET as i32,
        );
    }
}<|MERGE_RESOLUTION|>--- conflicted
+++ resolved
@@ -10,54 +10,25 @@
         return Some(cmd.as_ref().into());
     }
 
-<<<<<<< HEAD
     Python::with_gil(|py| {
-        let returned = handle_client_command(py, client_id, cmd.as_ref().to_string());
-        match returned.extract::<String>(py) {
-            Err(_) => match returned.extract::<bool>(py) {
-                Err(_) => Some(cmd.as_ref().into()),
-                Ok(result_bool) => {
-                    if !result_bool {
-                        None
-                    } else {
-                        Some(cmd.as_ref().into())
-                    }
+        let result = handle_client_command(py, client_id, cmd.as_ref().to_string());
+        result
+            .bind(py)
+            .extract::<bool>()
+            .map(|bool_value| {
+                if bool_value {
+                    Some(cmd.as_ref().into())
+                } else {
+                    None
                 }
-            },
-            Ok(result_string) => Some(result_string),
-        }
+            })
+            .unwrap_or(Some(
+                result
+                    .bind(py)
+                    .extract::<String>()
+                    .unwrap_or(cmd.as_ref().into()),
+            ))
     })
-=======
-    CLIENT_COMMAND_HANDLER
-        .load()
-        .as_ref()
-        .map(|client_command_handler| {
-            Python::with_gil(|py| {
-                client_command_handler
-            .bind(py)
-            .call1((client_id, cmd.as_ref()))
-            .map(|returned| {
-                returned
-                    .extract::<bool>()
-                    .map(|bool_value| {
-                        if bool_value {
-                            Some(cmd.as_ref().into())
-                        } else {
-                            None
-                        }
-                    })
-                    .unwrap_or(Some(
-                        returned.extract::<String>().unwrap_or(cmd.as_ref().into()),
-                    ))
-            })
-            .unwrap_or_else(|e| {
-                error!(target: "shinqlx", "client_command_handler returned an error: {:?}.", e);
-                Some(cmd.as_ref().into())
-            })
-            })
-        })
-        .unwrap_or(Some(cmd.as_ref().into()))
->>>>>>> 9f65b6cf
 }
 
 pub(crate) fn server_command_dispatcher<T>(client_id: Option<i32>, cmd: T) -> Option<String>
@@ -68,54 +39,25 @@
         return Some(cmd.as_ref().into());
     }
 
-<<<<<<< HEAD
     Python::with_gil(|py| {
-        let returned = handle_server_command(py, client_id.unwrap_or(-1), cmd.as_ref().to_string());
-        match returned.extract::<String>(py) {
-            Err(_) => match returned.extract::<bool>(py) {
-                Err(_) => Some(cmd.as_ref().into()),
-                Ok(result_bool) => {
-                    if !result_bool {
-                        None
-                    } else {
-                        Some(cmd.as_ref().into())
-                    }
+        let result = handle_server_command(py, client_id.unwrap_or(-1), cmd.as_ref().to_string());
+        result
+            .bind(py)
+            .extract::<bool>()
+            .map(|bool_value| {
+                if bool_value {
+                    Some(cmd.as_ref().into())
+                } else {
+                    None
                 }
-            },
-            Ok(result_string) => Some(result_string),
-        }
+            })
+            .unwrap_or(Some(
+                result
+                    .bind(py)
+                    .extract::<String>()
+                    .unwrap_or(cmd.as_ref().into()),
+            ))
     })
-=======
-    SERVER_COMMAND_HANDLER
-        .load()
-        .as_ref()
-        .map(|server_command_handler| {
-            Python::with_gil(|py| {
-                server_command_handler
-                .bind(py)
-                .call1((client_id.unwrap_or(-1), cmd.as_ref()))
-                .map(|returned| {
-                    returned
-                        .extract::<bool>()
-                        .map(|bool_value| {
-                            if bool_value {
-                                Some(cmd.as_ref().into())
-                            } else {
-                                None
-                            }
-                        })
-                        .unwrap_or(Some(
-                            returned.extract::<String>().unwrap_or(cmd.as_ref().into()),
-                        ))
-                })
-                .unwrap_or_else(|e| {
-                    error!(target: "shinqlx", "server_command_handler returned an error: {:?}.", e);
-                    Some(cmd.as_ref().into())
-                })
-            })
-        })
-        .unwrap_or(Some(cmd.as_ref().into()))
->>>>>>> 9f65b6cf
 }
 
 pub(crate) fn frame_dispatcher() {
@@ -123,17 +65,7 @@
         return;
     }
 
-<<<<<<< HEAD
     let _ = Python::with_gil(handle_frame);
-=======
-    FRAME_HANDLER.load().iter().for_each(|frame_handler| {
-        Python::with_gil(|py| {
-            if let Err(e) = frame_handler.bind(py).call0() {
-                error!(target: "shinqlx", "frame_handler returned an error: {:?}.", e);
-            }
-        });
-    });
->>>>>>> 9f65b6cf
 }
 
 #[allow(clippy::question_mark)]
@@ -142,72 +74,32 @@
         return None;
     }
 
-<<<<<<< HEAD
     {
         let allowed_clients = ALLOW_FREE_CLIENT.load(Ordering::SeqCst);
         ALLOW_FREE_CLIENT.store(allowed_clients | (1 << client_id as u64), Ordering::SeqCst);
     }
 
-    let result: Option<String> = Python::with_gil(|py| {
-        let returned = handle_player_connect(py, client_id, is_bot);
-        match returned.extract::<String>(py) {
-            Err(_) => match returned.extract::<bool>(py) {
-                Err(_) => None,
-                Ok(result_bool) => {
-                    if !result_bool {
-                        Some("You are banned from this server.".into())
-                    } else {
-                        None
-                    }
+    let returned: Option<String> = Python::with_gil(|py| {
+        let result = handle_player_connect(py, client_id, is_bot);
+        result
+            .bind(py)
+            .extract::<bool>()
+            .map(|bool_value| {
+                if !bool_value {
+                    Some("You are banned from this server.".into())
+                } else {
+                    None
                 }
-            },
-            Ok(result_string) => Some(result_string),
-        }
+            })
+            .unwrap_or(result.bind(py).extract::<String>().ok())
     });
 
     {
         let allowed_clients = ALLOW_FREE_CLIENT.load(Ordering::SeqCst);
         ALLOW_FREE_CLIENT.store(allowed_clients & !(1 << client_id as u64), Ordering::SeqCst);
     }
-=======
-    PLAYER_CONNECT_HANDLER
-        .load()
-        .as_ref()
-        .map(|client_connect_handler| {
-            {
-                let allowed_clients = ALLOW_FREE_CLIENT.load(Ordering::SeqCst);
-                ALLOW_FREE_CLIENT
-                    .store(allowed_clients | (1 << client_id as u64), Ordering::SeqCst);
-            }
->>>>>>> 9f65b6cf
-
-            let result = Python::with_gil(|py| {
-                client_connect_handler
-                    .bind(py)
-                    .call1((client_id, is_bot))
-                    .ok()
-                    .and_then(|returned| {
-                        returned
-                            .extract::<bool>()
-                            .map(|bool_value| {
-                                if !bool_value {
-                                    Some("You are banned from this server.".into())
-                                } else {
-                                    None
-                                }
-                            })
-                            .unwrap_or(returned.extract::<String>().ok())
-                    })
-            });
-
-            {
-                let allowed_clients = ALLOW_FREE_CLIENT.load(Ordering::SeqCst);
-                ALLOW_FREE_CLIENT
-                    .store(allowed_clients & !(1 << client_id as u64), Ordering::SeqCst);
-            }
-            result
-        })
-        .unwrap_or(None)
+
+    returned
 }
 
 pub(crate) fn client_disconnect_dispatcher<T>(client_id: i32, reason: T)
@@ -218,38 +110,17 @@
         return;
     }
 
-<<<<<<< HEAD
     {
         let allowed_clients = ALLOW_FREE_CLIENT.load(Ordering::SeqCst);
         ALLOW_FREE_CLIENT.store(allowed_clients | (1 << client_id as u64), Ordering::SeqCst);
     }
 
     Python::with_gil(|py| handle_player_disconnect(py, client_id, Some(reason.as_ref().into())));
-=======
-    PLAYER_DISCONNECT_HANDLER
-        .load()
-        .iter()
-        .for_each(|client_disconnect_handler| {
-            {
-                let allowed_clients = ALLOW_FREE_CLIENT.load(Ordering::SeqCst);
-                ALLOW_FREE_CLIENT
-                    .store(allowed_clients | (1 << client_id as u64), Ordering::SeqCst);
-            }
-
-            let result = Python::with_gil(|py| {
-                client_disconnect_handler.call1(py, (client_id, reason.as_ref()))
-            });
-            if result.is_err() {
-                error!(target: "shinqlx", "client_disconnect_handler returned an error.");
-            }
->>>>>>> 9f65b6cf
-
-            {
-                let allowed_clients = ALLOW_FREE_CLIENT.load(Ordering::SeqCst);
-                ALLOW_FREE_CLIENT
-                    .store(allowed_clients & !(1 << client_id as u64), Ordering::SeqCst);
-            }
-        });
+
+    {
+        let allowed_clients = ALLOW_FREE_CLIENT.load(Ordering::SeqCst);
+        ALLOW_FREE_CLIENT.store(allowed_clients & !(1 << client_id as u64), Ordering::SeqCst);
+    }
 }
 
 pub(crate) fn client_loaded_dispatcher(client_id: i32) {
@@ -257,20 +128,7 @@
         return;
     }
 
-<<<<<<< HEAD
     Python::with_gil(|py| handle_player_loaded(py, client_id));
-=======
-    PLAYER_LOADED_HANDLER
-        .load()
-        .iter()
-        .for_each(|client_loaded_handler| {
-            Python::with_gil(|py| {
-                if let Err(e) = client_loaded_handler.bind(py).call1((client_id,)) {
-                    error!(target: "shinqlx", "client_loaded_handler returned an error: {:?}.", e);
-                }
-            });
-        });
->>>>>>> 9f65b6cf
 }
 
 pub(crate) fn new_game_dispatcher(restart: bool) {
@@ -278,17 +136,7 @@
         return;
     }
 
-<<<<<<< HEAD
     let _ = Python::with_gil(|py| handle_new_game(py, restart));
-=======
-    NEW_GAME_HANDLER.load().iter().for_each(|new_game_handler| {
-        Python::with_gil(|py| {
-            if let Err(e) = new_game_handler.bind(py).call1((restart,)) {
-                error!(target: "shinqlx", "new_game_handler returned an error: {:?}.", e);
-            }
-        });
-    });
->>>>>>> 9f65b6cf
 }
 
 pub(crate) fn set_configstring_dispatcher<T, U>(index: T, value: U) -> Option<String>
@@ -300,55 +148,25 @@
         return Some(value.as_ref().into());
     }
 
-<<<<<<< HEAD
     Python::with_gil(|py| {
-        let returned = handle_set_configstring(py, index.into(), value.as_ref().to_string());
-        match returned.extract::<String>(py) {
-            Err(_) => match returned.extract::<bool>(py) {
-                Err(_) => Some(value.as_ref().into()),
-                Ok(result_bool) => {
-                    if !result_bool {
-                        None
-                    } else {
-                        Some(value.as_ref().into())
-                    }
+        let result = handle_set_configstring(py, index.into(), value.as_ref().to_string());
+        result
+            .bind(py)
+            .extract::<bool>()
+            .map(|bool_value| {
+                if bool_value {
+                    Some(value.as_ref().into())
+                } else {
+                    None
                 }
-            },
-            Ok(result_string) => Some(result_string),
-        }
+            })
+            .unwrap_or(Some(
+                result
+                    .bind(py)
+                    .extract::<String>()
+                    .unwrap_or(value.as_ref().into()),
+            ))
     })
-=======
-    SET_CONFIGSTRING_HANDLER
-        .load()
-        .as_ref()
-        .map(|set_configstring_handler| {
-            Python::with_gil(|py| {
-                set_configstring_handler
-                    .bind(py)
-                    .call1((index.into(), value.as_ref()))
-                    .map(|returned| {
-                        returned
-                            .extract::<bool>()
-                            .map(|bool_value| {
-                                if bool_value {
-                                    Some(value.as_ref().into())
-                                } else {
-                                    None
-                                }
-                            })
-                            .unwrap_or(Some(
-                                returned
-                                    .extract::<String>()
-                                    .unwrap_or(value.as_ref().into()),
-                            ))
-                    })
-                    .unwrap_or_else(|e| {
-                        error!(target: "shinqlx", "set_configstring_handler returned an error: {:?}.", e);
-                        Some(value.as_ref().into())})
-            })
-        })
-        .unwrap_or(Some(value.as_ref().into()))
->>>>>>> 9f65b6cf
 }
 
 pub(crate) fn rcon_dispatcher<T>(cmd: T)
@@ -359,17 +177,7 @@
         return;
     }
 
-<<<<<<< HEAD
     Python::with_gil(|py| handle_rcon(py, cmd.as_ref().to_string()));
-=======
-    RCON_HANDLER.load().iter().for_each(|rcon_handler| {
-        Python::with_gil(|py| {
-            if let Err(e) = rcon_handler.bind(py).call1((cmd.as_ref(),)) {
-                error!(target: "shinqlx", "rcon_handler returned an error: {:?}.", e);
-            }
-        });
-    });
->>>>>>> 9f65b6cf
 }
 
 pub(crate) fn console_print_dispatcher<T>(text: T) -> Option<String>
@@ -380,49 +188,25 @@
         return Some(text.as_ref().into());
     }
 
-<<<<<<< HEAD
     Python::with_gil(|py| {
-        let returned = handle_console_print(py, text.as_ref().into());
-        match returned.extract::<String>(py) {
-            Err(_) => match returned.extract::<bool>(py) {
-                Err(_) => Some(text.as_ref().into()),
-                Ok(result_bool) => {
-                    if !result_bool {
-                        None
-                    } else {
-                        Some(text.as_ref().into())
-                    }
+        let result = handle_console_print(py, text.as_ref().into());
+        result
+            .bind(py)
+            .extract::<bool>()
+            .map(|bool_value| {
+                if bool_value {
+                    Some(text.as_ref().into())
+                } else {
+                    None
                 }
-            },
-            Ok(result_string) => Some(result_string),
-        }
+            })
+            .unwrap_or(Some(
+                result
+                    .bind(py)
+                    .extract::<String>()
+                    .unwrap_or(text.as_ref().into()),
+            ))
     })
-=======
-    CONSOLE_PRINT_HANDLER
-        .load()
-        .as_ref()
-        .map(|console_print_handler| {
-            Python::with_gil(
-                |py| {
-                    console_print_handler.bind(py).call1((text.as_ref(),)).map(|returned| {
-                        returned.extract::<bool>().map(|bool_value| {
-                            if bool_value {
-                                Some(text.as_ref().into())
-                            } else {
-                                None
-                            }
-                        }).unwrap_or({
-                            Some(returned.extract::<String>().unwrap_or(text.as_ref().into()))
-                        })
-                    }).unwrap_or_else(|e| {
-                        error!(target: "shinqlx", "console_print_handler returned an error: {:?}.", e);
-                        Some(text.as_ref().into())
-                    })
-                },
-            )
-        })
-        .unwrap_or(Some(text.as_ref().into()))
->>>>>>> 9f65b6cf
 }
 
 pub(crate) fn client_spawn_dispatcher(client_id: i32) {
@@ -430,20 +214,7 @@
         return;
     }
 
-<<<<<<< HEAD
     Python::with_gil(|py| handle_player_spawn(py, client_id));
-=======
-    PLAYER_SPAWN_HANDLER
-        .load()
-        .iter()
-        .for_each(|client_spawn_handler| {
-            Python::with_gil(|py| {
-                if let Err(e) = client_spawn_handler.bind(py).call1((client_id,)) {
-                    error!(target: "shinqlx", "client_spawn_handler returned an error: {:?}.", e);
-                }
-            });
-        });
->>>>>>> 9f65b6cf
 }
 
 pub(crate) fn kamikaze_use_dispatcher(client_id: i32) {
@@ -451,20 +222,7 @@
         return;
     }
 
-<<<<<<< HEAD
     Python::with_gil(|py| handle_kamikaze_use(py, client_id));
-=======
-    KAMIKAZE_USE_HANDLER
-        .load()
-        .iter()
-        .for_each(|kamikaze_use_handler| {
-            Python::with_gil(|py| {
-                if let Err(e) = kamikaze_use_handler.bind(py).call1((client_id,)) {
-                    error!(target: "shinqlx", "kamikaze_use_handler returned an error: {:?}.", e);
-                }
-            });
-        });
->>>>>>> 9f65b6cf
 }
 
 pub(crate) fn kamikaze_explode_dispatcher(client_id: i32, is_used_on_demand: bool) {
@@ -472,17 +230,7 @@
         return;
     }
 
-<<<<<<< HEAD
     Python::with_gil(|py| handle_kamikaze_explode(py, client_id, is_used_on_demand));
-=======
-    KAMIKAZE_EXPLODE_HANDLER.load().iter().for_each(|kamikaze_explode_handler| {
-        Python::with_gil(|py| {
-            if let Err(e) = kamikaze_explode_handler.bind(py).call1((client_id, is_used_on_demand)) {
-                error!(target: "shinqlx", "kamikaze_explode_handler returned an error: {:?}.", e);
-            }
-        });
-    });
->>>>>>> 9f65b6cf
 }
 
 pub(crate) fn damage_dispatcher(
@@ -496,7 +244,6 @@
         return;
     }
 
-<<<<<<< HEAD
     Python::with_gil(|py| {
         handle_damage(
             py,
@@ -506,20 +253,6 @@
             dflags,
             means_of_death,
         )
-=======
-    DAMAGE_HANDLER.load().iter().for_each(|damage_handler| {
-        Python::with_gil(|py| {
-            if let Err(e) = damage_handler.bind(py).call1((
-                target_client_id,
-                attacker_client_id,
-                damage,
-                dflags,
-                means_of_death,
-            )) {
-                error!(target: "shinqlx", "damage_handler returned an error: {:?}.", e);
-            }
-        });
->>>>>>> 9f65b6cf
     });
 }
 
