--- conflicted
+++ resolved
@@ -71,11 +71,7 @@
             <Vec<i32> as TryInto<[i32; 15]>>::try_into(
                 results
                     .iter()
-<<<<<<< HEAD
-                    .map(|value| value.unwrap_or(0))
-=======
                     .map(|&value| value.unwrap_or(0))
->>>>>>> fca104ec
                     .collect::<Vec<i32>>(),
             )
             .unwrap(),
