--- conflicted
+++ resolved
@@ -261,11 +261,7 @@
             );
         });
     }
-<<<<<<< HEAD
-
-    #[cfg(not(miri))]
-=======
->>>>>>> f4e6898a
+
     #[rstest]
     #[cfg_attr(miri, ignore)]
     fn ammo_py_constructor_with_too_few_values(_pyshinqlx_setup: ()) {
