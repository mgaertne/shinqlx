use super::prelude::*;

use alloc::borrow::Cow;

use pyo3::{
    basic::CompareOp,
    exceptions::PyValueError,
    types::{PyNotImplemented, PyTuple},
    BoundObject, IntoPyObject,
};

/// A struct sequence containing all the weapons in the game.
#[pyclass(module = "_shinqlx", name = "Weapons", frozen, get_all, sequence)]
#[derive(PartialEq, Debug, Clone, Copy)]
pub(crate) struct Weapons(
    #[pyo3(name = "g")] pub(crate) i32,
    #[pyo3(name = "mg")] pub(crate) i32,
    #[pyo3(name = "sg")] pub(crate) i32,
    #[pyo3(name = "gl")] pub(crate) i32,
    #[pyo3(name = "rl")] pub(crate) i32,
    #[pyo3(name = "lg")] pub(crate) i32,
    #[pyo3(name = "rg")] pub(crate) i32,
    #[pyo3(name = "pg")] pub(crate) i32,
    #[pyo3(name = "bfg")] pub(crate) i32,
    #[pyo3(name = "gh")] pub(crate) i32,
    #[pyo3(name = "ng")] pub(crate) i32,
    #[pyo3(name = "pl")] pub(crate) i32,
    #[pyo3(name = "cg")] pub(crate) i32,
    #[pyo3(name = "hmg")] pub(crate) i32,
    #[pyo3(name = "hands")] pub(crate) i32,
);

impl From<[i32; 15]> for Weapons {
    fn from(value: [i32; 15]) -> Self {
        Self(
            value[0], value[1], value[2], value[3], value[4], value[5], value[6], value[7],
            value[8], value[9], value[10], value[11], value[12], value[13], value[14],
        )
    }
}

impl From<Weapons> for [i32; 15] {
    fn from(value: Weapons) -> Self {
        [
            value.0, value.1, value.2, value.3, value.4, value.5, value.6, value.7, value.8,
            value.9, value.10, value.11, value.12, value.13, value.14,
        ]
    }
}

#[pymethods]
impl Weapons {
    #[new]
    fn py_new(values: &Bound<'_, PyTuple>) -> PyResult<Self> {
        if values.len() < 15 {
            return Err(PyValueError::new_err(
                "tuple did not provide values for all 15 weapons",
            ));
        }

        if values.len() > 15 {
            return Err(PyValueError::new_err(
                "tuple did provide values for more than 15 weapons",
            ));
        }

        let results = values
            .iter()
            .map(|item| item.extract::<i32>().ok())
            .collect::<Vec<Option<i32>>>();

        if results.iter().any(|item| item.is_none()) {
            return Err(PyValueError::new_err("Weapons values need to be boolean"));
        }

        Ok(Self::from(
            <Vec<i32> as TryInto<[i32; 15]>>::try_into(
                results
                    .iter()
                    .map(|&value| value.unwrap_or(0))
                    .collect::<Vec<i32>>(),
            )
            .unwrap(),
        ))
    }

    fn __richcmp__<'py>(
        &self,
        other: &Self,
        op: CompareOp,
        py: Python<'py>,
    ) -> PyResult<Borrowed<'py, 'py, PyAny>> {
        match op {
            CompareOp::Eq => Ok((self == other).into_pyobject(py)?.into_any()),
            CompareOp::Ne => Ok((self != other).into_pyobject(py)?.into_any()),
            _ => Ok(PyNotImplemented::get(py).into_any()),
        }
    }

    pub(crate) fn __str__(&self) -> Cow<str> {
        format!("Weapons(g={}, mg={}, sg={}, gl={}, rl={}, lg={}, rg={}, pg={}, bfg={}, gh={}, ng={}, pl={}, cg={}, hmg={}, hands={})",
                self.0, self.1, self.2, self.3, self.4, self.5, self.5, self.7, self.8, self.9, self.10, self.11, self.12, self.13, self.14).into()
    }

    fn __repr__(&self) -> Cow<str> {
        format!("Weapons(g={}, mg={}, sg={}, gl={}, rl={}, lg={}, rg={}, pg={}, bfg={}, gh={}, ng={}, pl={}, cg={}, hmg={}, hands={})",
                self.0, self.1, self.2, self.3, self.4, self.5, self.5, self.7, self.8, self.9, self.10, self.11, self.12, self.13, self.14).into()
    }
}

#[cfg(test)]
mod weapons_tests {
    use crate::ffi::python::prelude::*;

    use pyo3::exceptions::{PyTypeError, PyValueError};
    use rstest::rstest;

    #[rstest]
    #[cfg_attr(miri, ignore)]
    fn weapons_can_be_created_from_python(_pyshinqlx_setup: ()) {
        Python::with_gil(|py| {
<<<<<<< HEAD
            let weapons_constructor =py.run_bound(r#"
import shinqlx
weapons = shinqlx.Weapons((False, False, False, False, False, False, False, False, False, False, False, False, False, False, False))
=======
            let weapons_constructor =py.run(cr#"
import _shinqlx
weapons = _shinqlx.Weapons((False, False, False, False, False, False, False, False, False, False, False, False, False, False, False))
>>>>>>> a81da4ec
            "#, None, None);
            assert!(
                weapons_constructor.is_ok(),
                "{}",
                weapons_constructor.expect_err("this should not happen")
            );
        });
    }

    #[rstest]
    #[cfg_attr(miri, ignore)]
    fn weapons_py_constructor_with_too_few_values(_pyshinqlx_setup: ()) {
        Python::with_gil(|py| {
<<<<<<< HEAD
            let weapons_constructor = py.run_bound(
                r#"
import shinqlx
powerups = shinqlx.Weapons((False, False, False, False, False, False, False, False, False, False, False, False, False, False))
=======
            let weapons_constructor = py.run(
                cr#"
import _shinqlx
powerups = _shinqlx.Weapons((False, False, False, False, False, False, False, False, False, False, False, False, False, False))
>>>>>>> a81da4ec
            "#,
                None,
                None,
            );
            assert!(weapons_constructor.is_err_and(|err| err.is_instance_of::<PyValueError>(py)));
        });
    }

    #[rstest]
    #[cfg_attr(miri, ignore)]
    fn weapons_py_constructor_with_too_many_values(_pyshinqlx_setup: ()) {
        Python::with_gil(|py| {
<<<<<<< HEAD
            let weapons_constructor = py.run_bound(
                r#"
import shinqlx
powerups = shinqlx.Weapons((False, False, False, False, False, False, False, False, False, False, False, False, False, False, False, True))
=======
            let weapons_constructor = py.run(
                cr#"
import _shinqlx
powerups = _shinqlx.Weapons((False, False, False, False, False, False, False, False, False, False, False, False, False, False, False, True))
>>>>>>> a81da4ec
            "#,
                None,
                None,
            );
            assert!(weapons_constructor.is_err_and(|err| err.is_instance_of::<PyValueError>(py)));
        });
    }

    #[rstest]
    #[cfg_attr(miri, ignore)]
    fn weapons_py_constructor_with_non_boolean_values(_pyshinqlx_setup: ()) {
        Python::with_gil(|py| {
<<<<<<< HEAD
            let weapons_constructor = py.run_bound(
                r#"
import shinqlx
powerups = shinqlx.Weapons(("asdf", True, (1, 2, 3), [], {}, set(), 6, 7, 8, 9, 10, 11, 12, 13, 14))
=======
            let weapons_constructor = py.run(
                cr#"
import _shinqlx
powerups = _shinqlx.Weapons(("asdf", True, (1, 2, 3), [], {}, set(), 6, 7, 8, 9, 10, 11, 12, 13, 14))
>>>>>>> a81da4ec
            "#,
                None,
                None,
            );
            assert!(weapons_constructor.is_err_and(|err| err.is_instance_of::<PyValueError>(py)));
        });
    }

    #[rstest]
    #[cfg_attr(miri, ignore)]
    fn weapons_can_be_compared_for_equality_in_python(_pyshinqlx_setup: ()) {
        let result = Python::with_gil(|py| {
<<<<<<< HEAD
            py.run_bound(
                r#"
import shinqlx
assert(shinqlx.Weapons((False, False, False, False, False, False, False, False, False, False, False, False, False, False, False)) == shinqlx.Weapons((False, False, False, False, False, False, False, False, False, False, False, False, False, False, False)))
=======
            py.run(
                cr#"
import _shinqlx
assert(_shinqlx.Weapons((False, False, False, False, False, False, False, False, False, False, False, False, False, False, False)) == _shinqlx.Weapons((False, False, False, False, False, False, False, False, False, False, False, False, False, False, False)))
>>>>>>> a81da4ec
            "#,
                None,
                None,
            )
        });
        assert!(result.is_ok());
    }

    #[rstest]
    #[cfg_attr(miri, ignore)]
    fn weapons_can_be_compared_for_non_equality_in_python(_pyshinqlx_setup: ()) {
        let result = Python::with_gil(|py| {
<<<<<<< HEAD
            py.run_bound(
                r#"
import shinqlx
assert(shinqlx.Weapons((False, False, False, False, False, False, False, False, False, False, False, False, False, False, False)) != shinqlx.Weapons((True, True, True, True, True, True, True, True, True, True, True, True, True, True, True)))
=======
            py.run(
                cr#"
import _shinqlx
assert(_shinqlx.Weapons((False, False, False, False, False, False, False, False, False, False, False, False, False, False, False)) != _shinqlx.Weapons((True, True, True, True, True, True, True, True, True, True, True, True, True, True, True)))
>>>>>>> a81da4ec
            "#,
                None,
                None,
            )
        });
        assert!(result.is_ok());
    }

    #[rstest]
    #[cfg_attr(miri, ignore)]
    fn weapons_can_not_be_compared_for_lower_in_python(_pyshinqlx_setup: ()) {
        Python::with_gil(|py| {
<<<<<<< HEAD
            let result = py.run_bound(
                r#"
import shinqlx
assert(shinqlx.Weapons((False, False, False, False, False, False, False, False, False, False, False, False, False, False, False)) < shinqlx.Weapons((False, False, False, False, False, False, False, False, False, False, False, False, False, False, False)))
=======
            let result = py.run(
                cr#"
import _shinqlx
assert(_shinqlx.Weapons((False, False, False, False, False, False, False, False, False, False, False, False, False, False, False)) < _shinqlx.Weapons((False, False, False, False, False, False, False, False, False, False, False, False, False, False, False)))
>>>>>>> a81da4ec
            "#,
                None,
                None,
            );
            assert!(result.is_err_and(|err| err.is_instance_of::<PyTypeError>(py)));
        });
    }
}

#[cfg(test)]
mod ammo_tests {
    use crate::ffi::python::prelude::*;

    use pretty_assertions::assert_eq;
    use pyo3::exceptions::{PyTypeError, PyValueError};
    use rstest::rstest;

    #[test]
    fn weapons_from_integer_array() {
        assert_eq!(
            Weapons::from([1, 2, 3, 4, 5, 6, 7, 8, 9, 10, 11, 12, 13, 14, 15]),
            Weapons(1, 2, 3, 4, 5, 6, 7, 8, 9, 10, 11, 12, 13, 14, 15)
        );
    }

    #[test]
    fn weapons_into_integer_array() {
        assert_eq!(
            <Weapons as Into<[i32; 15]>>::into(Weapons(
                1, 2, 3, 4, 5, 6, 7, 8, 9, 10, 11, 12, 13, 14, 15
            )),
            [1, 2, 3, 4, 5, 6, 7, 8, 9, 10, 11, 12, 13, 14, 15],
        );
    }

    #[rstest]
    #[cfg_attr(miri, ignore)]
    fn ammo_can_be_created_from_python(_pyshinqlx_setup: ()) {
        Python::with_gil(|py| {
<<<<<<< HEAD
            let ammo_constructor = py.run_bound(
                r#"
import shinqlx
weapons = shinqlx.Weapons((0, 1, 2, 3, 4, 5, 6, 7, 8, 9, 10, 11, 12, 13, 14))
=======
            let ammo_constructor = py.run(
                cr#"
import _shinqlx
weapons = _shinqlx.Weapons((0, 1, 2, 3, 4, 5, 6, 7, 8, 9, 10, 11, 12, 13, 14))
>>>>>>> a81da4ec
            "#,
                None,
                None,
            );
            assert!(
                ammo_constructor.is_ok(),
                "{}",
                ammo_constructor.expect_err("this should not happen")
            );
        });
    }

    #[rstest]
    #[cfg_attr(miri, ignore)]
    fn ammo_py_constructor_with_too_few_values(_pyshinqlx_setup: ()) {
        Python::with_gil(|py| {
<<<<<<< HEAD
            let ammo_constructor = py.run_bound(
                r#"
import shinqlx
powerups = shinqlx.Weapons((0, 1, 2, 3, 4, 5, 6, 7, 8, 9, 10, 11, 12, 13))
=======
            let ammo_constructor = py.run(
                cr#"
import _shinqlx
powerups = _shinqlx.Weapons((0, 1, 2, 3, 4, 5, 6, 7, 8, 9, 10, 11, 12, 13))
>>>>>>> a81da4ec
            "#,
                None,
                None,
            );
            assert!(ammo_constructor.is_err_and(|err| err.is_instance_of::<PyValueError>(py)));
        });
    }

    #[rstest]
    #[cfg_attr(miri, ignore)]
    fn ammo_py_constructor_with_too_many_values(_pyshinqlx_setup: ()) {
        Python::with_gil(|py| {
<<<<<<< HEAD
            let ammo_constructor = py.run_bound(
                r#"
import shinqlx
powerups = shinqlx.Weapons((0, 1, 2, 3, 4, 5, 6, 7, 8, 9, 10, 11, 12, 13, 14, 15))
=======
            let ammo_constructor = py.run(
                cr#"
import _shinqlx
powerups = _shinqlx.Weapons((0, 1, 2, 3, 4, 5, 6, 7, 8, 9, 10, 11, 12, 13, 14, 15))
>>>>>>> a81da4ec
            "#,
                None,
                None,
            );
            assert!(ammo_constructor.is_err_and(|err| err.is_instance_of::<PyValueError>(py)));
        });
    }

    #[rstest]
    #[cfg_attr(miri, ignore)]
    fn ammo_py_constructor_with_non_numeric_values(_pyshinqlx_setup: ()) {
        Python::with_gil(|py| {
<<<<<<< HEAD
            let ammo_constructor = py.run_bound(
                r#"
import shinqlx
powerups = shinqlx.Weapons(("asdf", True, (1, 2, 3), [], {}, set(), 6, 7, 8, 9, 10, 11, 12, 13, 14))
=======
            let ammo_constructor = py.run(
                cr#"
import _shinqlx
powerups = _shinqlx.Weapons(("asdf", True, (1, 2, 3), [], {}, set(), 6, 7, 8, 9, 10, 11, 12, 13, 14))
>>>>>>> a81da4ec
            "#,
                None,
                None,
            );
            assert!(ammo_constructor.is_err_and(|err| err.is_instance_of::<PyValueError>(py)));
        });
    }

    #[rstest]
    #[cfg_attr(miri, ignore)]
    fn ammo_can_be_compared_for_equality_in_python(_pyshinqlx_setup: ()) {
        let result = Python::with_gil(|py| {
<<<<<<< HEAD
            py.run_bound(
                r#"
import shinqlx
assert(shinqlx.Weapons((0, 1, 2, 3, 4, 5, 6, 7, 8, 9, 10, 11, 12, 13, 14)) == shinqlx.Weapons((0, 1, 2, 3, 4, 5, 6, 7, 8, 9, 10, 11, 12, 13, 14)))
=======
            py.run(
                cr#"
import _shinqlx
assert(_shinqlx.Weapons((0, 1, 2, 3, 4, 5, 6, 7, 8, 9, 10, 11, 12, 13, 14)) == _shinqlx.Weapons((0, 1, 2, 3, 4, 5, 6, 7, 8, 9, 10, 11, 12, 13, 14)))
>>>>>>> a81da4ec
            "#,
                None,
                None,
            )
        });
        assert!(result.is_ok());
    }

    #[rstest]
    #[cfg_attr(miri, ignore)]
    fn ammo_can_be_compared_for_non_equality_in_python(_pyshinqlx_setup: ()) {
        let result = Python::with_gil(|py| {
<<<<<<< HEAD
            py.run_bound(
                r#"
import shinqlx
assert(shinqlx.Weapons((0, 1, 2, 3, 4, 5, 6, 7, 8, 9, 10, 11, 12, 13, 14)) != shinqlx.Weapons((14, 13, 12, 11, 10, 9, 8, 7, 6, 5, 4, 3, 2, 1, 0)))
=======
            py.run(
                cr#"
import _shinqlx
assert(_shinqlx.Weapons((0, 1, 2, 3, 4, 5, 6, 7, 8, 9, 10, 11, 12, 13, 14)) != _shinqlx.Weapons((14, 13, 12, 11, 10, 9, 8, 7, 6, 5, 4, 3, 2, 1, 0)))
>>>>>>> a81da4ec
            "#,
                None,
                None,
            )
        });
        assert!(result.is_ok());
    }

    #[rstest]
    #[cfg_attr(miri, ignore)]
    fn ammo_can_not_be_compared_for_lower_in_python(_pyshinqlx_setup: ()) {
        Python::with_gil(|py| {
<<<<<<< HEAD
            let result = py.run_bound(
                r#"
import shinqlx
assert(shinqlx.Weapons((0, 1, 2, 3, 4, 5, 6, 7, 8, 9, 10, 11, 12, 13, 14)) < shinqlx.Weapons((0, 1, 2, 3, 4, 5, 6, 7, 8, 9, 10, 11, 12, 13, 14)))
=======
            let result = py.run(
                cr#"
import _shinqlx
assert(_shinqlx.Weapons((0, 1, 2, 3, 4, 5, 6, 7, 8, 9, 10, 11, 12, 13, 14)) < _shinqlx.Weapons((0, 1, 2, 3, 4, 5, 6, 7, 8, 9, 10, 11, 12, 13, 14)))
>>>>>>> a81da4ec
            "#,
                None,
                None,
            );
            assert!(result.is_err_and(|err| err.is_instance_of::<PyTypeError>(py)));
        });
    }

    #[test]
    fn ammo_to_str() {
        let ammo = Weapons(0, 1, 2, 3, 4, 5, 6, 7, 8, 9, 10, 11, 12, 13, 14);
        assert_eq!(
            ammo.__str__(),
            "Weapons(g=0, mg=1, sg=2, gl=3, rl=4, lg=5, rg=5, pg=7, bfg=8, gh=9, ng=10, pl=11, cg=12, hmg=13, hands=14)"
        );
    }

    #[test]
    fn ammo_repr() {
        let ammo = Weapons(0, 1, 2, 3, 4, 5, 6, 7, 8, 9, 10, 11, 12, 13, 14);
        assert_eq!(
            ammo.__repr__(),
            "Weapons(g=0, mg=1, sg=2, gl=3, rl=4, lg=5, rg=5, pg=7, bfg=8, gh=9, ng=10, pl=11, cg=12, hmg=13, hands=14)"
        );
    }
}<|MERGE_RESOLUTION|>--- conflicted
+++ resolved
@@ -11,7 +11,7 @@
 
 /// A struct sequence containing all the weapons in the game.
 #[pyclass(module = "_shinqlx", name = "Weapons", frozen, get_all, sequence)]
-#[derive(PartialEq, Debug, Clone, Copy)]
+#[derive(PartialEq, Eq, Debug, Clone, Copy)]
 pub(crate) struct Weapons(
     #[pyo3(name = "g")] pub(crate) i32,
     #[pyo3(name = "mg")] pub(crate) i32,
@@ -119,15 +119,9 @@
     #[cfg_attr(miri, ignore)]
     fn weapons_can_be_created_from_python(_pyshinqlx_setup: ()) {
         Python::with_gil(|py| {
-<<<<<<< HEAD
             let weapons_constructor =py.run_bound(r#"
 import shinqlx
 weapons = shinqlx.Weapons((False, False, False, False, False, False, False, False, False, False, False, False, False, False, False))
-=======
-            let weapons_constructor =py.run(cr#"
-import _shinqlx
-weapons = _shinqlx.Weapons((False, False, False, False, False, False, False, False, False, False, False, False, False, False, False))
->>>>>>> a81da4ec
             "#, None, None);
             assert!(
                 weapons_constructor.is_ok(),
@@ -141,17 +135,10 @@
     #[cfg_attr(miri, ignore)]
     fn weapons_py_constructor_with_too_few_values(_pyshinqlx_setup: ()) {
         Python::with_gil(|py| {
-<<<<<<< HEAD
             let weapons_constructor = py.run_bound(
                 r#"
 import shinqlx
 powerups = shinqlx.Weapons((False, False, False, False, False, False, False, False, False, False, False, False, False, False))
-=======
-            let weapons_constructor = py.run(
-                cr#"
-import _shinqlx
-powerups = _shinqlx.Weapons((False, False, False, False, False, False, False, False, False, False, False, False, False, False))
->>>>>>> a81da4ec
             "#,
                 None,
                 None,
@@ -164,17 +151,10 @@
     #[cfg_attr(miri, ignore)]
     fn weapons_py_constructor_with_too_many_values(_pyshinqlx_setup: ()) {
         Python::with_gil(|py| {
-<<<<<<< HEAD
             let weapons_constructor = py.run_bound(
                 r#"
 import shinqlx
 powerups = shinqlx.Weapons((False, False, False, False, False, False, False, False, False, False, False, False, False, False, False, True))
-=======
-            let weapons_constructor = py.run(
-                cr#"
-import _shinqlx
-powerups = _shinqlx.Weapons((False, False, False, False, False, False, False, False, False, False, False, False, False, False, False, True))
->>>>>>> a81da4ec
             "#,
                 None,
                 None,
@@ -187,17 +167,10 @@
     #[cfg_attr(miri, ignore)]
     fn weapons_py_constructor_with_non_boolean_values(_pyshinqlx_setup: ()) {
         Python::with_gil(|py| {
-<<<<<<< HEAD
             let weapons_constructor = py.run_bound(
                 r#"
 import shinqlx
 powerups = shinqlx.Weapons(("asdf", True, (1, 2, 3), [], {}, set(), 6, 7, 8, 9, 10, 11, 12, 13, 14))
-=======
-            let weapons_constructor = py.run(
-                cr#"
-import _shinqlx
-powerups = _shinqlx.Weapons(("asdf", True, (1, 2, 3), [], {}, set(), 6, 7, 8, 9, 10, 11, 12, 13, 14))
->>>>>>> a81da4ec
             "#,
                 None,
                 None,
@@ -210,17 +183,10 @@
     #[cfg_attr(miri, ignore)]
     fn weapons_can_be_compared_for_equality_in_python(_pyshinqlx_setup: ()) {
         let result = Python::with_gil(|py| {
-<<<<<<< HEAD
             py.run_bound(
                 r#"
 import shinqlx
 assert(shinqlx.Weapons((False, False, False, False, False, False, False, False, False, False, False, False, False, False, False)) == shinqlx.Weapons((False, False, False, False, False, False, False, False, False, False, False, False, False, False, False)))
-=======
-            py.run(
-                cr#"
-import _shinqlx
-assert(_shinqlx.Weapons((False, False, False, False, False, False, False, False, False, False, False, False, False, False, False)) == _shinqlx.Weapons((False, False, False, False, False, False, False, False, False, False, False, False, False, False, False)))
->>>>>>> a81da4ec
             "#,
                 None,
                 None,
@@ -233,17 +199,10 @@
     #[cfg_attr(miri, ignore)]
     fn weapons_can_be_compared_for_non_equality_in_python(_pyshinqlx_setup: ()) {
         let result = Python::with_gil(|py| {
-<<<<<<< HEAD
             py.run_bound(
                 r#"
 import shinqlx
 assert(shinqlx.Weapons((False, False, False, False, False, False, False, False, False, False, False, False, False, False, False)) != shinqlx.Weapons((True, True, True, True, True, True, True, True, True, True, True, True, True, True, True)))
-=======
-            py.run(
-                cr#"
-import _shinqlx
-assert(_shinqlx.Weapons((False, False, False, False, False, False, False, False, False, False, False, False, False, False, False)) != _shinqlx.Weapons((True, True, True, True, True, True, True, True, True, True, True, True, True, True, True)))
->>>>>>> a81da4ec
             "#,
                 None,
                 None,
@@ -256,17 +215,10 @@
     #[cfg_attr(miri, ignore)]
     fn weapons_can_not_be_compared_for_lower_in_python(_pyshinqlx_setup: ()) {
         Python::with_gil(|py| {
-<<<<<<< HEAD
             let result = py.run_bound(
                 r#"
 import shinqlx
 assert(shinqlx.Weapons((False, False, False, False, False, False, False, False, False, False, False, False, False, False, False)) < shinqlx.Weapons((False, False, False, False, False, False, False, False, False, False, False, False, False, False, False)))
-=======
-            let result = py.run(
-                cr#"
-import _shinqlx
-assert(_shinqlx.Weapons((False, False, False, False, False, False, False, False, False, False, False, False, False, False, False)) < _shinqlx.Weapons((False, False, False, False, False, False, False, False, False, False, False, False, False, False, False)))
->>>>>>> a81da4ec
             "#,
                 None,
                 None,
@@ -306,17 +258,10 @@
     #[cfg_attr(miri, ignore)]
     fn ammo_can_be_created_from_python(_pyshinqlx_setup: ()) {
         Python::with_gil(|py| {
-<<<<<<< HEAD
             let ammo_constructor = py.run_bound(
                 r#"
 import shinqlx
 weapons = shinqlx.Weapons((0, 1, 2, 3, 4, 5, 6, 7, 8, 9, 10, 11, 12, 13, 14))
-=======
-            let ammo_constructor = py.run(
-                cr#"
-import _shinqlx
-weapons = _shinqlx.Weapons((0, 1, 2, 3, 4, 5, 6, 7, 8, 9, 10, 11, 12, 13, 14))
->>>>>>> a81da4ec
             "#,
                 None,
                 None,
@@ -333,17 +278,10 @@
     #[cfg_attr(miri, ignore)]
     fn ammo_py_constructor_with_too_few_values(_pyshinqlx_setup: ()) {
         Python::with_gil(|py| {
-<<<<<<< HEAD
             let ammo_constructor = py.run_bound(
                 r#"
 import shinqlx
 powerups = shinqlx.Weapons((0, 1, 2, 3, 4, 5, 6, 7, 8, 9, 10, 11, 12, 13))
-=======
-            let ammo_constructor = py.run(
-                cr#"
-import _shinqlx
-powerups = _shinqlx.Weapons((0, 1, 2, 3, 4, 5, 6, 7, 8, 9, 10, 11, 12, 13))
->>>>>>> a81da4ec
             "#,
                 None,
                 None,
@@ -356,17 +294,10 @@
     #[cfg_attr(miri, ignore)]
     fn ammo_py_constructor_with_too_many_values(_pyshinqlx_setup: ()) {
         Python::with_gil(|py| {
-<<<<<<< HEAD
             let ammo_constructor = py.run_bound(
                 r#"
 import shinqlx
 powerups = shinqlx.Weapons((0, 1, 2, 3, 4, 5, 6, 7, 8, 9, 10, 11, 12, 13, 14, 15))
-=======
-            let ammo_constructor = py.run(
-                cr#"
-import _shinqlx
-powerups = _shinqlx.Weapons((0, 1, 2, 3, 4, 5, 6, 7, 8, 9, 10, 11, 12, 13, 14, 15))
->>>>>>> a81da4ec
             "#,
                 None,
                 None,
@@ -379,17 +310,10 @@
     #[cfg_attr(miri, ignore)]
     fn ammo_py_constructor_with_non_numeric_values(_pyshinqlx_setup: ()) {
         Python::with_gil(|py| {
-<<<<<<< HEAD
             let ammo_constructor = py.run_bound(
                 r#"
 import shinqlx
 powerups = shinqlx.Weapons(("asdf", True, (1, 2, 3), [], {}, set(), 6, 7, 8, 9, 10, 11, 12, 13, 14))
-=======
-            let ammo_constructor = py.run(
-                cr#"
-import _shinqlx
-powerups = _shinqlx.Weapons(("asdf", True, (1, 2, 3), [], {}, set(), 6, 7, 8, 9, 10, 11, 12, 13, 14))
->>>>>>> a81da4ec
             "#,
                 None,
                 None,
@@ -402,17 +326,10 @@
     #[cfg_attr(miri, ignore)]
     fn ammo_can_be_compared_for_equality_in_python(_pyshinqlx_setup: ()) {
         let result = Python::with_gil(|py| {
-<<<<<<< HEAD
             py.run_bound(
                 r#"
 import shinqlx
 assert(shinqlx.Weapons((0, 1, 2, 3, 4, 5, 6, 7, 8, 9, 10, 11, 12, 13, 14)) == shinqlx.Weapons((0, 1, 2, 3, 4, 5, 6, 7, 8, 9, 10, 11, 12, 13, 14)))
-=======
-            py.run(
-                cr#"
-import _shinqlx
-assert(_shinqlx.Weapons((0, 1, 2, 3, 4, 5, 6, 7, 8, 9, 10, 11, 12, 13, 14)) == _shinqlx.Weapons((0, 1, 2, 3, 4, 5, 6, 7, 8, 9, 10, 11, 12, 13, 14)))
->>>>>>> a81da4ec
             "#,
                 None,
                 None,
@@ -425,17 +342,10 @@
     #[cfg_attr(miri, ignore)]
     fn ammo_can_be_compared_for_non_equality_in_python(_pyshinqlx_setup: ()) {
         let result = Python::with_gil(|py| {
-<<<<<<< HEAD
             py.run_bound(
                 r#"
 import shinqlx
 assert(shinqlx.Weapons((0, 1, 2, 3, 4, 5, 6, 7, 8, 9, 10, 11, 12, 13, 14)) != shinqlx.Weapons((14, 13, 12, 11, 10, 9, 8, 7, 6, 5, 4, 3, 2, 1, 0)))
-=======
-            py.run(
-                cr#"
-import _shinqlx
-assert(_shinqlx.Weapons((0, 1, 2, 3, 4, 5, 6, 7, 8, 9, 10, 11, 12, 13, 14)) != _shinqlx.Weapons((14, 13, 12, 11, 10, 9, 8, 7, 6, 5, 4, 3, 2, 1, 0)))
->>>>>>> a81da4ec
             "#,
                 None,
                 None,
@@ -448,17 +358,10 @@
     #[cfg_attr(miri, ignore)]
     fn ammo_can_not_be_compared_for_lower_in_python(_pyshinqlx_setup: ()) {
         Python::with_gil(|py| {
-<<<<<<< HEAD
             let result = py.run_bound(
                 r#"
 import shinqlx
 assert(shinqlx.Weapons((0, 1, 2, 3, 4, 5, 6, 7, 8, 9, 10, 11, 12, 13, 14)) < shinqlx.Weapons((0, 1, 2, 3, 4, 5, 6, 7, 8, 9, 10, 11, 12, 13, 14)))
-=======
-            let result = py.run(
-                cr#"
-import _shinqlx
-assert(_shinqlx.Weapons((0, 1, 2, 3, 4, 5, 6, 7, 8, 9, 10, 11, 12, 13, 14)) < _shinqlx.Weapons((0, 1, 2, 3, 4, 5, 6, 7, 8, 9, 10, 11, 12, 13, 14)))
->>>>>>> a81da4ec
             "#,
                 None,
                 None,
