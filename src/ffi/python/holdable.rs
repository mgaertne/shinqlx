use super::prelude::*;

<<<<<<< HEAD
#[pyclass(module = "_shinqlx", name = "Holdable", frozen)]
=======
use alloc::borrow::Cow;

#[pyclass(frozen)]
#[pyo3(module = "shinqlx", name = "Holdable")]
>>>>>>> 7bcc9df3
#[derive(PartialEq, Debug, Clone, Copy)]
pub(crate) enum Holdable {
    None = 0,
    Teleporter = 27,
    MedKit = 28,
    Kamikaze = 37,
    Portal = 38,
    Invulnerability = 39,
    Flight = 34,
    Unknown = 666,
}

impl From<i32> for Holdable {
    fn from(value: i32) -> Self {
        match value {
            0 => Holdable::None,
            27 => Holdable::Teleporter,
            28 => Holdable::MedKit,
            34 => Holdable::Flight,
            37 => Holdable::Kamikaze,
            38 => Holdable::Portal,
            39 => Holdable::Invulnerability,
            _ => Holdable::Unknown,
        }
    }
}

impl From<Holdable> for i32 {
    fn from(value: Holdable) -> Self {
        match value {
            Holdable::None => 0,
            Holdable::Teleporter => 27,
            Holdable::MedKit => 28,
            Holdable::Flight => 34,
            Holdable::Kamikaze => 37,
            Holdable::Portal => 38,
            Holdable::Invulnerability => 39,
            Holdable::Unknown => 0,
        }
    }
}

impl From<Holdable> for Option<Cow<'static, str>> {
    fn from(holdable: Holdable) -> Self {
        match holdable {
            Holdable::None => None,
            Holdable::Teleporter => Some("teleporter".into()),
            Holdable::MedKit => Some("medkit".into()),
            Holdable::Kamikaze => Some("kamikaze".into()),
            Holdable::Portal => Some("portal".into()),
            Holdable::Invulnerability => Some("invulnerability".into()),
            Holdable::Flight => Some("flight".into()),
            Holdable::Unknown => Some("unknown".into()),
        }
    }
}

impl From<Option<String>> for Holdable {
    fn from(holdable_str: Option<String>) -> Self {
        match holdable_str {
            None => Holdable::None,
            Some(value) => match value.as_str() {
                "none" => Holdable::None,
                "teleporter" => Holdable::Teleporter,
                "medkit" => Holdable::MedKit,
                "kamikaze" => Holdable::Kamikaze,
                "portal" => Holdable::Portal,
                "invulnerability" => Holdable::Invulnerability,
                "flight" => Holdable::Flight,
                _ => Holdable::Unknown,
            },
        }
    }
}

#[cfg(test)]
mod holdable_tests {
    use super::Holdable;

    use alloc::borrow::Cow;

    use pretty_assertions::assert_eq;
    use rstest::rstest;

    #[rstest]
    #[case(0, Holdable::None)]
    #[case(27, Holdable::Teleporter)]
    #[case(28, Holdable::MedKit)]
    #[case(34, Holdable::Flight)]
    #[case(37, Holdable::Kamikaze)]
    #[case(38, Holdable::Portal)]
    #[case(39, Holdable::Invulnerability)]
    #[case(666, Holdable::Unknown)]
    fn holdable_from_integer(#[case] integer: i32, #[case] expected_holdable: Holdable) {
        assert_eq!(Holdable::from(integer), expected_holdable);
    }

    #[rstest]
    #[case(Holdable::None, 0)]
    #[case(Holdable::Teleporter, 27)]
    #[case(Holdable::MedKit, 28)]
    #[case(Holdable::Flight, 34)]
    #[case(Holdable::Kamikaze, 37)]
    #[case(Holdable::Portal, 38)]
    #[case(Holdable::Invulnerability, 39)]
    #[case(Holdable::Unknown, 0)]
    fn integer_from_holdable(#[case] holdable: Holdable, #[case] expected_integer: i32) {
        assert_eq!(i32::from(holdable), expected_integer);
    }

    #[rstest]
    #[case(Holdable::None, None)]
    #[case(Holdable::Teleporter, Some("teleporter".into()))]
    #[case(Holdable::MedKit, Some("medkit".into()))]
    #[case(Holdable::Flight, Some("flight".into()))]
    #[case(Holdable::Kamikaze, Some("kamikaze".into()))]
    #[case(Holdable::Portal, Some("portal".into()))]
    #[case(Holdable::Invulnerability, Some("invulnerability".into()))]
    #[case(Holdable::Unknown, Some("unknown".into()))]
    fn opt_string_from_holdable(
        #[case] holdable: Holdable,
        #[case] expected_result: Option<Cow<'static, str>>,
    ) {
        assert_eq!(Option::<Cow<'static, str>>::from(holdable), expected_result);
    }

    #[rstest]
    #[case(None, Holdable::None)]
    #[case(Some("none".to_string()), Holdable::None)]
    #[case(Some("teleporter".to_string()), Holdable::Teleporter)]
    #[case(Some("medkit".to_string()), Holdable::MedKit)]
    #[case(Some("flight".to_string()), Holdable::Flight)]
    #[case(Some("kamikaze".to_string()), Holdable::Kamikaze)]
    #[case(Some("portal".to_string()), Holdable::Portal)]
    #[case(Some("invulnerability".to_string()), Holdable::Invulnerability)]
    #[case(Some("unknown".to_string()), Holdable::Unknown)]
    #[case(Some("asdf".to_string()), Holdable::Unknown)]
    fn holdable_from_opt_string(
        #[case] holdable_str: Option<String>,
        #[case] expected_holdable: Holdable,
    ) {
        assert_eq!(Holdable::from(holdable_str), expected_holdable);
    }
}<|MERGE_RESOLUTION|>--- conflicted
+++ resolved
@@ -1,13 +1,9 @@
 use super::prelude::*;
 
-<<<<<<< HEAD
-#[pyclass(module = "_shinqlx", name = "Holdable", frozen)]
-=======
 use alloc::borrow::Cow;
 
 #[pyclass(frozen)]
-#[pyo3(module = "shinqlx", name = "Holdable")]
->>>>>>> 7bcc9df3
+#[pyclass(module = "_shinqlx", name = "Holdable", frozen)]
 #[derive(PartialEq, Debug, Clone, Copy)]
 pub(crate) enum Holdable {
     None = 0,
