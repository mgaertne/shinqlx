--- conflicted
+++ resolved
@@ -2,12 +2,8 @@
 
 use alloc::borrow::Cow;
 
-<<<<<<< HEAD
-#[pyclass(module = "_shinqlx", name = "Holdable", frozen)]
-=======
 #[pyclass]
-#[pyo3(module = "shinqlx", name = "Holdable", frozen)]
->>>>>>> 5b6294fa
+#[pyo3(module = "_shinqlx", name = "Holdable", frozen)]
 #[derive(PartialEq, Debug, Clone, Copy)]
 pub(crate) enum Holdable {
     None = 0,
