--- conflicted
+++ resolved
@@ -5,7 +5,7 @@
 
 /// Information about a player, such as Steam ID, name, client ID, and whatnot.
 #[pyclass(module = "_shinqlx", name = "PlayerInfo", frozen, get_all, sequence)]
-#[derive(Debug, PartialEq, Clone)]
+#[derive(Debug, PartialEq)]
 #[allow(unused)]
 pub(crate) struct PlayerInfo {
     /// The player's client ID.
@@ -108,15 +108,9 @@
     #[cfg_attr(miri, ignore)]
     fn player_info_can_be_constructed_from_python(_pyshinqlx_setup: ()) {
         Python::with_gil(|py| {
-<<<<<<< HEAD
             let player_info_constructor = py.run_bound(
                 r#"
 import shinqlx
-=======
-            let player_info_constructor = py.run(
-                cr#"
-import _shinqlx
->>>>>>> a81da4ec
 _DUMMY_USERINFO = (
     r"ui_singlePlayerActive\0\cg_autoAction\1\cg_autoHop\0"
     r"\cg_predictItems\1\model\bitterman/sport_blue\headmodel\crash/red"
