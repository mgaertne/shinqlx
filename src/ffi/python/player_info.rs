--- conflicted
+++ resolved
@@ -1,7 +1,5 @@
 use super::prelude::*;
 use crate::ffi::c::prelude::*;
-
-use alloc::borrow::Cow;
 
 /// Information about a player, such as Steam ID, name, client ID, and whatnot.
 #[pyclass(module = "_shinqlx", name = "PlayerInfo", frozen, get_all)]
@@ -196,21 +194,6 @@
             mock_client
         });
 
-<<<<<<< HEAD
-        assert_eq!(
-            PlayerInfo::from(2),
-            PlayerInfo {
-                client_id: 2,
-                name: "UnknownPlayer".to_string(),
-                connection_state: clientState_t::CS_ACTIVE as i32,
-                userinfo: "asdf".to_string(),
-                steam_id: 42,
-                team: team_t::TEAM_SPECTATOR as i32,
-                privileges: privileges_t::PRIV_NONE as i32,
-            }
-        );
-=======
         assert_eq!(PlayerInfo::from(2), default_player_info());
->>>>>>> 7bcc9df3
     }
 }