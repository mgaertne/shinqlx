--- conflicted
+++ resolved
@@ -4,13 +4,8 @@
 use alloc::borrow::Cow;
 
 /// Information about a player, such as Steam ID, name, client ID, and whatnot.
-<<<<<<< HEAD
-#[pyclass(module = "_shinqlx", name = "PlayerInfo", frozen, get_all)]
+#[pyclass(module = "_shinqlx", name = "PlayerInfo", frozen, get_all, sequence)]
 #[derive(Debug, PartialEq, Clone)]
-=======
-#[pyclass(module = "_shinqlx", name = "PlayerInfo", frozen, get_all, sequence)]
-#[derive(Debug, PartialEq)]
->>>>>>> d39358a0
 #[allow(unused)]
 pub(crate) struct PlayerInfo {
     /// The player's client ID.
