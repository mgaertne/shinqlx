use super::prelude::*;
use crate::ffi::c::prelude::*;

use core::fmt::{Display, Formatter};

/// Information about a player, such as Steam ID, name, client ID, and whatnot.
<<<<<<< HEAD
#[pyclass(module = "_shinqlx", name = "PlayerInfo", frozen, get_all, sequence)]
#[derive(Debug, PartialEq, Clone)]
=======
#[pyclass(
    module = "_shinqlx",
    name = "PlayerInfo",
    frozen,
    get_all,
    sequence,
    str
)]
#[derive(Debug, PartialEq)]
>>>>>>> e40f0824
#[allow(unused)]
pub(crate) struct PlayerInfo {
    /// The player's client ID.
    pub(crate) client_id: i32,
    /// The player's name.
    pub(crate) name: String,
    /// The player's connection state.
    pub(crate) connection_state: i32,
    /// The player's userinfo.
    pub(crate) userinfo: String,
    /// The player's 64-bit representation of the Steam ID.
    pub(crate) steam_id: i64,
    /// The player's team.
    pub(crate) team: i32,
    /// The player's privileges.
    pub(crate) privileges: i32,
}

impl Display for PlayerInfo {
    fn fmt(&self, f: &mut Formatter<'_>) -> core::fmt::Result {
        write!(f, "PlayerInfo(client_id={}, name={}, connection_state={}, userinfo={}, steam_id={}, team={}, privileges={})",
                self.client_id,
                self.name,
                self.connection_state,
                self.userinfo,
                self.steam_id,
                self.team,
                self.privileges)
    }
}

#[pymethods]
impl PlayerInfo {
    #[new]
    fn py_new(tuple: (i32, String, i32, String, i64, i32, i32)) -> Self {
        Self {
            client_id: tuple.0,
            name: tuple.1,
            connection_state: tuple.2,
            userinfo: tuple.3,
            steam_id: tuple.4,
            team: tuple.5,
            privileges: tuple.6,
        }
    }

    fn __repr__(&self) -> String {
        format!("{self}")
    }
}

impl From<i32> for PlayerInfo {
    fn from(client_id: i32) -> Self {
        let mut returned = PlayerInfo {
            client_id,
            name: Default::default(),
            connection_state: clientState_t::CS_FREE as i32,
            userinfo: Default::default(),
            steam_id: 0,
            team: team_t::TEAM_SPECTATOR as i32,
            privileges: -1,
        };

        #[cfg_attr(test, allow(clippy::unnecessary_fallible_conversions))]
        GameEntity::try_from(client_id)
            .ok()
            .iter()
            .for_each(|game_entity| {
                returned.name = game_entity.get_player_name();
                returned.team = game_entity.get_team() as i32;
                returned.privileges = game_entity.get_privileges() as i32;
            });

        #[cfg_attr(test, allow(clippy::unnecessary_fallible_conversions))]
        Client::try_from(client_id).ok().iter().for_each(|client| {
            returned.connection_state = client.get_state() as i32;
            returned.userinfo = client.get_user_info().into();
            returned.steam_id = client.get_steam_id() as i64;
        });

        returned
    }
}

#[cfg(test)]
mod player_info_tests {
    use crate::ffi::c::prelude::*;
    use crate::ffi::python::prelude::*;
    use crate::prelude::*;

    use pretty_assertions::assert_eq;
    use rstest::*;

    #[rstest]
    #[cfg_attr(miri, ignore)]
    fn player_info_can_be_constructed_from_python(_pyshinqlx_setup: ()) {
        Python::with_gil(|py| {
            let player_info_constructor = py.run(
                cr#"
import shinqlx
_DUMMY_USERINFO = (
    r"ui_singlePlayerActive\0\cg_autoAction\1\cg_autoHop\0"
    r"\cg_predictItems\1\model\bitterman/sport_blue\headmodel\crash/red"
    r"\handicap\100\cl_anonymous\0\color1\4\color2\23\sex\male"
    r"\teamtask\0\rate\25000\country\NO"
)
player_info = shinqlx.PlayerInfo(
            (
                -1,
                "asdf",
                shinqlx.CS_CONNECTED,
                _DUMMY_USERINFO,
                -1,
                shinqlx.TEAM_SPECTATOR,
                shinqlx.PRIV_NONE,
            )
        )
            "#,
                None,
                None,
            );
            assert!(player_info_constructor.is_ok());
        });
    }

    fn default_player_info() -> PlayerInfo {
        PlayerInfo {
            client_id: 2,
            name: "UnknownPlayer".to_string(),
            connection_state: clientState_t::CS_ACTIVE as i32,
            userinfo: "asdf".to_string(),
            steam_id: 42,
            team: team_t::TEAM_SPECTATOR as i32,
            privileges: privileges_t::PRIV_NONE as i32,
        }
    }

    #[test]
    fn player_info_python_string() {
        assert_eq!(
            format!("{}", default_player_info()),
            "PlayerInfo(client_id=2, name=UnknownPlayer, connection_state=4, userinfo=asdf, \
            steam_id=42, team=3, privileges=0)"
        );
    }

    #[test]
    fn player_info_python_repr() {
        assert_eq!(
            default_player_info().__repr__(),
            "PlayerInfo(client_id=2, name=UnknownPlayer, connection_state=4, userinfo=asdf, \
            steam_id=42, team=3, privileges=0)"
        );
    }

    #[test]
    #[serial]
    fn player_info_from_existing_game_entity_and_client() {
        let game_entity_from_ctx = MockGameEntity::from_context();
        game_entity_from_ctx.expect().returning(|_| {
            let mut mock_game_entity = MockGameEntity::new();
            mock_game_entity
                .expect_get_player_name()
                .returning(|| "UnknownPlayer".to_string());
            mock_game_entity
                .expect_get_team()
                .returning(|| team_t::TEAM_SPECTATOR);
            mock_game_entity
                .expect_get_privileges()
                .returning(|| privileges_t::PRIV_NONE);
            mock_game_entity
        });
        let client_from_ctx = MockClient::from_context();
        client_from_ctx.expect().returning(|_| {
            let mut mock_client = MockClient::new();
            mock_client
                .expect_get_state()
                .returning(|| clientState_t::CS_ACTIVE);
            mock_client
                .expect_get_user_info()
                .returning(|| "asdf".into());
            mock_client.expect_get_steam_id().returning(|| 42);
            mock_client
        });

        assert_eq!(PlayerInfo::from(2), default_player_info());
    }
}<|MERGE_RESOLUTION|>--- conflicted
+++ resolved
@@ -4,20 +4,8 @@
 use core::fmt::{Display, Formatter};
 
 /// Information about a player, such as Steam ID, name, client ID, and whatnot.
-<<<<<<< HEAD
-#[pyclass(module = "_shinqlx", name = "PlayerInfo", frozen, get_all, sequence)]
+#[pyclass(module = "_shinqlx", name = "PlayerInfo", frozen, get_all, sequence, str)]
 #[derive(Debug, PartialEq, Clone)]
-=======
-#[pyclass(
-    module = "_shinqlx",
-    name = "PlayerInfo",
-    frozen,
-    get_all,
-    sequence,
-    str
-)]
-#[derive(Debug, PartialEq)]
->>>>>>> e40f0824
 #[allow(unused)]
 pub(crate) struct PlayerInfo {
     /// The player's client ID.
