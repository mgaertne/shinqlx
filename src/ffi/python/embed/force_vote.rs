--- conflicted
+++ resolved
@@ -88,11 +88,7 @@
     #[case(clientState_t::CS_PRIMED)]
     #[cfg_attr(miri, ignore)]
     #[serial]
-<<<<<<< HEAD
-    fn force_vote_for_non_active_client(_pyshinqlx_setup: (), #[case] clientstate: clientState_t) {
-=======
     fn force_vote_for_non_active_client(#[case] clientstate: clientState_t, _pyshinqlx_setup: ()) {
->>>>>>> 240169db
         let current_level_try_get_ctx = MockTestCurrentLevel::try_get_context();
         current_level_try_get_ctx.expect().returning(|| {
             let mut mock_level = MockTestCurrentLevel::new();
