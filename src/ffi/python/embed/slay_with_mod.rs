use super::validate_client_id;
use crate::ffi::c::prelude::*;
use crate::ffi::python::prelude::*;

use pyo3::exceptions::PyValueError;

/// Slay player with mean of death.
#[pyfunction]
#[pyo3(name = "slay_with_mod")]
pub(crate) fn pyshinqlx_slay_with_mod(
    py: Python<'_>,
    client_id: i32,
    mean_of_death: i32,
) -> PyResult<bool> {
    validate_client_id(py, client_id)?;

    py.allow_threads(|| {
        let Ok(means_of_death): Result<meansOfDeath_t, _> = mean_of_death.try_into() else {
            return Err(PyValueError::new_err(
                "means of death needs to be a valid enum value.",
            ));
        };

        #[cfg_attr(test, allow(clippy::unnecessary_fallible_conversions))]
        let mut opt_game_entity = GameEntity::try_from(client_id)
            .ok()
            .filter(|game_entity| game_entity.get_game_client().is_ok());
        opt_game_entity.iter_mut().for_each(|game_entity| {
            if game_entity.get_health() > 0 {
                game_entity.slay_with_mod(means_of_death);
            }
        });
        Ok(opt_game_entity.is_some())
    })
}

#[cfg(test)]
mod slay_with_mod_tests {
    use crate::ffi::c::prelude::*;
    use crate::ffi::python::prelude::*;
    use crate::prelude::*;

    use mockall::predicate;
    use pretty_assertions::assert_eq;
    use pyo3::exceptions::{PyEnvironmentError, PyValueError};
<<<<<<< HEAD
    use rstest::*;
=======
    use rstest::rstest;
>>>>>>> 240169db

    #[rstest]
    #[cfg_attr(miri, ignore)]
    #[serial]
    fn slay_with_mod_when_main_engine_not_initialized(_pyshinqlx_setup: ()) {
<<<<<<< HEAD
        MAIN_ENGINE.store(None);
=======
>>>>>>> 240169db
        Python::with_gil(|py| {
            let result = pyshinqlx_slay_with_mod(py, 21, meansOfDeath_t::MOD_TRIGGER_HURT as i32);
            assert!(result.is_err_and(|err| err.is_instance_of::<PyEnvironmentError>(py)));
        });
    }

    #[rstest]
    #[cfg_attr(miri, ignore)]
    #[serial]
    fn slay_with_mod_for_client_id_too_small(_pyshinqlx_setup: ()) {
<<<<<<< HEAD
        let mut mock_engine = MockQuakeEngine::new();
        mock_engine.expect_get_max_clients().returning(|| 16);
        MAIN_ENGINE.store(Some(mock_engine.into()));

        Python::with_gil(|py| {
            let result = pyshinqlx_slay_with_mod(py, -1, meansOfDeath_t::MOD_TRIGGER_HURT as i32);
            assert!(result.is_err_and(|err| err.is_instance_of::<PyValueError>(py)));
=======
        with_mocked_engine(|mock_engine| {
            mock_engine.expect_get_max_clients().returning(|| 16);
        })
        .run(|| {
            Python::with_gil(|py| {
                let result =
                    pyshinqlx_slay_with_mod(py, -1, meansOfDeath_t::MOD_TRIGGER_HURT as i32);
                assert!(result.is_err_and(|err| err.is_instance_of::<PyValueError>(py)));
            });
>>>>>>> 240169db
        });
    }

    #[rstest]
    #[cfg_attr(miri, ignore)]
    #[serial]
    fn slay_with_mod_for_client_id_too_large(_pyshinqlx_setup: ()) {
<<<<<<< HEAD
        let mut mock_engine = MockQuakeEngine::new();
        mock_engine.expect_get_max_clients().returning(|| 16);
        MAIN_ENGINE.store(Some(mock_engine.into()));

        Python::with_gil(|py| {
            let result = pyshinqlx_slay_with_mod(py, 666, meansOfDeath_t::MOD_TRIGGER_HURT as i32);
            assert!(result.is_err_and(|err| err.is_instance_of::<PyValueError>(py)));
=======
        with_mocked_engine(|mock_engine| {
            mock_engine.expect_get_max_clients().returning(|| 16);
        })
        .run(|| {
            Python::with_gil(|py| {
                let result =
                    pyshinqlx_slay_with_mod(py, 666, meansOfDeath_t::MOD_TRIGGER_HURT as i32);
                assert!(result.is_err_and(|err| err.is_instance_of::<PyValueError>(py)));
            });
>>>>>>> 240169db
        });
    }

    #[rstest]
    #[cfg_attr(miri, ignore)]
    #[serial]
    fn slay_with_mod_for_invalid_means_of_death(_pyshinqlx_setup: ()) {
<<<<<<< HEAD
        let mut mock_engine = MockQuakeEngine::new();
        mock_engine.expect_get_max_clients().returning(|| 16);
        MAIN_ENGINE.store(Some(mock_engine.into()));

        Python::with_gil(|py| {
            let result = pyshinqlx_slay_with_mod(py, 2, 12345);
            assert!(result.is_err_and(|err| err.is_instance_of::<PyValueError>(py)));
=======
        with_mocked_engine(|mock_engine| {
            mock_engine.expect_get_max_clients().returning(|| 16);
        })
        .run(|| {
            Python::with_gil(|py| {
                let result = pyshinqlx_slay_with_mod(py, 2, 12345);
                assert!(result.is_err_and(|err| err.is_instance_of::<PyValueError>(py)));
            });
>>>>>>> 240169db
        });
    }

    #[rstest]
    #[cfg_attr(miri, ignore)]
    #[serial]
    fn slay_with_mod_for_existing_game_client_with_remaining_health(_pyshinqlx_setup: ()) {
<<<<<<< HEAD
        let mut mock_engine = MockQuakeEngine::new();
        mock_engine.expect_get_max_clients().returning(|| 16);
        MAIN_ENGINE.store(Some(mock_engine.into()));

=======
>>>>>>> 240169db
        let game_entity_from_ctx = MockGameEntity::from_context();
        game_entity_from_ctx.expect().returning(|_| {
            let mut mock_game_entity = MockGameEntity::new();
            mock_game_entity.expect_get_game_client().returning(|| {
                let mock_game_client = MockGameClient::new();
                Ok(mock_game_client)
            });
            mock_game_entity.expect_get_health().returning(|| 42);
            mock_game_entity
                .expect_slay_with_mod()
                .with(predicate::eq(meansOfDeath_t::MOD_PROXIMITY_MINE))
                .times(1);
            mock_game_entity
        });

        with_mocked_engine(|mock_engine| {
            mock_engine.expect_get_max_clients().returning(|| 16);
        })
        .run(|| {
            let result = Python::with_gil(|py| {
                pyshinqlx_slay_with_mod(py, 2, meansOfDeath_t::MOD_PROXIMITY_MINE as i32)
            });
            assert_eq!(result.expect("result was not OK"), true);
        });
    }

    #[rstest]
    #[cfg_attr(miri, ignore)]
    #[serial]
    fn slay_with_mod_for_existing_game_client_with_no_remaining_health(_pyshinqlx_setup: ()) {
<<<<<<< HEAD
        let mut mock_engine = MockQuakeEngine::new();
        mock_engine.expect_get_max_clients().returning(|| 16);
        MAIN_ENGINE.store(Some(mock_engine.into()));

=======
>>>>>>> 240169db
        let game_entity_from_ctx = MockGameEntity::from_context();
        game_entity_from_ctx.expect().returning(|_| {
            let mut mock_game_entity = MockGameEntity::new();
            mock_game_entity.expect_get_game_client().returning(|| {
                let mock_game_client = MockGameClient::new();
                Ok(mock_game_client)
            });
            mock_game_entity.expect_get_health().returning(|| 0);
            mock_game_entity.expect_slay_with_mod().times(0);
            mock_game_entity
        });

        with_mocked_engine(|mock_engine| {
            mock_engine.expect_get_max_clients().returning(|| 16);
        })
        .run(|| {
            let result = Python::with_gil(|py| {
                pyshinqlx_slay_with_mod(py, 2, meansOfDeath_t::MOD_PROXIMITY_MINE as i32)
            });
            assert_eq!(result.expect("result was not OK"), true);
        });
    }

    #[rstest]
    #[cfg_attr(miri, ignore)]
    #[serial]
    fn slay_with_mod_for_entity_with_no_game_client(_pyshinqlx_setup: ()) {
<<<<<<< HEAD
        let mut mock_engine = MockQuakeEngine::new();
        mock_engine.expect_get_max_clients().returning(|| 16);
        MAIN_ENGINE.store(Some(mock_engine.into()));

=======
>>>>>>> 240169db
        let game_entity_from_ctx = MockGameEntity::from_context();
        game_entity_from_ctx.expect().returning(|_| {
            let mut mock_game_entity = MockGameEntity::new();
            mock_game_entity
                .expect_get_game_client()
                .returning(|| Err(QuakeLiveEngineError::MainEngineNotInitialized));
            mock_game_entity
        });

        with_mocked_engine(|mock_engine| {
            mock_engine.expect_get_max_clients().returning(|| 16);
        })
        .run(|| {
            let result = Python::with_gil(|py| {
                pyshinqlx_slay_with_mod(py, 2, meansOfDeath_t::MOD_CRUSH as i32)
            });
            assert_eq!(result.expect("result was not OK"), false);
        });
    }
}<|MERGE_RESOLUTION|>--- conflicted
+++ resolved
@@ -43,20 +43,12 @@
     use mockall::predicate;
     use pretty_assertions::assert_eq;
     use pyo3::exceptions::{PyEnvironmentError, PyValueError};
-<<<<<<< HEAD
-    use rstest::*;
-=======
     use rstest::rstest;
->>>>>>> 240169db
 
     #[rstest]
     #[cfg_attr(miri, ignore)]
     #[serial]
     fn slay_with_mod_when_main_engine_not_initialized(_pyshinqlx_setup: ()) {
-<<<<<<< HEAD
-        MAIN_ENGINE.store(None);
-=======
->>>>>>> 240169db
         Python::with_gil(|py| {
             let result = pyshinqlx_slay_with_mod(py, 21, meansOfDeath_t::MOD_TRIGGER_HURT as i32);
             assert!(result.is_err_and(|err| err.is_instance_of::<PyEnvironmentError>(py)));
@@ -67,15 +59,6 @@
     #[cfg_attr(miri, ignore)]
     #[serial]
     fn slay_with_mod_for_client_id_too_small(_pyshinqlx_setup: ()) {
-<<<<<<< HEAD
-        let mut mock_engine = MockQuakeEngine::new();
-        mock_engine.expect_get_max_clients().returning(|| 16);
-        MAIN_ENGINE.store(Some(mock_engine.into()));
-
-        Python::with_gil(|py| {
-            let result = pyshinqlx_slay_with_mod(py, -1, meansOfDeath_t::MOD_TRIGGER_HURT as i32);
-            assert!(result.is_err_and(|err| err.is_instance_of::<PyValueError>(py)));
-=======
         with_mocked_engine(|mock_engine| {
             mock_engine.expect_get_max_clients().returning(|| 16);
         })
@@ -85,7 +68,6 @@
                     pyshinqlx_slay_with_mod(py, -1, meansOfDeath_t::MOD_TRIGGER_HURT as i32);
                 assert!(result.is_err_and(|err| err.is_instance_of::<PyValueError>(py)));
             });
->>>>>>> 240169db
         });
     }
 
@@ -93,15 +75,6 @@
     #[cfg_attr(miri, ignore)]
     #[serial]
     fn slay_with_mod_for_client_id_too_large(_pyshinqlx_setup: ()) {
-<<<<<<< HEAD
-        let mut mock_engine = MockQuakeEngine::new();
-        mock_engine.expect_get_max_clients().returning(|| 16);
-        MAIN_ENGINE.store(Some(mock_engine.into()));
-
-        Python::with_gil(|py| {
-            let result = pyshinqlx_slay_with_mod(py, 666, meansOfDeath_t::MOD_TRIGGER_HURT as i32);
-            assert!(result.is_err_and(|err| err.is_instance_of::<PyValueError>(py)));
-=======
         with_mocked_engine(|mock_engine| {
             mock_engine.expect_get_max_clients().returning(|| 16);
         })
@@ -111,7 +84,6 @@
                     pyshinqlx_slay_with_mod(py, 666, meansOfDeath_t::MOD_TRIGGER_HURT as i32);
                 assert!(result.is_err_and(|err| err.is_instance_of::<PyValueError>(py)));
             });
->>>>>>> 240169db
         });
     }
 
@@ -119,15 +91,6 @@
     #[cfg_attr(miri, ignore)]
     #[serial]
     fn slay_with_mod_for_invalid_means_of_death(_pyshinqlx_setup: ()) {
-<<<<<<< HEAD
-        let mut mock_engine = MockQuakeEngine::new();
-        mock_engine.expect_get_max_clients().returning(|| 16);
-        MAIN_ENGINE.store(Some(mock_engine.into()));
-
-        Python::with_gil(|py| {
-            let result = pyshinqlx_slay_with_mod(py, 2, 12345);
-            assert!(result.is_err_and(|err| err.is_instance_of::<PyValueError>(py)));
-=======
         with_mocked_engine(|mock_engine| {
             mock_engine.expect_get_max_clients().returning(|| 16);
         })
@@ -136,7 +99,6 @@
                 let result = pyshinqlx_slay_with_mod(py, 2, 12345);
                 assert!(result.is_err_and(|err| err.is_instance_of::<PyValueError>(py)));
             });
->>>>>>> 240169db
         });
     }
 
@@ -144,13 +106,6 @@
     #[cfg_attr(miri, ignore)]
     #[serial]
     fn slay_with_mod_for_existing_game_client_with_remaining_health(_pyshinqlx_setup: ()) {
-<<<<<<< HEAD
-        let mut mock_engine = MockQuakeEngine::new();
-        mock_engine.expect_get_max_clients().returning(|| 16);
-        MAIN_ENGINE.store(Some(mock_engine.into()));
-
-=======
->>>>>>> 240169db
         let game_entity_from_ctx = MockGameEntity::from_context();
         game_entity_from_ctx.expect().returning(|_| {
             let mut mock_game_entity = MockGameEntity::new();
@@ -181,13 +136,6 @@
     #[cfg_attr(miri, ignore)]
     #[serial]
     fn slay_with_mod_for_existing_game_client_with_no_remaining_health(_pyshinqlx_setup: ()) {
-<<<<<<< HEAD
-        let mut mock_engine = MockQuakeEngine::new();
-        mock_engine.expect_get_max_clients().returning(|| 16);
-        MAIN_ENGINE.store(Some(mock_engine.into()));
-
-=======
->>>>>>> 240169db
         let game_entity_from_ctx = MockGameEntity::from_context();
         game_entity_from_ctx.expect().returning(|_| {
             let mut mock_game_entity = MockGameEntity::new();
@@ -215,13 +163,6 @@
     #[cfg_attr(miri, ignore)]
     #[serial]
     fn slay_with_mod_for_entity_with_no_game_client(_pyshinqlx_setup: ()) {
-<<<<<<< HEAD
-        let mut mock_engine = MockQuakeEngine::new();
-        mock_engine.expect_get_max_clients().returning(|| 16);
-        MAIN_ENGINE.store(Some(mock_engine.into()));
-
-=======
->>>>>>> 240169db
         let game_entity_from_ctx = MockGameEntity::from_context();
         game_entity_from_ctx.expect().returning(|_| {
             let mut mock_game_entity = MockGameEntity::new();
