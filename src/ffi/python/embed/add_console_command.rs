use crate::commands::cmd_py_command;
use crate::ffi::python::prelude::*;
use crate::quake_live_engine::AddCommand;
use crate::MAIN_ENGINE;

use pyo3::exceptions::PyEnvironmentError;

/// Adds a console command that will be handled by Python code.
#[pyfunction]
#[pyo3(name = "add_console_command")]
pub(crate) fn pyshinqlx_add_console_command(py: Python<'_>, command: &str) -> PyResult<()> {
    py.allow_threads(|| {
        MAIN_ENGINE.load().as_ref().map_or(
            Err(PyEnvironmentError::new_err(
                "main quake live engine not set",
            )),
            |main_engine| {
                main_engine.add_command(command, cmd_py_command);

                Ok(())
            },
        )
    })
}

#[cfg(test)]
mod add_console_command_tests {
    use super::cmd_py_command;
    use crate::ffi::python::prelude::*;
    use crate::prelude::*;

<<<<<<< HEAD
    use rstest::*;
=======
    use rstest::rstest;
>>>>>>> 240169db

    use pyo3::exceptions::PyEnvironmentError;

    #[rstest]
    #[cfg_attr(miri, ignore)]
    #[serial]
    fn add_console_command_when_main_engine_not_initialized(_pyshinqlx_setup: ()) {
<<<<<<< HEAD
        MAIN_ENGINE.store(None);
=======
>>>>>>> 240169db
        Python::with_gil(|py| {
            let result = pyshinqlx_add_console_command(py, "slap");
            assert!(result.is_err_and(|err| err.is_instance_of::<PyEnvironmentError>(py)));
        });
    }

    #[rstest]
    #[cfg_attr(miri, ignore)]
    #[serial]
    fn add_console_command_adds_py_command_to_main_engine(_pyshinqlx_setup: ()) {
<<<<<<< HEAD
        let mut mock_engine = MockQuakeEngine::new();
        mock_engine
            .expect_add_command()
            .withf(|cmd, &func| cmd == "asdf" && func as usize == cmd_py_command as usize)
            .times(1);
        MAIN_ENGINE.store(Some(mock_engine.into()));

        let result = Python::with_gil(|py| pyshinqlx_add_console_command(py, "asdf"));
        assert!(result.is_ok());
=======
        with_mocked_engine(|mock_engine| {
            mock_engine
                .expect_add_command()
                .withf(|cmd, &func| cmd == "asdf" && func as usize == cmd_py_command as usize)
                .times(1);
        })
        .run(|| {
            let result = Python::with_gil(|py| pyshinqlx_add_console_command(py, "asdf"));
            assert!(result.is_ok());
        });
>>>>>>> 240169db
    }
}<|MERGE_RESOLUTION|>--- conflicted
+++ resolved
@@ -29,11 +29,7 @@
     use crate::ffi::python::prelude::*;
     use crate::prelude::*;
 
-<<<<<<< HEAD
-    use rstest::*;
-=======
     use rstest::rstest;
->>>>>>> 240169db
 
     use pyo3::exceptions::PyEnvironmentError;
 
@@ -41,10 +37,6 @@
     #[cfg_attr(miri, ignore)]
     #[serial]
     fn add_console_command_when_main_engine_not_initialized(_pyshinqlx_setup: ()) {
-<<<<<<< HEAD
-        MAIN_ENGINE.store(None);
-=======
->>>>>>> 240169db
         Python::with_gil(|py| {
             let result = pyshinqlx_add_console_command(py, "slap");
             assert!(result.is_err_and(|err| err.is_instance_of::<PyEnvironmentError>(py)));
@@ -55,17 +47,6 @@
     #[cfg_attr(miri, ignore)]
     #[serial]
     fn add_console_command_adds_py_command_to_main_engine(_pyshinqlx_setup: ()) {
-<<<<<<< HEAD
-        let mut mock_engine = MockQuakeEngine::new();
-        mock_engine
-            .expect_add_command()
-            .withf(|cmd, &func| cmd == "asdf" && func as usize == cmd_py_command as usize)
-            .times(1);
-        MAIN_ENGINE.store(Some(mock_engine.into()));
-
-        let result = Python::with_gil(|py| pyshinqlx_add_console_command(py, "asdf"));
-        assert!(result.is_ok());
-=======
         with_mocked_engine(|mock_engine| {
             mock_engine
                 .expect_add_command()
@@ -76,6 +57,5 @@
             let result = Python::with_gil(|py| pyshinqlx_add_console_command(py, "asdf"));
             assert!(result.is_ok());
         });
->>>>>>> 240169db
     }
 }