use super::validate_client_id;
use crate::ffi::python::*;

/// Sets a player's velocity vector.
#[pyfunction]
#[pyo3(name = "set_velocity")]
pub(crate) fn pyshinqlx_set_velocity(
    py: Python<'_>,
    client_id: i32,
    velocity: Vector3,
) -> PyResult<bool> {
    validate_client_id(py, client_id)?;

    py.allow_threads(|| {
        #[cfg_attr(test, allow(clippy::unnecessary_fallible_conversions))]
        let mut opt_game_client = GameEntity::try_from(client_id)
            .ok()
            .and_then(|game_entity| game_entity.get_game_client().ok());
        opt_game_client.iter_mut().for_each(|game_client| {
            game_client.set_velocity((velocity.0 as f32, velocity.1 as f32, velocity.2 as f32))
        });
        Ok(opt_game_client.is_some())
    })
}

#[cfg(test)]
mod set_velocity_tests {
    use crate::ffi::c::prelude::*;
    use crate::ffi::python::prelude::*;
    use crate::prelude::*;

    use mockall::predicate;
    use pretty_assertions::assert_eq;
    use pyo3::exceptions::{PyEnvironmentError, PyValueError};
<<<<<<< HEAD
    use rstest::*;
=======
    use rstest::rstest;
>>>>>>> 240169db

    #[rstest]
    #[cfg_attr(miri, ignore)]
    #[serial]
    fn set_velocity_when_main_engine_not_initialized(_pyshinqlx_setup: ()) {
<<<<<<< HEAD
        MAIN_ENGINE.store(None);
=======
>>>>>>> 240169db
        Python::with_gil(|py| {
            let result = pyshinqlx_set_velocity(py, 21, Vector3(1, 2, 3));
            assert!(result.is_err_and(|err| err.is_instance_of::<PyEnvironmentError>(py)));
        });
    }

    #[rstest]
    #[cfg_attr(miri, ignore)]
    #[serial]
    fn set_velocity_for_client_id_too_small(_pyshinqlx_setup: ()) {
<<<<<<< HEAD
        let mut mock_engine = MockQuakeEngine::new();
        mock_engine.expect_get_max_clients().returning(|| 16);
        MAIN_ENGINE.store(Some(mock_engine.into()));

        Python::with_gil(|py| {
            let result = pyshinqlx_set_velocity(py, -1, Vector3(1, 2, 3));
            assert!(result.is_err_and(|err| err.is_instance_of::<PyValueError>(py)));
=======
        with_mocked_engine(|mock_engine| {
            mock_engine.expect_get_max_clients().returning(|| 16);
        })
        .run(|| {
            Python::with_gil(|py| {
                let result = pyshinqlx_set_velocity(py, -1, Vector3(1, 2, 3));
                assert!(result.is_err_and(|err| err.is_instance_of::<PyValueError>(py)));
            });
>>>>>>> 240169db
        });
    }

    #[rstest]
    #[cfg_attr(miri, ignore)]
    #[serial]
    fn set_velocity_for_client_id_too_large(_pyshinqlx_setup: ()) {
<<<<<<< HEAD
        let mut mock_engine = MockQuakeEngine::new();
        mock_engine.expect_get_max_clients().returning(|| 16);
        MAIN_ENGINE.store(Some(mock_engine.into()));

        Python::with_gil(|py| {
            let result = pyshinqlx_set_velocity(py, 666, Vector3(1, 2, 3));
            assert!(result.is_err_and(|err| err.is_instance_of::<PyValueError>(py)));
=======
        with_mocked_engine(|mock_engine| {
            mock_engine.expect_get_max_clients().returning(|| 16);
        })
        .run(|| {
            Python::with_gil(|py| {
                let result = pyshinqlx_set_velocity(py, 666, Vector3(1, 2, 3));
                assert!(result.is_err_and(|err| err.is_instance_of::<PyValueError>(py)));
            });
>>>>>>> 240169db
        });
    }

    #[rstest]
    #[cfg_attr(miri, ignore)]
    #[serial]
    fn set_velocity_for_existing_game_client(_pyshinqlx_setup: ()) {
<<<<<<< HEAD
        let mut mock_engine = MockQuakeEngine::new();
        mock_engine.expect_get_max_clients().returning(|| 16);
        MAIN_ENGINE.store(Some(mock_engine.into()));

=======
>>>>>>> 240169db
        let game_entity_from_ctx = MockGameEntity::from_context();
        game_entity_from_ctx.expect().returning(|_| {
            let mut mock_game_entity = MockGameEntity::new();
            mock_game_entity.expect_get_game_client().returning(|| {
                let mut mock_game_client = MockGameClient::new();
                mock_game_client
                    .expect_set_velocity()
                    .with(predicate::eq((1.0, 2.0, 3.0)))
                    .times(1);
                Ok(mock_game_client)
            });
            mock_game_entity
        });

        with_mocked_engine(|mock_engine| {
            mock_engine.expect_get_max_clients().returning(|| 16);
        })
        .run(|| {
            let result = Python::with_gil(|py| pyshinqlx_set_velocity(py, 2, Vector3(1, 2, 3)));
            assert_eq!(result.expect("result was not OK"), true);
        });
    }

    #[rstest]
    #[cfg_attr(miri, ignore)]
    #[serial]
    fn set_velocity_for_entity_with_no_game_client(_pyshinqlx_setup: ()) {
<<<<<<< HEAD
        let mut mock_engine = MockQuakeEngine::new();
        mock_engine.expect_get_max_clients().returning(|| 16);
        MAIN_ENGINE.store(Some(mock_engine.into()));

=======
>>>>>>> 240169db
        let game_entity_from_ctx = MockGameEntity::from_context();
        game_entity_from_ctx.expect().returning(|_| {
            let mut mock_game_entity = MockGameEntity::new();
            mock_game_entity
                .expect_get_game_client()
                .returning(|| Err(QuakeLiveEngineError::MainEngineNotInitialized));
            mock_game_entity
        });

        with_mocked_engine(|mock_engine| {
            mock_engine.expect_get_max_clients().returning(|| 16);
        })
        .run(|| {
            let result = Python::with_gil(|py| pyshinqlx_set_velocity(py, 2, Vector3(1, 2, 3)));
            assert_eq!(result.expect("result was not OK"), false);
        });
    }
}<|MERGE_RESOLUTION|>--- conflicted
+++ resolved
@@ -32,20 +32,12 @@
     use mockall::predicate;
     use pretty_assertions::assert_eq;
     use pyo3::exceptions::{PyEnvironmentError, PyValueError};
-<<<<<<< HEAD
-    use rstest::*;
-=======
     use rstest::rstest;
->>>>>>> 240169db
 
     #[rstest]
     #[cfg_attr(miri, ignore)]
     #[serial]
     fn set_velocity_when_main_engine_not_initialized(_pyshinqlx_setup: ()) {
-<<<<<<< HEAD
-        MAIN_ENGINE.store(None);
-=======
->>>>>>> 240169db
         Python::with_gil(|py| {
             let result = pyshinqlx_set_velocity(py, 21, Vector3(1, 2, 3));
             assert!(result.is_err_and(|err| err.is_instance_of::<PyEnvironmentError>(py)));
@@ -56,15 +48,6 @@
     #[cfg_attr(miri, ignore)]
     #[serial]
     fn set_velocity_for_client_id_too_small(_pyshinqlx_setup: ()) {
-<<<<<<< HEAD
-        let mut mock_engine = MockQuakeEngine::new();
-        mock_engine.expect_get_max_clients().returning(|| 16);
-        MAIN_ENGINE.store(Some(mock_engine.into()));
-
-        Python::with_gil(|py| {
-            let result = pyshinqlx_set_velocity(py, -1, Vector3(1, 2, 3));
-            assert!(result.is_err_and(|err| err.is_instance_of::<PyValueError>(py)));
-=======
         with_mocked_engine(|mock_engine| {
             mock_engine.expect_get_max_clients().returning(|| 16);
         })
@@ -73,7 +56,6 @@
                 let result = pyshinqlx_set_velocity(py, -1, Vector3(1, 2, 3));
                 assert!(result.is_err_and(|err| err.is_instance_of::<PyValueError>(py)));
             });
->>>>>>> 240169db
         });
     }
 
@@ -81,15 +63,6 @@
     #[cfg_attr(miri, ignore)]
     #[serial]
     fn set_velocity_for_client_id_too_large(_pyshinqlx_setup: ()) {
-<<<<<<< HEAD
-        let mut mock_engine = MockQuakeEngine::new();
-        mock_engine.expect_get_max_clients().returning(|| 16);
-        MAIN_ENGINE.store(Some(mock_engine.into()));
-
-        Python::with_gil(|py| {
-            let result = pyshinqlx_set_velocity(py, 666, Vector3(1, 2, 3));
-            assert!(result.is_err_and(|err| err.is_instance_of::<PyValueError>(py)));
-=======
         with_mocked_engine(|mock_engine| {
             mock_engine.expect_get_max_clients().returning(|| 16);
         })
@@ -98,7 +71,6 @@
                 let result = pyshinqlx_set_velocity(py, 666, Vector3(1, 2, 3));
                 assert!(result.is_err_and(|err| err.is_instance_of::<PyValueError>(py)));
             });
->>>>>>> 240169db
         });
     }
 
@@ -106,13 +78,6 @@
     #[cfg_attr(miri, ignore)]
     #[serial]
     fn set_velocity_for_existing_game_client(_pyshinqlx_setup: ()) {
-<<<<<<< HEAD
-        let mut mock_engine = MockQuakeEngine::new();
-        mock_engine.expect_get_max_clients().returning(|| 16);
-        MAIN_ENGINE.store(Some(mock_engine.into()));
-
-=======
->>>>>>> 240169db
         let game_entity_from_ctx = MockGameEntity::from_context();
         game_entity_from_ctx.expect().returning(|_| {
             let mut mock_game_entity = MockGameEntity::new();
@@ -140,13 +105,6 @@
     #[cfg_attr(miri, ignore)]
     #[serial]
     fn set_velocity_for_entity_with_no_game_client(_pyshinqlx_setup: ()) {
-<<<<<<< HEAD
-        let mut mock_engine = MockQuakeEngine::new();
-        mock_engine.expect_get_max_clients().returning(|| 16);
-        MAIN_ENGINE.store(Some(mock_engine.into()));
-
-=======
->>>>>>> 240169db
         let game_entity_from_ctx = MockGameEntity::from_context();
         game_entity_from_ctx.expect().returning(|_| {
             let mut mock_game_entity = MockGameEntity::new();
