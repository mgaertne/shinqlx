--- conflicted
+++ resolved
@@ -30,20 +30,12 @@
 
     use pretty_assertions::assert_eq;
     use pyo3::exceptions::{PyEnvironmentError, PyValueError};
-<<<<<<< HEAD
-    use rstest::*;
-=======
     use rstest::rstest;
->>>>>>> 240169db
 
     #[rstest]
     #[cfg_attr(miri, ignore)]
     #[serial]
     fn get_userinfo_when_main_engine_not_initialized(_pyshinqlx_setup: ()) {
-<<<<<<< HEAD
-        MAIN_ENGINE.store(None);
-=======
->>>>>>> 240169db
         Python::with_gil(|py| {
             let result = pyshinqlx_get_userinfo(py, 0);
             assert!(result.is_err_and(|err| err.is_instance_of::<PyEnvironmentError>(py)));
@@ -54,14 +46,6 @@
     #[cfg_attr(miri, ignore)]
     #[serial]
     fn get_userinfo_for_client_id_below_zero(_pyshinqlx_setup: ()) {
-<<<<<<< HEAD
-        let mut mock_engine = MockQuakeEngine::new();
-        mock_engine.expect_get_max_clients().returning(|| 16);
-        MAIN_ENGINE.store(Some(mock_engine.into()));
-        Python::with_gil(|py| {
-            let result = pyshinqlx_get_userinfo(py, -1);
-            assert!(result.is_err_and(|err| err.is_instance_of::<PyValueError>(py)));
-=======
         with_mocked_engine(|mock_engine| {
             mock_engine.expect_get_max_clients().returning(|| 16);
         })
@@ -70,7 +54,6 @@
                 let result = pyshinqlx_get_userinfo(py, -1);
                 assert!(result.is_err_and(|err| err.is_instance_of::<PyValueError>(py)));
             });
->>>>>>> 240169db
         });
     }
 
@@ -78,14 +61,6 @@
     #[cfg_attr(miri, ignore)]
     #[serial]
     fn get_userinfo_for_client_id_above_max_clients(_pyshinqlx_setup: ()) {
-<<<<<<< HEAD
-        let mut mock_engine = MockQuakeEngine::new();
-        mock_engine.expect_get_max_clients().returning(|| 16);
-        MAIN_ENGINE.store(Some(mock_engine.into()));
-        Python::with_gil(|py| {
-            let result = pyshinqlx_get_userinfo(py, 42);
-            assert!(result.is_err_and(|err| err.is_instance_of::<PyValueError>(py)));
-=======
         with_mocked_engine(|mock_engine| {
             mock_engine.expect_get_max_clients().returning(|| 16);
         })
@@ -94,7 +69,6 @@
                 let result = pyshinqlx_get_userinfo(py, 42);
                 assert!(result.is_err_and(|err| err.is_instance_of::<PyValueError>(py)));
             });
->>>>>>> 240169db
         });
     }
 
@@ -102,13 +76,6 @@
     #[cfg_attr(miri, ignore)]
     #[serial]
     fn get_userinfo_for_existing_client(_pyshinqlx_setup: ()) {
-<<<<<<< HEAD
-        let mut mock_engine = MockQuakeEngine::new();
-        mock_engine.expect_get_max_clients().returning(|| 16);
-        MAIN_ENGINE.store(Some(mock_engine.into()));
-
-=======
->>>>>>> 240169db
         let client_try_from_ctx = MockClient::from_context();
         client_try_from_ctx.expect().returning(|_client_id| {
             let mut mock_client = MockClient::new();
@@ -137,12 +104,6 @@
     #[cfg_attr(miri, ignore)]
     #[serial]
     fn get_userinfo_for_non_allowed_free_client(_pyshinqlx_setup: ()) {
-<<<<<<< HEAD
-        let mut mock_engine = MockQuakeEngine::new();
-        mock_engine.expect_get_max_clients().returning(|| 16);
-        MAIN_ENGINE.store(Some(mock_engine.into()));
-=======
->>>>>>> 240169db
         ALLOW_FREE_CLIENT.store(0, Ordering::SeqCst);
 
         let client_try_from_ctx = MockClient::from_context();
@@ -170,12 +131,6 @@
     #[cfg_attr(miri, ignore)]
     #[serial]
     fn get_userinfo_for_allowed_free_client(_pyshinqlx_setup: ()) {
-<<<<<<< HEAD
-        let mut mock_engine = MockQuakeEngine::new();
-        mock_engine.expect_get_max_clients().returning(|| 16);
-        MAIN_ENGINE.store(Some(mock_engine.into()));
-=======
->>>>>>> 240169db
         ALLOW_FREE_CLIENT.store(1 << 2, Ordering::SeqCst);
 
         let client_try_from_ctx = MockClient::from_context();
