--- conflicted
+++ resolved
@@ -44,10 +44,6 @@
     #[cfg_attr(miri, ignore)]
     #[serial]
     fn client_command_when_main_engine_not_initialized(_pyshinqlx_setup: ()) {
-<<<<<<< HEAD
-        MAIN_ENGINE.store(None);
-=======
->>>>>>> 240169db
         Python::with_gil(|py| {
             let result = pyshinqlx_client_command(py, 0, "asdf");
             assert!(result.is_err_and(|err| err.is_instance_of::<PyEnvironmentError>(py)));
@@ -58,13 +54,6 @@
     #[cfg_attr(miri, ignore)]
     #[serial]
     fn client_command_for_client_id_below_zero(_pyshinqlx_setup: ()) {
-<<<<<<< HEAD
-        let mut mock_engine = MockQuakeEngine::new();
-        mock_engine.expect_get_max_clients().returning(|| 16);
-        MAIN_ENGINE.store(Some(mock_engine.into()));
-
-=======
->>>>>>> 240169db
         let hook_ctx = shinqlx_execute_client_command_context();
         hook_ctx.expect().times(0);
 
@@ -83,13 +72,6 @@
     #[cfg_attr(miri, ignore)]
     #[serial]
     fn client_command_for_client_id_above_max_clients(_pyshinqlx_setup: ()) {
-<<<<<<< HEAD
-        let mut mock_engine = MockQuakeEngine::new();
-        mock_engine.expect_get_max_clients().returning(|| 16);
-        MAIN_ENGINE.store(Some(mock_engine.into()));
-
-=======
->>>>>>> 240169db
         let hook_ctx = shinqlx_execute_client_command_context();
         hook_ctx.expect().times(0);
 
@@ -111,19 +93,9 @@
     #[cfg_attr(miri, ignore)]
     #[serial]
     fn send_server_command_for_active_client(
-<<<<<<< HEAD
-        _pyshinqlx_setup: (),
-        #[case] clientstate: clientState_t,
-    ) {
-        let mut mock_engine = MockQuakeEngine::new();
-        mock_engine.expect_get_max_clients().returning(|| 16);
-        MAIN_ENGINE.store(Some(mock_engine.into()));
-
-=======
         #[case] clientstate: clientState_t,
         _pyshinqlx_setup: (),
     ) {
->>>>>>> 240169db
         let client_from_ctx = MockClient::from_context();
         client_from_ctx.expect().returning(move |_client_id| {
             let mut mock_client = MockClient::new();
@@ -152,19 +124,9 @@
     #[cfg_attr(miri, ignore)]
     #[serial]
     fn send_server_command_for_non_active_free_client(
-<<<<<<< HEAD
-        _pyshinqlx_setup: (),
-        #[case] clientstate: clientState_t,
-    ) {
-        let mut mock_engine = MockQuakeEngine::new();
-        mock_engine.expect_get_max_clients().returning(|| 16);
-        MAIN_ENGINE.store(Some(mock_engine.into()));
-
-=======
         #[case] clientstate: clientState_t,
         _pyshinqlx_setup: (),
     ) {
->>>>>>> 240169db
         let client_try_from_ctx = MockClient::from_context();
         client_try_from_ctx.expect().returning(move |_client_id| {
             let mut mock_client = MockClient::new();
