--- conflicted
+++ resolved
@@ -45,12 +45,8 @@
     use crate::prelude::*;
 
     use mockall::predicate;
-<<<<<<< HEAD
     use pretty_assertions::assert_eq;
-    use pyo3::{exceptions::PyEnvironmentError, prelude::*};
-=======
     use pyo3::exceptions::PyEnvironmentError;
->>>>>>> f749d6ae
 
     #[test]
     #[serial]
