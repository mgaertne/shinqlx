--- conflicted
+++ resolved
@@ -47,16 +47,11 @@
 
     use core::sync::atomic::Ordering;
     use pyo3::exceptions::{PyEnvironmentError, PyValueError};
-    use rstest::*;
 
     #[rstest]
     #[cfg_attr(miri, ignore)]
     #[serial]
     fn get_player_info_when_main_engine_not_initialized(_pyshinqlx_setup: ()) {
-<<<<<<< HEAD
-        MAIN_ENGINE.store(None);
-=======
->>>>>>> 240169db
         Python::with_gil(|py| {
             let result = pyshinqlx_player_info(py, 0);
             assert!(result.is_err_and(|err| err.is_instance_of::<PyEnvironmentError>(py)));
@@ -67,14 +62,6 @@
     #[cfg_attr(miri, ignore)]
     #[serial]
     fn get_player_info_for_client_id_below_zero(_pyshinqlx_setup: ()) {
-<<<<<<< HEAD
-        let mut mock_engine = MockQuakeEngine::new();
-        mock_engine.expect_get_max_clients().returning(|| 16);
-        MAIN_ENGINE.store(Some(mock_engine.into()));
-        Python::with_gil(|py| {
-            let result = pyshinqlx_player_info(py, -1);
-            assert!(result.is_err_and(|err| err.is_instance_of::<PyValueError>(py)));
-=======
         with_mocked_engine(|mock_engine| {
             mock_engine.expect_get_max_clients().returning(|| 16);
         })
@@ -83,7 +70,6 @@
                 let result = pyshinqlx_player_info(py, -1);
                 assert!(result.is_err_and(|err| err.is_instance_of::<PyValueError>(py)));
             });
->>>>>>> 240169db
         });
     }
 
@@ -91,14 +77,6 @@
     #[cfg_attr(miri, ignore)]
     #[serial]
     fn get_player_info_for_client_id_above_max_clients(_pyshinqlx_setup: ()) {
-<<<<<<< HEAD
-        let mut mock_engine = MockQuakeEngine::new();
-        mock_engine.expect_get_max_clients().returning(|| 16);
-        MAIN_ENGINE.store(Some(mock_engine.into()));
-        Python::with_gil(|py| {
-            let result = pyshinqlx_player_info(py, 42);
-            assert!(result.is_err_and(|err| err.is_instance_of::<PyValueError>(py)));
-=======
         with_mocked_engine(|mock_engine| {
             mock_engine.expect_get_max_clients().returning(|| 16);
         })
@@ -107,7 +85,6 @@
                 let result = pyshinqlx_player_info(py, 42);
                 assert!(result.is_err_and(|err| err.is_instance_of::<PyValueError>(py)));
             });
->>>>>>> 240169db
         });
     }
 
@@ -115,13 +92,6 @@
     #[cfg_attr(miri, ignore)]
     #[serial]
     fn get_player_info_for_existing_client(_pyshinqlx_setup: ()) {
-<<<<<<< HEAD
-        let mut mock_engine = MockQuakeEngine::new();
-        mock_engine.expect_get_max_clients().returning(|| 16);
-        MAIN_ENGINE.store(Some(mock_engine.into()));
-
-=======
->>>>>>> 240169db
         let client_try_from_ctx = MockClient::from_context();
         client_try_from_ctx.expect().returning(|_client_id| {
             let mut mock_client = MockClient::new();
@@ -174,12 +144,6 @@
     #[cfg_attr(miri, ignore)]
     #[serial]
     fn get_player_info_for_non_allowed_free_client(_pyshinqlx_setup: ()) {
-<<<<<<< HEAD
-        let mut mock_engine = MockQuakeEngine::new();
-        mock_engine.expect_get_max_clients().returning(|| 16);
-        MAIN_ENGINE.store(Some(mock_engine.into()));
-=======
->>>>>>> 240169db
         ALLOW_FREE_CLIENT.store(0, Ordering::SeqCst);
 
         let client_try_from_ctx = MockClient::from_context();
@@ -208,12 +172,6 @@
     #[cfg_attr(miri, ignore)]
     #[serial]
     fn get_player_info_for_allowed_free_client(_pyshinqlx_setup: ()) {
-<<<<<<< HEAD
-        let mut mock_engine = MockQuakeEngine::new();
-        mock_engine.expect_get_max_clients().returning(|| 16);
-        MAIN_ENGINE.store(Some(mock_engine.into()));
-=======
->>>>>>> 240169db
         ALLOW_FREE_CLIENT.store(1 << 2, Ordering::SeqCst);
 
         let client_try_from_ctx = MockClient::from_context();
