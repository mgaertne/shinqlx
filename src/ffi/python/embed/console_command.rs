--- conflicted
+++ resolved
@@ -16,20 +16,12 @@
 
     use mockall::predicate;
     use pyo3::exceptions::PyEnvironmentError;
-<<<<<<< HEAD
-    use rstest::*;
-=======
     use rstest::rstest;
->>>>>>> 240169db
 
     #[rstest]
     #[cfg_attr(miri, ignore)]
     #[serial]
     fn console_command_when_main_engine_not_initialized(_pyshinqlx_setup: ()) {
-<<<<<<< HEAD
-        MAIN_ENGINE.store(None);
-=======
->>>>>>> 240169db
         Python::with_gil(|py| {
             let result = pyshinqlx_console_command(py, "asdf");
             assert!(result.is_err_and(|err| err.is_instance_of::<PyEnvironmentError>(py)));
@@ -40,17 +32,6 @@
     #[cfg_attr(miri, ignore)]
     #[serial]
     fn console_command_with_main_engine_set(_pyshinqlx_setup: ()) {
-<<<<<<< HEAD
-        let mut mock_engine = MockQuakeEngine::new();
-        mock_engine
-            .expect_execute_console_command()
-            .with(predicate::eq("asdf"))
-            .times(1);
-        MAIN_ENGINE.store(Some(mock_engine.into()));
-
-        let result = Python::with_gil(|py| pyshinqlx_console_command(py, "asdf"));
-        assert!(result.is_ok());
-=======
         with_mocked_engine(|mock_engine| {
             mock_engine
                 .expect_execute_console_command()
@@ -61,6 +42,5 @@
             let result = Python::with_gil(|py| pyshinqlx_console_command(py, "asdf"));
             assert!(result.is_ok());
         });
->>>>>>> 240169db
     }
 }