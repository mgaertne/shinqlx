use crate::ffi::c::prelude::*;
use crate::ffi::python::prelude::*;
use crate::quake_live_engine::{ComPrintf, SendServerCommand};
use crate::MAIN_ENGINE;

use pyo3::exceptions::PyEnvironmentError;

/// Prints all items and entity numbers to server console.
#[pyfunction]
#[pyo3(name = "dev_print_items")]
pub(crate) fn pyshinqlx_dev_print_items(py: Python<'_>) -> PyResult<()> {
    py.allow_threads(|| {
        #[cfg_attr(test, allow(clippy::unnecessary_fallible_conversions))]
        let formatted_items: Vec<String> = (0..MAX_GENTITIES)
            .filter_map(|i| GameEntity::try_from(i as i32).ok())
            .filter(|game_entity| {
                game_entity.in_use() && game_entity.is_game_item(entityType_t::ET_ITEM)
            })
            .map(|game_entity| {
                format!(
                    "{} {}",
                    game_entity.get_entity_id(),
                    game_entity.get_classname()
                )
            })
            .collect();
        let mut str_length = 0;
        let printed_items: Vec<String> = formatted_items
            .iter()
            .take_while(|&item| {
                str_length += item.len();
                str_length < 1024
            })
            .map(|item| item.to_string())
            .collect();

        MAIN_ENGINE.load().as_ref().map_or(
            Err(PyEnvironmentError::new_err(
                "main quake live engine not set",
            )),
            |main_engine| {
                if printed_items.is_empty() {
                    main_engine.send_server_command(
                        None::<Client>,
                        "print \"No items found in the map\n\"",
                    );
                    return Ok(());
                }
                main_engine.send_server_command(
                    None::<Client>,
                    &format!("print \"{}\n\"", printed_items.join("\n")),
                );

                let remaining_items: Vec<String> = formatted_items
                    .iter()
                    .skip(printed_items.len())
                    .map(|item| item.to_string())
                    .collect();

                if !remaining_items.is_empty() {
                    main_engine.send_server_command(
                        None::<Client>,
                        "print \"Check server console for other items\n\"\n",
                    );
                    remaining_items
                        .iter()
                        .for_each(|item| main_engine.com_printf(item));
                }

                Ok(())
            },
        )
    })
}

#[cfg(test)]
mod dev_print_items_tests {
    use crate::ffi::c::prelude::*;
    use crate::ffi::python::prelude::*;
    use crate::prelude::*;

    use mockall::predicate;
    use pyo3::exceptions::PyEnvironmentError;
<<<<<<< HEAD
    use rstest::*;
=======
    use rstest::rstest;
>>>>>>> 240169db

    #[rstest]
    #[cfg_attr(miri, ignore)]
    #[serial]
    fn dev_print_items_with_no_main_engine(_pyshinqlx_setup: ()) {
<<<<<<< HEAD
        MAIN_ENGINE.store(None);

=======
>>>>>>> 240169db
        let game_entity_from_ctx = MockGameEntity::from_context();
        game_entity_from_ctx
            .expect()
            .with(predicate::eq(2))
            .returning(|_| {
                let mut mock_game_entity = MockGameEntity::new();
                mock_game_entity.expect_in_use().returning(|| false);
                mock_game_entity
                    .expect_is_game_item()
                    .with(predicate::eq(entityType_t::ET_ITEM))
                    .returning(|_| true);
                mock_game_entity
            });
        game_entity_from_ctx.expect().returning(|_| {
            let mut mock_game_entity = MockGameEntity::new();
            mock_game_entity.expect_in_use().returning(|| false);
            mock_game_entity
                .expect_is_game_item()
                .with(predicate::eq(entityType_t::ET_ITEM))
                .returning(|_| false);
            mock_game_entity
        });

        Python::with_gil(|py| {
            let result = pyshinqlx_dev_print_items(py);
            assert!(result.is_err_and(|err| err.is_instance_of::<PyEnvironmentError>(py)));
        });
    }

    #[rstest]
    #[cfg_attr(miri, ignore)]
    #[serial]
    fn dev_print_items_for_unused_game_item(_pyshinqlx_setup: ()) {
<<<<<<< HEAD
        let mut mock_engine = MockQuakeEngine::new();
        mock_engine
            .expect_send_server_command()
            .withf(|opt_client, cmd| {
                opt_client.is_none() && cmd == "print \"No items found in the map\n\""
            })
            .times(1);
        MAIN_ENGINE.store(Some(mock_engine.into()));

=======
>>>>>>> 240169db
        let game_entity_from_ctx = MockGameEntity::from_context();
        game_entity_from_ctx
            .expect()
            .with(predicate::eq(2))
            .returning(|_| {
                let mut mock_game_entity = MockGameEntity::new();
                mock_game_entity.expect_in_use().returning(|| false);
                mock_game_entity
                    .expect_is_game_item()
                    .with(predicate::eq(entityType_t::ET_ITEM))
                    .returning(|_| true);
                mock_game_entity
            });
        game_entity_from_ctx.expect().returning(|_| {
            let mut mock_game_entity = MockGameEntity::new();
            mock_game_entity.expect_in_use().returning(|| false);
            mock_game_entity
                .expect_is_game_item()
                .with(predicate::eq(entityType_t::ET_ITEM))
                .returning(|_| false);
            mock_game_entity
        });

        with_mocked_engine(|mock_engine| {
            mock_engine
                .expect_send_server_command()
                .withf(|opt_client, cmd| {
                    opt_client.is_none() && cmd == "print \"No items found in the map\n\""
                })
                .times(1);
        })
        .run(|| {
            let result = Python::with_gil(pyshinqlx_dev_print_items);
            assert!(result.is_ok());
        });
    }

    #[rstest]
    #[cfg_attr(miri, ignore)]
    #[serial]
    fn dev_print_items_for_non_et_item(_pyshinqlx_setup: ()) {
<<<<<<< HEAD
        let mut mock_engine = MockQuakeEngine::new();
        mock_engine
            .expect_send_server_command()
            .withf(|opt_client, cmd| {
                opt_client.is_none() && cmd == "print \"No items found in the map\n\""
            })
            .times(1);
        MAIN_ENGINE.store(Some(mock_engine.into()));

=======
>>>>>>> 240169db
        let game_entity_from_ctx = MockGameEntity::from_context();
        game_entity_from_ctx
            .expect()
            .with(predicate::eq(2))
            .returning(|_| {
                let mut mock_game_entity = MockGameEntity::new();
                mock_game_entity.expect_in_use().returning(|| true);
                mock_game_entity
                    .expect_is_game_item()
                    .with(predicate::eq(entityType_t::ET_ITEM))
                    .returning(|_| false);
                mock_game_entity
            });
        game_entity_from_ctx.expect().returning(|_| {
            let mut mock_game_entity = MockGameEntity::new();
            mock_game_entity.expect_in_use().returning(|| false);
            mock_game_entity
                .expect_is_game_item()
                .with(predicate::eq(entityType_t::ET_ITEM))
                .returning(|_| false);
            mock_game_entity
        });

        with_mocked_engine(|mock_engine| {
            mock_engine
                .expect_send_server_command()
                .withf(|opt_client, cmd| {
                    opt_client.is_none() && cmd == "print \"No items found in the map\n\""
                })
                .times(1);
        })
        .run(|| {
            let result = Python::with_gil(pyshinqlx_dev_print_items);
            assert!(result.is_ok());
        });
    }

    #[rstest]
    #[cfg_attr(miri, ignore)]
    #[serial]
    fn dev_print_items_prints_single_item(_pyshinqlx_setup: ()) {
<<<<<<< HEAD
        let mut mock_engine = MockQuakeEngine::new();
        mock_engine
            .expect_send_server_command()
            .withf(|opt_client, cmd| {
                opt_client.is_none() && cmd == "print \"2 super important entity\n\""
            })
            .times(1);
        MAIN_ENGINE.store(Some(mock_engine.into()));

=======
>>>>>>> 240169db
        let game_entity_from_ctx = MockGameEntity::from_context();
        game_entity_from_ctx
            .expect()
            .with(predicate::eq(2))
            .returning(|entity_id| {
                let mut mock_game_entity = MockGameEntity::new();
                mock_game_entity.expect_in_use().returning(|| true);
                mock_game_entity
                    .expect_is_game_item()
                    .with(predicate::eq(entityType_t::ET_ITEM))
                    .returning(|_| true);
                mock_game_entity
                    .expect_get_entity_id()
                    .returning(move || entity_id);
                mock_game_entity
                    .expect_get_classname()
                    .returning(|| "super important entity".into());
                mock_game_entity
            });
        game_entity_from_ctx.expect().returning(|_| {
            let mut mock_game_entity = MockGameEntity::new();
            mock_game_entity.expect_in_use().returning(|| false);
            mock_game_entity
                .expect_is_game_item()
                .with(predicate::eq(entityType_t::ET_ITEM))
                .returning(|_| false);
            mock_game_entity
        });

        with_mocked_engine(|mock_engine| {
            mock_engine
                .expect_send_server_command()
                .withf(|opt_client, cmd| {
                    opt_client.is_none() && cmd == "print \"2 super important entity\n\""
                })
                .times(1);
        })
        .run(|| {
            let result = Python::with_gil(pyshinqlx_dev_print_items);
            assert!(result.is_ok());
        });
    }

    #[rstest]
    #[cfg_attr(miri, ignore)]
    #[serial]
    fn dev_print_items_with_too_many_items_notifies_players_and_prints_remaining_items(
        _pyshinqlx_setup: (),
    ) {
<<<<<<< HEAD
        let mut mock_engine = MockQuakeEngine::new();
        mock_engine
            .expect_send_server_command()
            .withf(|opt_client, cmd| {
                opt_client.is_none()
                    && cmd.starts_with(
                        "print \"0 super important entity 0\n1 super important entity 1\n",
                    )
            })
            .times(1);
        mock_engine
            .expect_send_server_command()
            .withf(|opt_client, cmd| {
                opt_client.is_none() && cmd == "print \"Check server console for other items\n\"\n"
            })
            .times(1);
        mock_engine.expect_com_printf().times(1..);
        MAIN_ENGINE.store(Some(mock_engine.into()));

=======
>>>>>>> 240169db
        let game_entity_from_ctx = MockGameEntity::from_context();
        game_entity_from_ctx.expect().returning(|entity_id| {
            let mut mock_game_entity = MockGameEntity::new();
            mock_game_entity.expect_in_use().returning(|| true);
            mock_game_entity
                .expect_is_game_item()
                .with(predicate::eq(entityType_t::ET_ITEM))
                .returning(|_| true);
            mock_game_entity
                .expect_get_entity_id()
                .returning(move || entity_id);
            mock_game_entity
                .expect_get_classname()
                .returning(move || format!("super important entity {}", entity_id).into());
            mock_game_entity
        });

        with_mocked_engine(|mock_engine| {
            mock_engine
                .expect_send_server_command()
                .withf(|opt_client, cmd| {
                    opt_client.is_none()
                        && cmd.starts_with(
                            "print \"0 super important entity 0\n1 super important entity 1\n",
                        )
                })
                .times(1);
            mock_engine
                .expect_send_server_command()
                .withf(|opt_client, cmd| {
                    opt_client.is_none()
                        && cmd == "print \"Check server console for other items\n\"\n"
                })
                .times(1);
            mock_engine.expect_com_printf().times(1..);
        })
        .run(|| {
            let result = Python::with_gil(pyshinqlx_dev_print_items);
            assert!(result.is_ok());
        });
    }
}<|MERGE_RESOLUTION|>--- conflicted
+++ resolved
@@ -81,21 +81,12 @@
 
     use mockall::predicate;
     use pyo3::exceptions::PyEnvironmentError;
-<<<<<<< HEAD
-    use rstest::*;
-=======
     use rstest::rstest;
->>>>>>> 240169db
 
     #[rstest]
     #[cfg_attr(miri, ignore)]
     #[serial]
     fn dev_print_items_with_no_main_engine(_pyshinqlx_setup: ()) {
-<<<<<<< HEAD
-        MAIN_ENGINE.store(None);
-
-=======
->>>>>>> 240169db
         let game_entity_from_ctx = MockGameEntity::from_context();
         game_entity_from_ctx
             .expect()
@@ -129,18 +120,6 @@
     #[cfg_attr(miri, ignore)]
     #[serial]
     fn dev_print_items_for_unused_game_item(_pyshinqlx_setup: ()) {
-<<<<<<< HEAD
-        let mut mock_engine = MockQuakeEngine::new();
-        mock_engine
-            .expect_send_server_command()
-            .withf(|opt_client, cmd| {
-                opt_client.is_none() && cmd == "print \"No items found in the map\n\""
-            })
-            .times(1);
-        MAIN_ENGINE.store(Some(mock_engine.into()));
-
-=======
->>>>>>> 240169db
         let game_entity_from_ctx = MockGameEntity::from_context();
         game_entity_from_ctx
             .expect()
@@ -182,18 +161,6 @@
     #[cfg_attr(miri, ignore)]
     #[serial]
     fn dev_print_items_for_non_et_item(_pyshinqlx_setup: ()) {
-<<<<<<< HEAD
-        let mut mock_engine = MockQuakeEngine::new();
-        mock_engine
-            .expect_send_server_command()
-            .withf(|opt_client, cmd| {
-                opt_client.is_none() && cmd == "print \"No items found in the map\n\""
-            })
-            .times(1);
-        MAIN_ENGINE.store(Some(mock_engine.into()));
-
-=======
->>>>>>> 240169db
         let game_entity_from_ctx = MockGameEntity::from_context();
         game_entity_from_ctx
             .expect()
@@ -235,18 +202,6 @@
     #[cfg_attr(miri, ignore)]
     #[serial]
     fn dev_print_items_prints_single_item(_pyshinqlx_setup: ()) {
-<<<<<<< HEAD
-        let mut mock_engine = MockQuakeEngine::new();
-        mock_engine
-            .expect_send_server_command()
-            .withf(|opt_client, cmd| {
-                opt_client.is_none() && cmd == "print \"2 super important entity\n\""
-            })
-            .times(1);
-        MAIN_ENGINE.store(Some(mock_engine.into()));
-
-=======
->>>>>>> 240169db
         let game_entity_from_ctx = MockGameEntity::from_context();
         game_entity_from_ctx
             .expect()
@@ -296,28 +251,6 @@
     fn dev_print_items_with_too_many_items_notifies_players_and_prints_remaining_items(
         _pyshinqlx_setup: (),
     ) {
-<<<<<<< HEAD
-        let mut mock_engine = MockQuakeEngine::new();
-        mock_engine
-            .expect_send_server_command()
-            .withf(|opt_client, cmd| {
-                opt_client.is_none()
-                    && cmd.starts_with(
-                        "print \"0 super important entity 0\n1 super important entity 1\n",
-                    )
-            })
-            .times(1);
-        mock_engine
-            .expect_send_server_command()
-            .withf(|opt_client, cmd| {
-                opt_client.is_none() && cmd == "print \"Check server console for other items\n\"\n"
-            })
-            .times(1);
-        mock_engine.expect_com_printf().times(1..);
-        MAIN_ENGINE.store(Some(mock_engine.into()));
-
-=======
->>>>>>> 240169db
         let game_entity_from_ctx = MockGameEntity::from_context();
         game_entity_from_ctx.expect().returning(|entity_id| {
             let mut mock_game_entity = MockGameEntity::new();
