use super::validate_client_id;
use crate::ffi::c::prelude::*;
use crate::ffi::python::prelude::*;

/// Drops player's holdable item.
#[pyfunction]
#[pyo3(name = "drop_holdable")]
pub(crate) fn pyshinqlx_drop_holdable(py: Python<'_>, client_id: i32) -> PyResult<bool> {
    validate_client_id(py, client_id)?;

    py.allow_threads(|| {
        #[cfg_attr(test, allow(clippy::unnecessary_fallible_conversions))]
        GameEntity::try_from(client_id)
            .ok()
            .and_then(|game_entity| game_entity.get_game_client().ok())
            .iter_mut()
            .for_each(|game_client| game_client.remove_kamikaze_flag());
        #[cfg_attr(test, allow(clippy::unnecessary_fallible_conversions))]
        let mut opt_game_entity_with_holdable =
            GameEntity::try_from(client_id).ok().filter(|game_entity| {
                game_entity
                    .get_game_client()
                    .ok()
                    .filter(|game_client| {
                        Holdable::from(game_client.get_holdable()) != Holdable::None
                    })
                    .is_some()
            });
        opt_game_entity_with_holdable
            .iter_mut()
            .for_each(|game_entity| game_entity.drop_holdable());
        Ok(opt_game_entity_with_holdable.is_some())
    })
}

#[cfg(test)]
mod drop_holdable_tests {
    use crate::ffi::c::prelude::*;
    use crate::ffi::python::prelude::*;
    use crate::prelude::*;

    use core::borrow::BorrowMut;

    use mockall::Sequence;
    use pretty_assertions::assert_eq;
    use pyo3::exceptions::{PyEnvironmentError, PyValueError};
    use rstest::rstest;

    #[rstest]
    #[cfg_attr(miri, ignore)]
    #[serial]
    fn drop_holdable_when_main_engine_not_initialized(_pyshinqlx_setup: ()) {
        Python::with_gil(|py| {
            let result = pyshinqlx_drop_holdable(py, 21);
            assert!(result.is_err_and(|err| err.is_instance_of::<PyEnvironmentError>(py)));
        });
    }

    #[rstest]
    #[cfg_attr(miri, ignore)]
    #[serial]
    fn drop_holdable_for_client_id_too_small(_pyshinqlx_setup: ()) {
        with_mocked_engine(|mock_engine| {
            mock_engine.expect_get_max_clients().returning(|| 16);
        })
        .run(|| {
            Python::with_gil(|py| {
                let result = pyshinqlx_drop_holdable(py, -1);
                assert!(result.is_err_and(|err| err.is_instance_of::<PyValueError>(py)));
            });
        });
    }

    #[rstest]
    #[cfg_attr(miri, ignore)]
    #[serial]
    fn drop_holdable_for_client_id_too_large(_pyshinqlx_setup: ()) {
        with_mocked_engine(|mock_engine| {
            mock_engine.expect_get_max_clients().returning(|| 16);
        })
        .run(|| {
            Python::with_gil(|py| {
                let result = pyshinqlx_drop_holdable(py, 666);
                assert!(result.is_err_and(|err| err.is_instance_of::<PyValueError>(py)));
            });
        });
    }

    #[rstest]
    #[cfg_attr(miri, ignore)]
    #[serial]
    fn drop_holdable_for_entity_with_no_game_client(_pyshinqlx_setup: ()) {
        let game_entity_from_ctx = MockGameEntity::from_context();
        game_entity_from_ctx.expect().returning(|_| {
            let mut mock_game_entity = MockGameEntity::new();
            mock_game_entity
                .expect_get_game_client()
                .returning(|| Err(QuakeLiveEngineError::MainEngineNotInitialized));
            mock_game_entity
        });

        with_mocked_engine(|mock_engine| {
            mock_engine.expect_get_max_clients().returning(|| 16);
        })
        .run(|| {
            let result = Python::with_gil(|py| pyshinqlx_drop_holdable(py, 2));
            assert_eq!(result.expect("result was not OK"), false);
        });
    }

    #[rstest]
    #[cfg_attr(miri, ignore)]
    #[serial]
    fn drop_holdable_for_entity_with_no_holdable(_pyshinqlx_setup: ()) {
        let mut seq = Sequence::new();

        let game_entity_from_ctx = MockGameEntity::from_context();
        game_entity_from_ctx
            .expect()
            .times(1)
            .in_sequence(seq.borrow_mut())
            .returning(|_| {
                let mut mock_game_entity = MockGameEntity::new();
                mock_game_entity.expect_get_game_client().returning(|| {
                    let mut mock_game_client = MockGameClient::new();
                    mock_game_client.expect_remove_kamikaze_flag().times(1);
                    Ok(mock_game_client)
                });
                mock_game_entity.expect_drop_holdable().times(0);
                mock_game_entity
            });

        game_entity_from_ctx
            .expect()
            .times(1)
            .in_sequence(seq.borrow_mut())
            .returning(|_| {
                let mut mock_game_entity = MockGameEntity::new();
                mock_game_entity.expect_get_game_client().returning(|| {
                    let mut mock_game_client = MockGameClient::new();
                    mock_game_client.expect_get_holdable().returning(|| 0);
                    Ok(mock_game_client)
                });
                mock_game_entity.expect_drop_holdable().times(0);
                mock_game_entity
            });

        with_mocked_engine(|mock_engine| {
            mock_engine.expect_get_max_clients().returning(|| 16);
        })
        .run(|| {
            let result = Python::with_gil(|py| pyshinqlx_drop_holdable(py, 2));
            assert_eq!(result.expect("result was not OK"), false);
        });
    }

    #[rstest]
    #[case(&Holdable::Teleporter)]
    #[case(&Holdable::MedKit)]
    #[case(&Holdable::Kamikaze)]
    #[case(&Holdable::Portal)]
    #[case(&Holdable::Invulnerability)]
    #[case(&Holdable::Flight)]
    #[cfg_attr(miri, ignore)]
    #[serial]
    fn drop_holdable_for_entity_with_holdable_dropped(
<<<<<<< HEAD
        _pyshinqlx_setup: (),
        #[case] holdable: &'static Holdable,
=======
        #[case] holdable: &'static Holdable,
        _pyshinqlx_setup: (),
>>>>>>> 28373eba
    ) {
        let mut seq = Sequence::new();

        let game_entity_from_ctx = MockGameEntity::from_context();
        game_entity_from_ctx
            .expect()
            .times(1)
            .in_sequence(seq.borrow_mut())
            .returning(|_| {
                let mut mock_game_entity = MockGameEntity::new();
                mock_game_entity.expect_get_game_client().returning(|| {
                    let mut mock_game_client = MockGameClient::new();
                    mock_game_client.expect_remove_kamikaze_flag().times(1);
                    Ok(mock_game_client)
                });
                mock_game_entity
            });

        game_entity_from_ctx
            .expect()
            .times(1)
            .in_sequence(seq.borrow_mut())
            .returning(|_| {
                let mut mock_game_entity = MockGameEntity::new();
                mock_game_entity.expect_get_game_client().returning(|| {
                    let mut mock_game_client = MockGameClient::new();
                    mock_game_client
                        .expect_get_holdable()
                        .returning(|| *holdable as i32);
                    Ok(mock_game_client)
                });
                mock_game_entity.expect_drop_holdable().times(1);
                mock_game_entity
            });

        with_mocked_engine(|mock_engine| {
            mock_engine.expect_get_max_clients().returning(|| 16);
        })
        .run(|| {
            let result = Python::with_gil(|py| pyshinqlx_drop_holdable(py, 2));
            assert_eq!(result.expect("result was not OK"), true);
        });
    }
}<|MERGE_RESOLUTION|>--- conflicted
+++ resolved
@@ -164,13 +164,8 @@
     #[cfg_attr(miri, ignore)]
     #[serial]
     fn drop_holdable_for_entity_with_holdable_dropped(
-<<<<<<< HEAD
-        _pyshinqlx_setup: (),
-        #[case] holdable: &'static Holdable,
-=======
         #[case] holdable: &'static Holdable,
         _pyshinqlx_setup: (),
->>>>>>> 28373eba
     ) {
         let mut seq = Sequence::new();
 
