--- conflicted
+++ resolved
@@ -19,20 +19,12 @@
     use mockall::predicate;
     use pretty_assertions::assert_eq;
     use pyo3::exceptions::{PyEnvironmentError, PyValueError};
-<<<<<<< HEAD
-    use rstest::*;
-=======
     use rstest::rstest;
->>>>>>> 240169db
 
     #[rstest]
     #[cfg_attr(miri, ignore)]
     #[serial]
     fn get_configstring_for_too_large_configstring_id(_pyshinqlx_setup: ()) {
-<<<<<<< HEAD
-        MAIN_ENGINE.store(None);
-=======
->>>>>>> 240169db
         Python::with_gil(|py| {
             let result = pyshinqlx_get_configstring(py, MAX_CONFIGSTRINGS as u16 + 1);
             assert!(result.is_err_and(|err| err.is_instance_of::<PyValueError>(py)));
@@ -43,10 +35,6 @@
     #[cfg_attr(miri, ignore)]
     #[serial]
     fn get_configstring_when_main_engine_not_initialized(_pyshinqlx_setup: ()) {
-<<<<<<< HEAD
-        MAIN_ENGINE.store(None);
-=======
->>>>>>> 240169db
         Python::with_gil(|py| {
             let result = pyshinqlx_get_configstring(py, 666);
             assert!(result.is_err_and(|err| err.is_instance_of::<PyEnvironmentError>(py)));
@@ -57,18 +45,6 @@
     #[cfg_attr(miri, ignore)]
     #[serial]
     fn get_configstring_forwards_call_to_engine(_pyshinqlx_setup: ()) {
-<<<<<<< HEAD
-        let mut mock_engine = MockQuakeEngine::new();
-        mock_engine
-            .expect_get_configstring()
-            .with(predicate::eq(666))
-            .returning(|_| "asdf".to_string())
-            .times(1);
-        MAIN_ENGINE.store(Some(mock_engine.into()));
-
-        let result = Python::with_gil(|py| pyshinqlx_get_configstring(py, 666));
-        assert_eq!(result.expect("result was not OK"), "asdf");
-=======
         with_mocked_engine(|mock_engine| {
             mock_engine
                 .expect_get_configstring()
@@ -80,6 +56,5 @@
             let result = Python::with_gil(|py| pyshinqlx_get_configstring(py, 666));
             assert_eq!(result.expect("result was not OK"), "asdf");
         });
->>>>>>> 240169db
     }
 }