use crate::ffi::python::prelude::*;

use crate::ffi::python::get_cvar;

/// Gets a cvar.
#[pyfunction]
#[pyo3(name = "get_cvar")]
pub(crate) fn pyshinqlx_get_cvar(py: Python<'_>, cvar: &str) -> PyResult<Option<String>> {
<<<<<<< HEAD
    py.allow_threads(|| get_cvar(cvar))
=======
    py.allow_threads(|| {
        MAIN_ENGINE.load().as_ref().map_or(
            Err(PyEnvironmentError::new_err(
                "main quake live engine not set",
            )),
            |main_engine| {
                Ok(main_engine
                    .find_cvar(cvar)
                    .map(|cvar_result| cvar_result.get_string()))
            },
        )
    })
>>>>>>> c5753957
}

#[cfg(test)]
mod get_cvar_tests {
    use crate::ffi::c::prelude::*;
    use crate::ffi::python::prelude::*;
    use crate::prelude::*;
    use crate::MAIN_ENGINE;

    use core::borrow::BorrowMut;

    use mockall::predicate;
    use rstest::*;

    use pyo3::exceptions::PyEnvironmentError;
    use rstest::*;

    #[rstest]
    #[cfg_attr(miri, ignore)]
    #[serial]
    fn get_cvar_when_main_engine_not_initialized(_pyshinqlx_setup: ()) {
        MAIN_ENGINE.store(None);
        Python::with_gil(|py| {
            let result = pyshinqlx_get_cvar(py, "sv_maxclients");
            assert!(result.is_err_and(|err| err.is_instance_of::<PyEnvironmentError>(py)));
        });
    }

    #[rstest]
    #[cfg_attr(miri, ignore)]
    #[serial]
    fn get_cvar_when_cvar_not_found(_pyshinqlx_setup: ()) {
        let mut mock_engine = MockQuakeEngine::new();
        mock_engine
            .expect_find_cvar()
            .with(predicate::eq("asdf"))
            .returning(|_| None)
            .times(1);
        MAIN_ENGINE.store(Some(mock_engine.into()));

        let result =
            Python::with_gil(|py| pyshinqlx_get_cvar(py, "asdf")).expect("result waa not OK");
        assert!(result.is_none());
    }

    #[rstest]
    #[cfg_attr(miri, ignore)]
    #[serial]
    fn get_cvar_when_cvar_is_found(_pyshinqlx_setup: ()) {
<<<<<<< HEAD
        let cvar_string = CString::new("16").expect("result was not OK");
=======
        let cvar_string = c"16";
        let mut raw_cvar = CVarBuilder::default()
            .string(cvar_string.as_ptr().cast_mut())
            .build()
            .expect("this should not happen");

>>>>>>> c5753957
        let mut mock_engine = MockQuakeEngine::new();
        mock_engine
            .expect_find_cvar()
            .with(predicate::eq("sv_maxclients"))
            .returning_st(move |_| CVar::try_from(raw_cvar.borrow_mut() as *mut cvar_t).ok())
            .times(1);
        MAIN_ENGINE.store(Some(mock_engine.into()));

        let result = Python::with_gil(|py| pyshinqlx_get_cvar(py, "sv_maxclients"))
            .expect("result was not OK");
        assert!(result.as_ref().is_some_and(|cvar| cvar == "16"));
        MAIN_ENGINE.store(None);
    }
}<|MERGE_RESOLUTION|>--- conflicted
+++ resolved
@@ -6,22 +6,7 @@
 #[pyfunction]
 #[pyo3(name = "get_cvar")]
 pub(crate) fn pyshinqlx_get_cvar(py: Python<'_>, cvar: &str) -> PyResult<Option<String>> {
-<<<<<<< HEAD
     py.allow_threads(|| get_cvar(cvar))
-=======
-    py.allow_threads(|| {
-        MAIN_ENGINE.load().as_ref().map_or(
-            Err(PyEnvironmentError::new_err(
-                "main quake live engine not set",
-            )),
-            |main_engine| {
-                Ok(main_engine
-                    .find_cvar(cvar)
-                    .map(|cvar_result| cvar_result.get_string()))
-            },
-        )
-    })
->>>>>>> c5753957
 }
 
 #[cfg(test)]
@@ -71,16 +56,12 @@
     #[cfg_attr(miri, ignore)]
     #[serial]
     fn get_cvar_when_cvar_is_found(_pyshinqlx_setup: ()) {
-<<<<<<< HEAD
-        let cvar_string = CString::new("16").expect("result was not OK");
-=======
         let cvar_string = c"16";
         let mut raw_cvar = CVarBuilder::default()
             .string(cvar_string.as_ptr().cast_mut())
             .build()
             .expect("this should not happen");
 
->>>>>>> c5753957
         let mut mock_engine = MockQuakeEngine::new();
         mock_engine
             .expect_find_cvar()
