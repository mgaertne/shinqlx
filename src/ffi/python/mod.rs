--- conflicted
+++ resolved
@@ -135,37 +135,8 @@
 
 pub(crate) static ALLOW_FREE_CLIENT: AtomicU64 = AtomicU64::new(0);
 
-<<<<<<< HEAD
 pub(crate) static CUSTOM_COMMAND_HANDLER: Lazy<Arc<ArcSwapOption<Py<PyAny>>>> =
     Lazy::new(|| ArcSwapOption::empty().into());
-=======
-pub(crate) static CLIENT_COMMAND_HANDLER: Lazy<ArcSwapOption<PyObject>> =
-    Lazy::new(ArcSwapOption::empty);
-pub(crate) static SERVER_COMMAND_HANDLER: Lazy<ArcSwapOption<PyObject>> =
-    Lazy::new(ArcSwapOption::empty);
-pub(crate) static FRAME_HANDLER: Lazy<ArcSwapOption<PyObject>> = Lazy::new(ArcSwapOption::empty);
-pub(crate) static PLAYER_CONNECT_HANDLER: Lazy<ArcSwapOption<PyObject>> =
-    Lazy::new(ArcSwapOption::empty);
-pub(crate) static PLAYER_LOADED_HANDLER: Lazy<ArcSwapOption<PyObject>> =
-    Lazy::new(ArcSwapOption::empty);
-pub(crate) static PLAYER_DISCONNECT_HANDLER: Lazy<ArcSwapOption<PyObject>> =
-    Lazy::new(ArcSwapOption::empty);
-pub(crate) static CUSTOM_COMMAND_HANDLER: Lazy<ArcSwapOption<PyObject>> =
-    Lazy::new(ArcSwapOption::empty);
-pub(crate) static NEW_GAME_HANDLER: Lazy<ArcSwapOption<PyObject>> = Lazy::new(ArcSwapOption::empty);
-pub(crate) static SET_CONFIGSTRING_HANDLER: Lazy<ArcSwapOption<PyObject>> =
-    Lazy::new(ArcSwapOption::empty);
-pub(crate) static RCON_HANDLER: Lazy<ArcSwapOption<PyObject>> = Lazy::new(ArcSwapOption::empty);
-pub(crate) static CONSOLE_PRINT_HANDLER: Lazy<ArcSwapOption<PyObject>> =
-    Lazy::new(ArcSwapOption::empty);
-pub(crate) static PLAYER_SPAWN_HANDLER: Lazy<ArcSwapOption<PyObject>> =
-    Lazy::new(ArcSwapOption::empty);
-pub(crate) static KAMIKAZE_USE_HANDLER: Lazy<ArcSwapOption<PyObject>> =
-    Lazy::new(ArcSwapOption::empty);
-pub(crate) static KAMIKAZE_EXPLODE_HANDLER: Lazy<ArcSwapOption<PyObject>> =
-    Lazy::new(ArcSwapOption::empty);
-pub(crate) static DAMAGE_HANDLER: Lazy<ArcSwapOption<PyObject>> = Lazy::new(ArcSwapOption::empty);
->>>>>>> 83b9d380
 
 // Used primarily in Python, but defined here and added using PyModule_AddIntMacro().
 #[allow(non_camel_case_types)]
@@ -686,20 +657,139 @@
 
 #[pymodule]
 #[pyo3(name = "shinqlx")]
-fn pyshinqlx_root_module(_py: Python<'_>, _m: &Bound<'_, PyModule>) -> PyResult<()> {
+fn pyshinqlx_root_module(_py: Python<'_>, _m: &PyModule) -> PyResult<()> {
     Ok(())
 }
 
 #[pymodule]
 #[pyo3(name = "_shinqlx")]
-<<<<<<< HEAD
 fn pyshinqlx_module(py: Python<'_>, m: &PyModule) -> PyResult<()> {
     // from __init__.py
     m.add("_map_title", "")?;
     m.add("_map_subtitle1", "")?;
     m.add("_map_subtitle2", "")?;
-=======
-fn pyshinqlx_module(_py: Python<'_>, m: &Bound<'_, PyModule>) -> PyResult<()> {
+
+    // from _shinqlx.pyi
+    m.add("__version__", env!("SHINQLX_VERSION"))?;
+    m.add("DEBUG", cfg!(debug_assertions))?;
+
+    // Set a bunch of constants. We set them here because if you define functions in Python that use module
+    // constants as keyword defaults, we have to always make sure they're exported first, and fuck that.
+    m.add("RET_NONE", PythonReturnCodes::RET_NONE as i32)?;
+    m.add("RET_STOP", PythonReturnCodes::RET_STOP as i32)?;
+    m.add("RET_STOP_EVENT", PythonReturnCodes::RET_STOP_EVENT as i32)?;
+    m.add("RET_STOP_ALL", PythonReturnCodes::RET_STOP_ALL as i32)?;
+    m.add("RET_USAGE", PythonReturnCodes::RET_USAGE as i32)?;
+    m.add("PRI_HIGHEST", CommandPriorities::PRI_HIGHEST as i32)?;
+    m.add("PRI_HIGH", CommandPriorities::PRI_HIGH as i32)?;
+    m.add("PRI_NORMAL", CommandPriorities::PRI_NORMAL as i32)?;
+    m.add("PRI_LOW", CommandPriorities::PRI_LOW as i32)?;
+    m.add("PRI_LOWEST", CommandPriorities::PRI_LOWEST as i32)?;
+
+    // Cvar flags.
+    m.add("CVAR_ARCHIVE", cvar_flags::CVAR_ARCHIVE as i32)?;
+    m.add("CVAR_USERINFO", cvar_flags::CVAR_USERINFO as i32)?;
+    m.add("CVAR_SERVERINFO", cvar_flags::CVAR_SERVERINFO as i32)?;
+    m.add("CVAR_SYSTEMINFO", cvar_flags::CVAR_SYSTEMINFO as i32)?;
+    m.add("CVAR_INIT", cvar_flags::CVAR_INIT as i32)?;
+    m.add("CVAR_LATCH", cvar_flags::CVAR_LATCH as i32)?;
+    m.add("CVAR_ROM", cvar_flags::CVAR_ROM as i32)?;
+    m.add("CVAR_USER_CREATED", cvar_flags::CVAR_USER_CREATED as i32)?;
+    m.add("CVAR_TEMP", cvar_flags::CVAR_TEMP as i32)?;
+    m.add("CVAR_CHEAT", cvar_flags::CVAR_CHEAT as i32)?;
+    m.add("CVAR_NORESTART", cvar_flags::CVAR_NORESTART as i32)?;
+
+    // Privileges.
+    m.add("PRIV_NONE", privileges_t::PRIV_NONE as i32)?;
+    m.add("PRIV_MOD", privileges_t::PRIV_MOD as i32)?;
+    m.add("PRIV_ADMIN", privileges_t::PRIV_ADMIN as i32)?;
+    m.add("PRIV_ROOT", privileges_t::PRIV_ROOT as i32)?;
+    m.add("PRIV_BANNED", privileges_t::PRIV_BANNED as i32)?;
+
+    // Connection states.
+    m.add("CS_FREE", clientState_t::CS_FREE as i32)?;
+    m.add("CS_ZOMBIE", clientState_t::CS_ZOMBIE as i32)?;
+    m.add("CS_CONNECTED", clientState_t::CS_CONNECTED as i32)?;
+    m.add("CS_PRIMED", clientState_t::CS_PRIMED as i32)?;
+    m.add("CS_ACTIVE", clientState_t::CS_ACTIVE as i32)?;
+
+    // Teams.
+    m.add("TEAM_FREE", team_t::TEAM_FREE as i32)?;
+    m.add("TEAM_RED", team_t::TEAM_RED as i32)?;
+    m.add("TEAM_BLUE", team_t::TEAM_BLUE as i32)?;
+    m.add("TEAM_SPECTATOR", team_t::TEAM_SPECTATOR as i32)?;
+
+    // Means of death.
+    m.add("MOD_UNKNOWN", meansOfDeath_t::MOD_UNKNOWN as i32)?;
+    m.add("MOD_SHOTGUN", meansOfDeath_t::MOD_SHOTGUN as i32)?;
+    m.add("MOD_GAUNTLET", meansOfDeath_t::MOD_GAUNTLET as i32)?;
+    m.add("MOD_MACHINEGUN", meansOfDeath_t::MOD_MACHINEGUN as i32)?;
+    m.add("MOD_GRENADE", meansOfDeath_t::MOD_GRENADE as i32)?;
+    m.add(
+        "MOD_GRENADE_SPLASH",
+        meansOfDeath_t::MOD_GRENADE_SPLASH as i32,
+    )?;
+    m.add("MOD_ROCKET", meansOfDeath_t::MOD_ROCKET as i32)?;
+    m.add(
+        "MOD_ROCKET_SPLASH",
+        meansOfDeath_t::MOD_ROCKET_SPLASH as i32,
+    )?;
+    m.add("MOD_PLASMA", meansOfDeath_t::MOD_PLASMA as i32)?;
+    m.add(
+        "MOD_PLASMA_SPLASH",
+        meansOfDeath_t::MOD_PLASMA_SPLASH as i32,
+    )?;
+    m.add("MOD_RAILGUN", meansOfDeath_t::MOD_RAILGUN as i32)?;
+    m.add("MOD_LIGHTNING", meansOfDeath_t::MOD_LIGHTNING as i32)?;
+    m.add("MOD_BFG", meansOfDeath_t::MOD_BFG as i32)?;
+    m.add("MOD_BFG_SPLASH", meansOfDeath_t::MOD_BFG_SPLASH as i32)?;
+    m.add("MOD_WATER", meansOfDeath_t::MOD_WATER as i32)?;
+    m.add("MOD_SLIME", meansOfDeath_t::MOD_SLIME as i32)?;
+    m.add("MOD_LAVA", meansOfDeath_t::MOD_LAVA as i32)?;
+    m.add("MOD_CRUSH", meansOfDeath_t::MOD_CRUSH as i32)?;
+    m.add("MOD_TELEFRAG", meansOfDeath_t::MOD_TELEFRAG as i32)?;
+    m.add("MOD_FALLING", meansOfDeath_t::MOD_FALLING as i32)?;
+    m.add("MOD_SUICIDE", meansOfDeath_t::MOD_SUICIDE as i32)?;
+    m.add("MOD_TARGET_LASER", meansOfDeath_t::MOD_TARGET_LASER as i32)?;
+    m.add("MOD_TRIGGER_HURT", meansOfDeath_t::MOD_TRIGGER_HURT as i32)?;
+    m.add("MOD_NAIL", meansOfDeath_t::MOD_NAIL as i32)?;
+    m.add("MOD_CHAINGUN", meansOfDeath_t::MOD_CHAINGUN as i32)?;
+    m.add(
+        "MOD_PROXIMITY_MINE",
+        meansOfDeath_t::MOD_PROXIMITY_MINE as i32,
+    )?;
+    m.add("MOD_KAMIKAZE", meansOfDeath_t::MOD_KAMIKAZE as i32)?;
+    m.add("MOD_JUICED", meansOfDeath_t::MOD_JUICED as i32)?;
+    m.add("MOD_GRAPPLE", meansOfDeath_t::MOD_GRAPPLE as i32)?;
+    m.add("MOD_SWITCH_TEAMS", meansOfDeath_t::MOD_SWITCH_TEAMS as i32)?;
+    m.add("MOD_THAW", meansOfDeath_t::MOD_THAW as i32)?;
+    m.add(
+        "MOD_LIGHTNING_DISCHARGE",
+        meansOfDeath_t::MOD_LIGHTNING_DISCHARGE as i32,
+    )?;
+    m.add("MOD_HMG", meansOfDeath_t::MOD_HMG as i32)?;
+    m.add(
+        "MOD_RAILGUN_HEADSHOT",
+        meansOfDeath_t::MOD_RAILGUN_HEADSHOT as i32,
+    )?;
+
+    m.add("DAMAGE_RADIUS", DAMAGE_RADIUS as i32)?;
+    m.add("DAMAGE_NO_ARMOR", DAMAGE_NO_ARMOR as i32)?;
+    m.add("DAMAGE_NO_KNOCKBACK", DAMAGE_NO_KNOCKBACK as i32)?;
+    m.add("DAMAGE_NO_PROTECTION", DAMAGE_NO_PROTECTION as i32)?;
+    m.add(
+        "DAMAGE_NO_TEAM_PROTECTION",
+        DAMAGE_NO_TEAM_PROTECTION as i32,
+    )?;
+
+    m.add_class::<Vector3>()?;
+    m.add_class::<Flight>()?;
+    m.add_class::<Powerups>()?;
+    m.add_class::<Weapons>()?;
+    m.add_class::<PlayerInfo>()?;
+    m.add_class::<PlayerState>()?;
+    m.add_class::<PlayerStats>()?;
+
     m.add_function(wrap_pyfunction!(pyshinqlx_player_info, m)?)?;
     m.add_function(wrap_pyfunction!(pyshinqlx_players_info, m)?)?;
     m.add_function(wrap_pyfunction!(pyshinqlx_get_userinfo, m)?)?;
@@ -744,173 +834,6 @@
     m.add_function(wrap_pyfunction!(pyshinqlx_dev_print_items, m)?)?;
     m.add_function(wrap_pyfunction!(pyshinqlx_force_weapon_respawn_time, m)?)?;
     m.add_function(wrap_pyfunction!(pyshinqlx_get_entity_targets, m)?)?;
->>>>>>> 83b9d380
-
-    // from _shinqlx.pyi
-    m.add("__version__", env!("SHINQLX_VERSION"))?;
-    m.add("DEBUG", cfg!(debug_assertions))?;
-
-    // Set a bunch of constants. We set them here because if you define functions in Python that use module
-    // constants as keyword defaults, we have to always make sure they're exported first, and fuck that.
-    m.add("RET_NONE", PythonReturnCodes::RET_NONE as i32)?;
-    m.add("RET_STOP", PythonReturnCodes::RET_STOP as i32)?;
-    m.add("RET_STOP_EVENT", PythonReturnCodes::RET_STOP_EVENT as i32)?;
-    m.add("RET_STOP_ALL", PythonReturnCodes::RET_STOP_ALL as i32)?;
-    m.add("RET_USAGE", PythonReturnCodes::RET_USAGE as i32)?;
-    m.add("PRI_HIGHEST", CommandPriorities::PRI_HIGHEST as i32)?;
-    m.add("PRI_HIGH", CommandPriorities::PRI_HIGH as i32)?;
-    m.add("PRI_NORMAL", CommandPriorities::PRI_NORMAL as i32)?;
-    m.add("PRI_LOW", CommandPriorities::PRI_LOW as i32)?;
-    m.add("PRI_LOWEST", CommandPriorities::PRI_LOWEST as i32)?;
-
-    // Cvar flags.
-    m.add("CVAR_ARCHIVE", cvar_flags::CVAR_ARCHIVE as i32)?;
-    m.add("CVAR_USERINFO", cvar_flags::CVAR_USERINFO as i32)?;
-    m.add("CVAR_SERVERINFO", cvar_flags::CVAR_SERVERINFO as i32)?;
-    m.add("CVAR_SYSTEMINFO", cvar_flags::CVAR_SYSTEMINFO as i32)?;
-    m.add("CVAR_INIT", cvar_flags::CVAR_INIT as i32)?;
-    m.add("CVAR_LATCH", cvar_flags::CVAR_LATCH as i32)?;
-    m.add("CVAR_ROM", cvar_flags::CVAR_ROM as i32)?;
-    m.add("CVAR_USER_CREATED", cvar_flags::CVAR_USER_CREATED as i32)?;
-    m.add("CVAR_TEMP", cvar_flags::CVAR_TEMP as i32)?;
-    m.add("CVAR_CHEAT", cvar_flags::CVAR_CHEAT as i32)?;
-    m.add("CVAR_NORESTART", cvar_flags::CVAR_NORESTART as i32)?;
-
-    // Privileges.
-    m.add("PRIV_NONE", privileges_t::PRIV_NONE as i32)?;
-    m.add("PRIV_MOD", privileges_t::PRIV_MOD as i32)?;
-    m.add("PRIV_ADMIN", privileges_t::PRIV_ADMIN as i32)?;
-    m.add("PRIV_ROOT", privileges_t::PRIV_ROOT as i32)?;
-    m.add("PRIV_BANNED", privileges_t::PRIV_BANNED as i32)?;
-
-    // Connection states.
-    m.add("CS_FREE", clientState_t::CS_FREE as i32)?;
-    m.add("CS_ZOMBIE", clientState_t::CS_ZOMBIE as i32)?;
-    m.add("CS_CONNECTED", clientState_t::CS_CONNECTED as i32)?;
-    m.add("CS_PRIMED", clientState_t::CS_PRIMED as i32)?;
-    m.add("CS_ACTIVE", clientState_t::CS_ACTIVE as i32)?;
-
-    // Teams.
-    m.add("TEAM_FREE", team_t::TEAM_FREE as i32)?;
-    m.add("TEAM_RED", team_t::TEAM_RED as i32)?;
-    m.add("TEAM_BLUE", team_t::TEAM_BLUE as i32)?;
-    m.add("TEAM_SPECTATOR", team_t::TEAM_SPECTATOR as i32)?;
-
-    // Means of death.
-    m.add("MOD_UNKNOWN", meansOfDeath_t::MOD_UNKNOWN as i32)?;
-    m.add("MOD_SHOTGUN", meansOfDeath_t::MOD_SHOTGUN as i32)?;
-    m.add("MOD_GAUNTLET", meansOfDeath_t::MOD_GAUNTLET as i32)?;
-    m.add("MOD_MACHINEGUN", meansOfDeath_t::MOD_MACHINEGUN as i32)?;
-    m.add("MOD_GRENADE", meansOfDeath_t::MOD_GRENADE as i32)?;
-    m.add(
-        "MOD_GRENADE_SPLASH",
-        meansOfDeath_t::MOD_GRENADE_SPLASH as i32,
-    )?;
-    m.add("MOD_ROCKET", meansOfDeath_t::MOD_ROCKET as i32)?;
-    m.add(
-        "MOD_ROCKET_SPLASH",
-        meansOfDeath_t::MOD_ROCKET_SPLASH as i32,
-    )?;
-    m.add("MOD_PLASMA", meansOfDeath_t::MOD_PLASMA as i32)?;
-    m.add(
-        "MOD_PLASMA_SPLASH",
-        meansOfDeath_t::MOD_PLASMA_SPLASH as i32,
-    )?;
-    m.add("MOD_RAILGUN", meansOfDeath_t::MOD_RAILGUN as i32)?;
-    m.add("MOD_LIGHTNING", meansOfDeath_t::MOD_LIGHTNING as i32)?;
-    m.add("MOD_BFG", meansOfDeath_t::MOD_BFG as i32)?;
-    m.add("MOD_BFG_SPLASH", meansOfDeath_t::MOD_BFG_SPLASH as i32)?;
-    m.add("MOD_WATER", meansOfDeath_t::MOD_WATER as i32)?;
-    m.add("MOD_SLIME", meansOfDeath_t::MOD_SLIME as i32)?;
-    m.add("MOD_LAVA", meansOfDeath_t::MOD_LAVA as i32)?;
-    m.add("MOD_CRUSH", meansOfDeath_t::MOD_CRUSH as i32)?;
-    m.add("MOD_TELEFRAG", meansOfDeath_t::MOD_TELEFRAG as i32)?;
-    m.add("MOD_FALLING", meansOfDeath_t::MOD_FALLING as i32)?;
-    m.add("MOD_SUICIDE", meansOfDeath_t::MOD_SUICIDE as i32)?;
-    m.add("MOD_TARGET_LASER", meansOfDeath_t::MOD_TARGET_LASER as i32)?;
-    m.add("MOD_TRIGGER_HURT", meansOfDeath_t::MOD_TRIGGER_HURT as i32)?;
-    m.add("MOD_NAIL", meansOfDeath_t::MOD_NAIL as i32)?;
-    m.add("MOD_CHAINGUN", meansOfDeath_t::MOD_CHAINGUN as i32)?;
-    m.add(
-        "MOD_PROXIMITY_MINE",
-        meansOfDeath_t::MOD_PROXIMITY_MINE as i32,
-    )?;
-    m.add("MOD_KAMIKAZE", meansOfDeath_t::MOD_KAMIKAZE as i32)?;
-    m.add("MOD_JUICED", meansOfDeath_t::MOD_JUICED as i32)?;
-    m.add("MOD_GRAPPLE", meansOfDeath_t::MOD_GRAPPLE as i32)?;
-    m.add("MOD_SWITCH_TEAMS", meansOfDeath_t::MOD_SWITCH_TEAMS as i32)?;
-    m.add("MOD_THAW", meansOfDeath_t::MOD_THAW as i32)?;
-    m.add(
-        "MOD_LIGHTNING_DISCHARGE",
-        meansOfDeath_t::MOD_LIGHTNING_DISCHARGE as i32,
-    )?;
-    m.add("MOD_HMG", meansOfDeath_t::MOD_HMG as i32)?;
-    m.add(
-        "MOD_RAILGUN_HEADSHOT",
-        meansOfDeath_t::MOD_RAILGUN_HEADSHOT as i32,
-    )?;
-
-    m.add("DAMAGE_RADIUS", DAMAGE_RADIUS as i32)?;
-    m.add("DAMAGE_NO_ARMOR", DAMAGE_NO_ARMOR as i32)?;
-    m.add("DAMAGE_NO_KNOCKBACK", DAMAGE_NO_KNOCKBACK as i32)?;
-    m.add("DAMAGE_NO_PROTECTION", DAMAGE_NO_PROTECTION as i32)?;
-    m.add(
-        "DAMAGE_NO_TEAM_PROTECTION",
-        DAMAGE_NO_TEAM_PROTECTION as i32,
-    )?;
-
-    m.add_class::<Vector3>()?;
-    m.add_class::<Flight>()?;
-    m.add_class::<Powerups>()?;
-    m.add_class::<Weapons>()?;
-    m.add_class::<PlayerInfo>()?;
-    m.add_class::<PlayerState>()?;
-    m.add_class::<PlayerStats>()?;
-
-    m.add_function(wrap_pyfunction!(pyshinqlx_player_info, m)?)?;
-    m.add_function(wrap_pyfunction!(pyshinqlx_players_info, m)?)?;
-    m.add_function(wrap_pyfunction!(pyshinqlx_get_userinfo, m)?)?;
-    m.add_function(wrap_pyfunction!(pyshinqlx_send_server_command, m)?)?;
-    m.add_function(wrap_pyfunction!(pyshinqlx_client_command, m)?)?;
-    m.add_function(wrap_pyfunction!(pyshinqlx_console_command, m)?)?;
-    m.add_function(wrap_pyfunction!(pyshinqlx_get_cvar, m)?)?;
-    m.add_function(wrap_pyfunction!(pyshinqlx_set_cvar, m)?)?;
-    m.add_function(wrap_pyfunction!(pyshinqlx_set_cvar_limit, m)?)?;
-    m.add_function(wrap_pyfunction!(pyshinqlx_kick, m)?)?;
-    m.add_function(wrap_pyfunction!(pyshinqlx_console_print, m)?)?;
-    m.add_function(wrap_pyfunction!(pyshinqlx_get_configstring, m)?)?;
-    m.add_function(wrap_pyfunction!(pyshinqlx_set_configstring, m)?)?;
-    m.add_function(wrap_pyfunction!(pyshinqlx_force_vote, m)?)?;
-    m.add_function(wrap_pyfunction!(pyshinqlx_add_console_command, m)?)?;
-    m.add_function(wrap_pyfunction!(pyshinqlx_register_handler, m)?)?;
-    m.add_function(wrap_pyfunction!(pyshinqlx_player_state, m)?)?;
-    m.add_function(wrap_pyfunction!(pyshinqlx_player_stats, m)?)?;
-    m.add_function(wrap_pyfunction!(pyshinqlx_set_position, m)?)?;
-    m.add_function(wrap_pyfunction!(pyshinqlx_set_velocity, m)?)?;
-    m.add_function(wrap_pyfunction!(pyshinqlx_noclip, m)?)?;
-    m.add_function(wrap_pyfunction!(pyshinqlx_set_health, m)?)?;
-    m.add_function(wrap_pyfunction!(pyshinqlx_set_armor, m)?)?;
-    m.add_function(wrap_pyfunction!(pyshinqlx_set_weapons, m)?)?;
-    m.add_function(wrap_pyfunction!(pyshinqlx_set_weapon, m)?)?;
-    m.add_function(wrap_pyfunction!(pyshinqlx_set_ammo, m)?)?;
-    m.add_function(wrap_pyfunction!(pyshinqlx_set_powerups, m)?)?;
-    m.add_function(wrap_pyfunction!(pyshinqlx_set_holdable, m)?)?;
-    m.add_function(wrap_pyfunction!(pyshinqlx_drop_holdable, m)?)?;
-    m.add_function(wrap_pyfunction!(pyshinqlx_set_flight, m)?)?;
-    m.add_function(wrap_pyfunction!(pyshinqlx_set_invulnerability, m)?)?;
-    m.add_function(wrap_pyfunction!(pyshinqlx_set_score, m)?)?;
-    m.add_function(wrap_pyfunction!(pyshinqlx_callvote, m)?)?;
-    m.add_function(wrap_pyfunction!(pyshinqlx_allow_single_player, m)?)?;
-    m.add_function(wrap_pyfunction!(pyshinqlx_player_spawn, m)?)?;
-    m.add_function(wrap_pyfunction!(pyshinqlx_set_privileges, m)?)?;
-    m.add_function(wrap_pyfunction!(pyshinqlx_destroy_kamikaze_timers, m)?)?;
-    m.add_function(wrap_pyfunction!(pyshinqlx_spawn_item, m)?)?;
-    m.add_function(wrap_pyfunction!(pyshinqlx_remove_dropped_items, m)?)?;
-    m.add_function(wrap_pyfunction!(pyshinqlx_slay_with_mod, m)?)?;
-    m.add_function(wrap_pyfunction!(pyshinqlx_replace_items, m)?)?;
-    m.add_function(wrap_pyfunction!(pyshinqlx_dev_print_items, m)?)?;
-    m.add_function(wrap_pyfunction!(pyshinqlx_force_weapon_respawn_time, m)?)?;
-    m.add_function(wrap_pyfunction!(pyshinqlx_get_entity_targets, m)?)?;
 
     // from _core.py
     m.add("PluginLoadError", py.get_type::<PluginLoadError>())?;
@@ -1167,7 +1090,7 @@
     append_to_inittab!(pyshinqlx_module);
     prepare_freethreaded_python();
     let init_result = Python::with_gil(|py| {
-        let shinqlx_module = py.import_bound(intern!(py, "shinqlx"))?;
+        let shinqlx_module = py.import(intern!(py, "shinqlx"))?;
         shinqlx_module.call_method0("initialize")?;
         Ok::<(), PyErr>(())
     });
@@ -1195,8 +1118,8 @@
     CUSTOM_COMMAND_HANDLER.store(None);
 
     let reinit_result = Python::with_gil(|py| {
-        let importlib_module = py.import_bound("importlib")?;
-        let shinqlx_module = py.import_bound(intern!(py, "shinqlx"))?;
+        let importlib_module = py.import("importlib")?;
+        let shinqlx_module = py.import(intern!(py, "shinqlx"))?;
         let new_shinqlx_module = importlib_module.call_method1("reload", (shinqlx_module,))?;
         new_shinqlx_module.call_method0("initialize")?;
         Ok::<(), PyErr>(())
