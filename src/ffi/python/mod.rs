--- conflicted
+++ resolved
@@ -92,15 +92,11 @@
     pub(crate) use pyo3::prelude::*;
 }
 
-<<<<<<< HEAD
-use crate::prelude::*;
+use crate::ffi::c::prelude::*;
 use crate::quake_live_engine::FindCVar;
 use crate::MAIN_ENGINE;
 use crate::_INIT_TIME;
-=======
-use crate::ffi::c::prelude::*;
 use prelude::*;
->>>>>>> f749d6ae
 
 use alloc::sync::Arc;
 use arc_swap::ArcSwapOption;
@@ -112,18 +108,13 @@
 use itertools::Itertools;
 use log::*;
 use once_cell::sync::Lazy;
-<<<<<<< HEAD
 use pyo3::{
     append_to_inittab, create_exception,
     exceptions::{PyEnvironmentError, PyException},
-    prelude::*,
     prepare_freethreaded_python,
     types::{IntoPyDict, PyDelta, PyDict, PyFunction, PyTuple},
 };
 use regex::Regex;
-=======
-use pyo3::{append_to_inittab, prepare_freethreaded_python};
->>>>>>> f749d6ae
 
 pub(crate) static ALLOW_FREE_CLIENT: AtomicU64 = AtomicU64::new(0);
 
