mod channels;
mod dispatchers;
mod embed;
mod flight;
mod game;
mod handlers;
mod holdable;
mod player;
mod player_info;
mod player_state;
mod player_stats;
mod powerups;
mod stats_listener;
mod vector3;
mod weapons;

pub(crate) mod prelude {
    pub(crate) use super::channels::{
        AbstractChannel, ChatChannel, ClientCommandChannel, ConsoleChannel, TeamChatChannel,
        TellChannel, MAX_MSG_LENGTH,
    };
    pub(crate) use super::embed::*;
    pub(crate) use super::flight::Flight;
    pub(crate) use super::game::{Game, NonexistentGameError};
    #[cfg(test)]
    #[allow(unused_imports)]
    pub(crate) use super::handlers::mock_handlers::{
        handle_client_command, handle_console_print, handle_damage, handle_frame,
        handle_kamikaze_explode, handle_kamikaze_use, handle_new_game, handle_player_connect,
        handle_player_disconnect, handle_player_loaded, handle_player_spawn, handle_rcon,
        handle_server_command, handle_set_configstring, register_handlers,
    };
    #[cfg(test)]
    #[allow(unused_imports)]
    pub(crate) use super::handlers::mock_handlers::{
        handle_client_command_context, handle_console_print_context, handle_damage_context,
        handle_frame_context, handle_kamikaze_explode_context, handle_kamikaze_use_context,
        handle_new_game_context, handle_player_connect_context, handle_player_disconnect_context,
        handle_player_loaded_context, handle_player_spawn_context, handle_rcon_context,
        handle_server_command_context, handle_set_configstring_context, register_handlers_context,
    };
    #[cfg(not(test))]
    #[allow(unused_imports)]
    pub(crate) use super::handlers::{
        handle_client_command, handle_console_print, handle_damage, handle_frame,
        handle_kamikaze_explode, handle_kamikaze_use, handle_new_game, handle_player_connect,
        handle_player_disconnect, handle_player_loaded, handle_player_spawn, handle_rcon,
        handle_server_command, handle_set_configstring, register_handlers,
    };
    pub(crate) use super::holdable::Holdable;
    pub(crate) use super::player::{
        AbstractDummyPlayer, NonexistentPlayerError, Player, RconDummyPlayer,
    };
    pub(crate) use super::player_info::PlayerInfo;
    pub(crate) use super::player_state::PlayerState;
    pub(crate) use super::player_stats::PlayerStats;
    pub(crate) use super::powerups::Powerups;
    pub(crate) use super::stats_listener::StatsListener;
    pub(crate) use super::vector3::Vector3;
    pub(crate) use super::weapons::Weapons;

    pub(crate) use super::{clean_text, parse_variables};

    pub(crate) use super::{ALLOW_FREE_CLIENT, CUSTOM_COMMAND_HANDLER};

    #[cfg(test)]
    pub(crate) use super::mock_python_tests::{
        pyshinqlx_initialize, pyshinqlx_is_initialized, pyshinqlx_reload,
    };
    #[cfg(test)]
    pub(crate) use super::mock_python_tests::{
        pyshinqlx_initialize_context, pyshinqlx_is_initialized_context, pyshinqlx_reload_context,
    };
    pub(crate) use super::PythonInitializationError;
    #[cfg(not(test))]
    pub(crate) use super::{pyshinqlx_initialize, pyshinqlx_is_initialized, pyshinqlx_reload};

    #[cfg(not(test))]
    pub(crate) use super::dispatchers::{
        client_command_dispatcher, client_connect_dispatcher, client_disconnect_dispatcher,
        client_loaded_dispatcher, client_spawn_dispatcher, console_print_dispatcher,
        damage_dispatcher, frame_dispatcher, kamikaze_explode_dispatcher, kamikaze_use_dispatcher,
        new_game_dispatcher, rcon_dispatcher, server_command_dispatcher,
        set_configstring_dispatcher,
    };
    #[cfg(test)]
    pub(crate) use super::mock_python_tests::{
        client_command_dispatcher, client_connect_dispatcher, client_disconnect_dispatcher,
        client_loaded_dispatcher, client_spawn_dispatcher, console_print_dispatcher,
        damage_dispatcher, frame_dispatcher, kamikaze_explode_dispatcher, kamikaze_use_dispatcher,
        new_game_dispatcher, rcon_dispatcher, server_command_dispatcher,
        set_configstring_dispatcher,
    };
    #[cfg(test)]
    pub(crate) use super::mock_python_tests::{
        client_command_dispatcher_context, client_connect_dispatcher_context,
        client_disconnect_dispatcher_context, client_loaded_dispatcher_context,
        client_spawn_dispatcher_context, console_print_dispatcher_context,
        damage_dispatcher_context, frame_dispatcher_context, kamikaze_explode_dispatcher_context,
        kamikaze_use_dispatcher_context, new_game_dispatcher_context, rcon_dispatcher_context,
        server_command_dispatcher_context, set_configstring_dispatcher_context,
    };

    #[cfg(test)]
    pub(crate) use super::pyshinqlx_setup_fixture::*;

    pub(crate) use pyo3::prelude::*;
}

use crate::ffi::c::prelude::*;
use crate::quake_live_engine::FindCVar;
use crate::MAIN_ENGINE;
use crate::_INIT_TIME;
use prelude::*;

use alloc::sync::Arc;
use arc_swap::ArcSwapOption;
use core::{
    ops::Deref,
    str::FromStr,
    sync::atomic::{AtomicBool, AtomicU64, Ordering},
};
use itertools::Itertools;
use log::*;
use once_cell::sync::Lazy;
<<<<<<< HEAD
use pyo3::{
    append_to_inittab, create_exception,
    exceptions::{PyEnvironmentError, PyException},
    prepare_freethreaded_python,
    types::{IntoPyDict, PyDelta, PyDict, PyFunction, PyTuple},
};
use regex::Regex;
=======
use pyo3::{append_to_inittab, intern, prepare_freethreaded_python};
>>>>>>> f11f8651

pub(crate) static ALLOW_FREE_CLIENT: AtomicU64 = AtomicU64::new(0);

pub(crate) static CUSTOM_COMMAND_HANDLER: Lazy<Arc<ArcSwapOption<Py<PyAny>>>> =
    Lazy::new(|| ArcSwapOption::empty().into());

// Used primarily in Python, but defined here and added using PyModule_AddIntMacro().
#[allow(non_camel_case_types)]
enum PythonReturnCodes {
    RET_NONE,
    RET_STOP,
    // Stop execution of event handlers within Python.
    RET_STOP_EVENT,
    // Only stop the event, but let other handlers process it.
    RET_STOP_ALL,
    // Stop execution at an engine level. SCARY STUFF!
    RET_USAGE, // Used for commands. Replies to the channel with a command's usage.
}

#[allow(non_camel_case_types)]
enum PythonPriorities {
    PRI_HIGHEST,
    PRI_HIGH,
    PRI_NORMAL,
    PRI_LOW,
    PRI_LOWEST,
}

create_exception!(pyshinqlx_module, PluginLoadError, PyException);
create_exception!(pyshinqlx_module, PluginUnloadError, PyException);

pub(crate) fn clean_text<T>(text: &T) -> String
where
    T: AsRef<str>,
{
    let re = Regex::new(r#"\^[0-7]"#).unwrap();
    re.replace_all(text.as_ref(), "").into()
}

pub(crate) fn parse_variables(varstr: String) -> ParsedVariables {
    varstr
        .parse::<ParsedVariables>()
        .unwrap_or(ParsedVariables { items: vec![] })
}

pub(crate) struct ParsedVariables {
    items: Vec<(String, String)>,
}

impl FromStr for ParsedVariables {
    type Err = &'static str;

    fn from_str(varstr: &str) -> Result<Self, Self::Err> {
        if varstr.trim().is_empty() {
            return Ok(Self { items: vec![] });
        }

        let stripped_varstr = varstr.strip_prefix('\\').unwrap_or(varstr).to_string();

        let varstr_vec: Vec<String> = stripped_varstr
            .split('\\')
            .map(|value| value.into())
            .collect();

        if varstr_vec.len() % 2 == 1 {
            warn!(target: "shinqlx", "Uneven number of keys and values: {}", varstr);
        }
        Ok(Self {
            items: varstr_vec.into_iter().tuples().collect(),
        })
    }
}

impl From<ParsedVariables> for String {
    fn from(value: ParsedVariables) -> Self {
        value
            .items
            .iter()
            .map(|(key, value)| format!(r"\{key}\{value}"))
            .join("")
    }
}

impl IntoPyDict for ParsedVariables {
    fn into_py_dict(self, py: Python<'_>) -> &PyDict {
        self.items.into_py_dict(py)
    }
}

impl Deref for ParsedVariables {
    type Target = Vec<(String, String)>;

    fn deref(&self) -> &Self::Target {
        &self.items
    }
}

impl ParsedVariables {
    pub fn get<T>(&self, item: T) -> Option<String>
    where
        T: AsRef<str>,
    {
        self.items
            .iter()
            .filter(|(key, _value)| *key == item.as_ref())
            .map(|(_key, value)| value)
            .next()
            .cloned()
    }

    pub fn set(&mut self, item: String, value: String) {
        let mut new_items: Vec<(String, String)> = self
            .items
            .clone()
            .into_iter()
            .filter(|(key, _value)| *key != item)
            .collect();
        new_items.push((item, value));
        self.items = new_items;
    }
}

#[cfg(test)]
mod parsed_variables_test {
    use super::ParsedVariables;
    use core::str::FromStr;

    #[test]
    fn test_parse_variables_with_space() {
        let variables = ParsedVariables::from_str(r"\name\Unnamed Player\country\de")
            .expect("this should not happen");
        assert!(variables
            .get("name")
            .is_some_and(|value| value == "Unnamed Player"));
        assert!(variables.get("country").is_some_and(|value| value == "de"));
    }
}

#[pyfunction]
#[pyo3(pass_module)]
fn set_map_subtitles(module: &PyModule) -> PyResult<()> {
    let map_title = pyshinqlx_get_configstring(module.py(), CS_MESSAGE)?;
    module.setattr("_map_title", map_title)?;

    let mut map_subtitle1 = pyshinqlx_get_configstring(module.py(), CS_AUTHOR)?;
    module.setattr("_map_subtitle1", map_subtitle1.clone())?;

    let mut map_subtitle2 = pyshinqlx_get_configstring(module.py(), CS_AUTHOR2)?;
    module.setattr("_map_subtitle2", map_subtitle2.clone())?;

    if !map_subtitle1.is_empty() {
        map_subtitle1.push_str(" - ");
    }

    map_subtitle1.push_str("Running shinqlx ^6");
    map_subtitle1.push_str(env!("SHINQLX_VERSION"));
    map_subtitle1.push_str("^7 with plugins ^6");
    let plugins_version = module
        .getattr("__plugins_version__")
        .map(|value| value.extract::<String>().unwrap_or("NOT_SET".into()))
        .unwrap_or("NOT_SET".into());
    map_subtitle1.push_str(&plugins_version);
    map_subtitle1.push_str("^7.");

    pyshinqlx_set_configstring(module.py(), CS_AUTHOR, &map_subtitle1)?;

    if !map_subtitle2.is_empty() {
        map_subtitle2.push_str(" - ");
    }
    map_subtitle2.push_str("Check ^6https://github.com/mgaertne/shinqlx^7 for more details.");
    pyshinqlx_set_configstring(module.py(), CS_AUTHOR2, &map_subtitle2)?;

    Ok(())
}

/// Parses strings of key-value pairs delimited by r"\" and puts
/// them into a dictionary.
#[pyfunction]
#[pyo3(name = "parse_variables")]
#[pyo3(signature = (varstr, ordered = false))]
fn pyshinqlx_parse_variables(
    py: Python<'_>,
    varstr: String,
    #[allow(unused_variables)] ordered: bool,
) -> &PyDict {
    parse_variables(varstr).into_py_dict(py)
}

fn get_logger_name(py: Python<'_>, plugin: Option<PyObject>) -> String {
    match plugin {
        None => "shinqlx".into(),
        Some(req_plugin) => match req_plugin.call_method0(py, "__str__") {
            Err(_) => "shinqlx".into(),
            Ok(plugin_name) => format!("shinqlx.{plugin_name}"),
        },
    }
}

/// Provides a logger that should be used by your plugin for debugging, info and error reporting. It will automatically output to both the server console as well as to a file.
#[pyfunction]
#[pyo3(name = "get_logger")]
#[pyo3(signature = (plugin = None))]
fn pyshinqlx_get_logger(py: Python<'_>, plugin: Option<PyObject>) -> PyResult<&PyAny> {
    let logger_name = get_logger_name(py, plugin);
    PyModule::import(py, "logging")?.call_method1("getLogger", (logger_name,))
}

#[pyfunction]
#[pyo3(name = "_configure_logger")]
fn pyshinqlx_configure_logger(py: Python<'_>) -> PyResult<()> {
    let Some(ref main_engine) = *MAIN_ENGINE.load() else {
        return Err(PyEnvironmentError::new_err("no main engine found"));
    };
    let homepath = main_engine
        .find_cvar("fs_homepath")
        .map(|homepath_cvar| homepath_cvar.get_string())
        .unwrap_or_default();
    let num_max_logs = main_engine
        .find_cvar("qlx_logs")
        .map(|max_logs_cvar| max_logs_cvar.get_integer())
        .unwrap_or_default();
    let max_logsize = main_engine
        .find_cvar("qlx_logsSize")
        .map(|max_logsize_cvar| max_logsize_cvar.get_integer())
        .unwrap_or_default();

    let logging_module = py.import("logging")?;
    let debug_level = logging_module.getattr("DEBUG")?;
    let info_level = logging_module.getattr("INFO")?;
    let logger = logging_module.call_method1("getLogger", ("shinqlx",))?;
    logger.call_method1("setLevel", (debug_level,))?;

    let console_fmt = logging_module.call_method1(
        "Formatter",
        (
            "[%(name)s.%(funcName)s] %(levelname)s: %(message)s",
            "%H:%M:%S",
        ),
    )?;

    let console_handler = logging_module.call_method0("StreamHandler")?;
    console_handler.call_method1("setLevel", (info_level,))?;
    console_handler.call_method1("setFormatter", (console_fmt,))?;
    logger.call_method1("addHandler", (console_handler,))?;

    let file_fmt = logging_module.call_method1(
        "Formatter",
        (
            "(%(asctime)s) [%(levelname)s @ %(name)s.%(funcName)s] %(message)s",
            "%H:%M:%S",
        ),
    )?;
    let file_path = format!("{homepath}/shinqlx.log");
    let handlers_submodule = py.import("logging.handlers")?;
    let file_handler = handlers_submodule.call_method(
        "RotatingFileHandler",
        (file_path,),
        Some(
            [
                ("encoding", "utf-8".into_py(py)),
                ("maxBytes", max_logsize.into_py(py)),
                ("backupCount", num_max_logs.into_py(py)),
            ]
            .into_py_dict(py),
        ),
    )?;
    file_handler.call_method1("setLevel", (debug_level,))?;
    file_handler.call_method1("setFormatter", (file_fmt,))?;
    logger.call_method1("addHandler", (file_handler,))?;

    let datetime_module = py.import("datetime")?;
    let datetime_now = datetime_module.getattr("datetime")?.call_method0("now")?;
    logger.call_method1(
        "info",
        (
            "============================= shinqlx run @ %s =============================",
            datetime_now,
        ),
    )?;
    Ok(())
}

/// Logs an exception using :func:`get_logger`. Call this in an except block.
#[pyfunction]
#[pyo3(name = "log_exception")]
#[pyo3(signature = (plugin = None))]
fn pyshinqlx_log_exception(py: Python<'_>, plugin: Option<PyObject>) -> PyResult<()> {
    let logger_name = get_logger_name(py, plugin);

    let formatted_exception: Vec<String> = PyModule::from_code(
        py,
        r#"
import sys
import traceback

formatted_exception = traceback.format_exception(*sys.exc_info())
"#,
        "",
        "",
    )?
    .getattr("formatted_exception")?
    .extract()?;

    let py_logger = PyModule::import(py, "logging")?.call_method1("getLogger", (logger_name,))?;
    formatted_exception.iter().for_each(|line| {
        let _ = py_logger.call_method1("error", (line.trim_end(),));
    });
    Ok(())
}

/// A handler for unhandled exceptions.
#[pyfunction]
#[pyo3(name = "handle_exception")]
fn pyshinqlx_handle_exception(
    py: Python<'_>,
    exc_type: Py<PyAny>,
    exc_value: Py<PyAny>,
    exc_traceback: Py<PyAny>,
) -> PyResult<()> {
    let logging_module = py.import("logging")?;
    let traceback_module = py.import("traceback")?;

    let py_logger = logging_module.call_method1("getLogger", ("shinqlx",))?;

    let formatted_traceback: Vec<String> = traceback_module
        .call_method1("format_exception", (exc_type, exc_value, exc_traceback))?
        .extract()?;

    formatted_traceback.iter().for_each(|line| {
        let _ = py_logger.call_method1("error", (line.trim_end(),));
    });

    Ok(())
}

#[pyfunction]
#[pyo3(name = "threading_excepthook")]
fn pyshinqlx_handle_threading_exception(py: Python<'_>, args: Py<PyAny>) -> PyResult<()> {
    pyshinqlx_handle_exception(
        py,
        args.getattr(py, "exc_type")?,
        args.getattr(py, "exc_value")?,
        args.getattr(py, "exc_traceback")?,
    )
}

#[pyfunction]
fn next_frame(py: Python<'_>, func: Py<PyFunction>) -> PyResult<PyObject> {
    let next_frame_func: Py<PyAny> = PyModule::from_code(
        py,
        r#"
from functools import wraps

import shinqlx


def next_frame(func):
    @wraps(func)
    def f(*args, **kwargs):
        shinqlx.next_frame_tasks.put_nowait((func, args, kwargs))

    return f
        "#,
        "",
        "",
    )?
    .getattr("next_frame")?
    .into();

    next_frame_func.call1(py, (func.into_py(py),))
}

/// Delay a function call a certain amount of time.
///
///     .. note::
///         It cannot guarantee you that it will be called right as the timer
///         expires, but unless some plugin is for some reason blocking, then
///         you can expect it to be called practically as soon as it expires.
#[pyfunction]
fn delay(py: Python<'_>, time: f32) -> PyResult<PyObject> {
    let delay_func: Py<PyAny> = PyModule::from_code(
        py,
        r#"
from functools import wraps

import shinqlx


def delay(time):
    def wrap(func):
        @wraps(func)
        def f(*args, **kwargs):
            shinqlx.frame_tasks.enter(time, 1, func, args, kwargs)

        return f

    return wrap
    "#,
        "",
        "",
    )?
    .getattr("delay")?
    .into();

    delay_func.call1(py, (time.into_py(py),))
}

/// Starts a thread with the function passed as its target. If a function decorated
/// with this is called within a function also decorated, it will **not** create a second
/// thread unless told to do so with the *force* keyword.
#[pyfunction]
#[pyo3(signature = (func, force = false))]
fn thread(py: Python<'_>, func: Py<PyFunction>, force: bool) -> PyResult<PyObject> {
    let thread_func: Py<PyAny> = PyModule::from_code(
        py,
        r#"
import threading
from functools import wraps

import shinqlx


def thread(func, force=False):
    @wraps(func)
    def f(*args, **kwargs):
        if not force and threading.current_thread().name.endswith(shinqlx._thread_name):
            func(*args, **kwargs)
        else:
            name = f"{func.__name__}-{str(shinqlx._thread_count)}-{shinqlx._thread_name}"
            t = threading.Thread(
                target=func, name=name, args=args, kwargs=kwargs, daemon=True
            )
            t.start()
            shinqlx._thread_count += 1

            return t

    return f
        "#,
        "",
        "",
    )?
    .getattr("thread")?
    .into();

    thread_func.call1(py, (func.into_py(py), force.into_py(py)))
}

/// Returns a :class:`datetime.timedelta` instance of the time since initialized.
#[pyfunction]
fn uptime(py: Python<'_>) -> PyResult<&PyDelta> {
    let elapsed = _INIT_TIME.elapsed();
    let elapsed_days: i32 = (elapsed.as_secs() / (24 * 60 * 60))
        .try_into()
        .unwrap_or_default();
    let elapsed_seconds: i32 = (elapsed.as_secs() % (24 * 60 * 60))
        .try_into()
        .unwrap_or_default();
    let elapsed_microseconds: i32 = elapsed.subsec_micros().try_into().unwrap_or_default();
    PyDelta::new(
        py,
        elapsed_days,
        elapsed_seconds,
        elapsed_microseconds,
        false,
    )
}

/// Returns the SteamID64 of the owner. This is set in the config.
#[pyfunction]
fn owner(py: Python<'_>) -> PyResult<Option<u64>> {
    let Ok(Some(owner_cvar)) = pyshinqlx_get_cvar(py, "qlx_owner") else {
        error!(target: "shinqlx", "Failed to parse the Owner Steam ID. Make sure it's in SteamID64 format.");
        return Ok(None);
    };

    let Ok(steam_id) = owner_cvar.parse::<i64>() else {
        error!(target: "shinqlx", "Failed to parse the Owner Steam ID. Make sure it's in SteamID64 format.");
        return Ok(None);
    };

    if steam_id < 0 {
        error!(target: "shinqlx", "Failed to parse the Owner Steam ID. Make sure it's in SteamID64 format.");
        return Ok(None);
    }

    Ok(Some(steam_id.try_into()?))
}

static DEFAULT_PLUGINS: [&str; 10] = [
    "plugin_manager",
    "essentials",
    "motd",
    "permission",
    "ban",
    "silence",
    "clan",
    "names",
    "log",
    "workshop",
];

#[pyfunction]
fn initialize_cvars(py: Python<'_>) -> PyResult<()> {
    pyshinqlx_set_cvar_once(py, "qlx_owner", "-1".into_py(py), 0)?;
    pyshinqlx_set_cvar_once(py, "qlx_plugins", DEFAULT_PLUGINS.join(", ").into_py(py), 0)?;
    pyshinqlx_set_cvar_once(py, "qlx_pluginsPath", "shinqlx-plugins".into_py(py), 0)?;
    pyshinqlx_set_cvar_once(py, "qlx_database", "Redis".into_py(py), 0)?;
    pyshinqlx_set_cvar_once(py, "qlx_commandPrefix", "!".into_py(py), 0)?;
    pyshinqlx_set_cvar_once(py, "qlx_logs", "2".into_py(py), 0)?;
    pyshinqlx_set_cvar_once(py, "qlx_logsSize", "3000000".into_py(py), 0)?;

    pyshinqlx_set_cvar_once(py, "qlx_redisAddress", "127.0.0.1".into_py(py), 0)?;
    pyshinqlx_set_cvar_once(py, "qlx_redisDatabase", "0".into_py(py), 0)?;
    pyshinqlx_set_cvar_once(py, "qlx_redisUnixSocket", "0".into_py(py), 0)?;
    pyshinqlx_set_cvar_once(py, "qlx_redisPassword", "".into_py(py), 0)?;
    Ok(())
}

#[pymodule]
#[pyo3(name = "shinqlx")]
fn pyshinqlx_root_module(_py: Python<'_>, _m: &PyModule) -> PyResult<()> {
    Ok(())
}

#[pymodule]
#[pyo3(name = "_shinqlx")]
fn pyshinqlx_module(py: Python<'_>, m: &PyModule) -> PyResult<()> {
    m.add_function(wrap_pyfunction!(pyshinqlx_player_info, m)?)?;
    m.add_function(wrap_pyfunction!(pyshinqlx_players_info, m)?)?;
    m.add_function(wrap_pyfunction!(pyshinqlx_get_userinfo, m)?)?;
    m.add_function(wrap_pyfunction!(pyshinqlx_send_server_command, m)?)?;
    m.add_function(wrap_pyfunction!(pyshinqlx_client_command, m)?)?;
    m.add_function(wrap_pyfunction!(pyshinqlx_console_command, m)?)?;
    m.add_function(wrap_pyfunction!(pyshinqlx_get_cvar, m)?)?;
    m.add_function(wrap_pyfunction!(pyshinqlx_set_cvar, m)?)?;
    m.add_function(wrap_pyfunction!(pyshinqlx_set_cvar_limit, m)?)?;
    m.add_function(wrap_pyfunction!(pyshinqlx_kick, m)?)?;
    m.add_function(wrap_pyfunction!(pyshinqlx_console_print, m)?)?;
    m.add_function(wrap_pyfunction!(pyshinqlx_get_configstring, m)?)?;
    m.add_function(wrap_pyfunction!(pyshinqlx_set_configstring, m)?)?;
    m.add_function(wrap_pyfunction!(pyshinqlx_force_vote, m)?)?;
    m.add_function(wrap_pyfunction!(pyshinqlx_add_console_command, m)?)?;
    m.add_function(wrap_pyfunction!(pyshinqlx_register_handler, m)?)?;
    m.add_function(wrap_pyfunction!(pyshinqlx_player_state, m)?)?;
    m.add_function(wrap_pyfunction!(pyshinqlx_player_stats, m)?)?;
    m.add_function(wrap_pyfunction!(pyshinqlx_set_position, m)?)?;
    m.add_function(wrap_pyfunction!(pyshinqlx_set_velocity, m)?)?;
    m.add_function(wrap_pyfunction!(pyshinqlx_noclip, m)?)?;
    m.add_function(wrap_pyfunction!(pyshinqlx_set_health, m)?)?;
    m.add_function(wrap_pyfunction!(pyshinqlx_set_armor, m)?)?;
    m.add_function(wrap_pyfunction!(pyshinqlx_set_weapons, m)?)?;
    m.add_function(wrap_pyfunction!(pyshinqlx_set_weapon, m)?)?;
    m.add_function(wrap_pyfunction!(pyshinqlx_set_ammo, m)?)?;
    m.add_function(wrap_pyfunction!(pyshinqlx_set_powerups, m)?)?;
    m.add_function(wrap_pyfunction!(pyshinqlx_set_holdable, m)?)?;
    m.add_function(wrap_pyfunction!(pyshinqlx_drop_holdable, m)?)?;
    m.add_function(wrap_pyfunction!(pyshinqlx_set_flight, m)?)?;
    m.add_function(wrap_pyfunction!(pyshinqlx_set_invulnerability, m)?)?;
    m.add_function(wrap_pyfunction!(pyshinqlx_set_score, m)?)?;
    m.add_function(wrap_pyfunction!(pyshinqlx_callvote, m)?)?;
    m.add_function(wrap_pyfunction!(pyshinqlx_allow_single_player, m)?)?;
    m.add_function(wrap_pyfunction!(pyshinqlx_player_spawn, m)?)?;
    m.add_function(wrap_pyfunction!(pyshinqlx_set_privileges, m)?)?;
    m.add_function(wrap_pyfunction!(pyshinqlx_destroy_kamikaze_timers, m)?)?;
    m.add_function(wrap_pyfunction!(pyshinqlx_spawn_item, m)?)?;
    m.add_function(wrap_pyfunction!(pyshinqlx_remove_dropped_items, m)?)?;
    m.add_function(wrap_pyfunction!(pyshinqlx_slay_with_mod, m)?)?;
    m.add_function(wrap_pyfunction!(pyshinqlx_replace_items, m)?)?;
    m.add_function(wrap_pyfunction!(pyshinqlx_dev_print_items, m)?)?;
    m.add_function(wrap_pyfunction!(pyshinqlx_force_weapon_respawn_time, m)?)?;
    m.add_function(wrap_pyfunction!(pyshinqlx_get_entity_targets, m)?)?;
    m.add_function(wrap_pyfunction!(pyshinqlx_set_cvar_once, m)?)?;
    m.add_function(wrap_pyfunction!(pyshinqlx_set_cvar_limit_once, m)?)?;

    m.add("__version__", env!("SHINQLX_VERSION"))?;
    m.add("DEBUG", cfg!(debug_assertions))?;

    // Set a bunch of constants. We set them here because if you define functions in Python that use module
    // constants as keyword defaults, we have to always make sure they're exported first, and fuck that.
    m.add("RET_NONE", PythonReturnCodes::RET_NONE as i32)?;
    m.add("RET_STOP", PythonReturnCodes::RET_STOP as i32)?;
    m.add("RET_STOP_EVENT", PythonReturnCodes::RET_STOP_EVENT as i32)?;
    m.add("RET_STOP_ALL", PythonReturnCodes::RET_STOP_ALL as i32)?;
    m.add("RET_USAGE", PythonReturnCodes::RET_USAGE as i32)?;
    m.add("PRI_HIGHEST", PythonPriorities::PRI_HIGHEST as i32)?;
    m.add("PRI_HIGH", PythonPriorities::PRI_HIGH as i32)?;
    m.add("PRI_NORMAL", PythonPriorities::PRI_NORMAL as i32)?;
    m.add("PRI_LOW", PythonPriorities::PRI_LOW as i32)?;
    m.add("PRI_LOWEST", PythonPriorities::PRI_LOWEST as i32)?;

    // Cvar flags.
    m.add("CVAR_ARCHIVE", cvar_flags::CVAR_ARCHIVE as i32)?;
    m.add("CVAR_USERINFO", cvar_flags::CVAR_USERINFO as i32)?;
    m.add("CVAR_SERVERINFO", cvar_flags::CVAR_SERVERINFO as i32)?;
    m.add("CVAR_SYSTEMINFO", cvar_flags::CVAR_SYSTEMINFO as i32)?;
    m.add("CVAR_INIT", cvar_flags::CVAR_INIT as i32)?;
    m.add("CVAR_LATCH", cvar_flags::CVAR_LATCH as i32)?;
    m.add("CVAR_ROM", cvar_flags::CVAR_ROM as i32)?;
    m.add("CVAR_USER_CREATED", cvar_flags::CVAR_USER_CREATED as i32)?;
    m.add("CVAR_TEMP", cvar_flags::CVAR_TEMP as i32)?;
    m.add("CVAR_CHEAT", cvar_flags::CVAR_CHEAT as i32)?;
    m.add("CVAR_NORESTART", cvar_flags::CVAR_NORESTART as i32)?;

    // Game types
    m.add(
        "GAMETYPES",
        [
            (0, "Free for All"),
            (1, "Duel"),
            (2, "Race"),
            (3, "Team Deathmatch"),
            (4, "Clan Arena"),
            (5, "Capture the Flag"),
            (6, "One Flag"),
            (8, "Harvester"),
            (9, "Freeze Tag"),
            (10, "Domination"),
            (11, "Attack and Defend"),
            (12, "Red Rover"),
        ]
        .into_py_dict(py),
    )?;
    m.add(
        "GAMETYPES_SHORT",
        [
            (0, "ffa"),
            (1, "duel"),
            (2, "race"),
            (3, "tdm"),
            (4, "ca"),
            (5, "ctf"),
            (6, "1f"),
            (8, "har"),
            (9, "ft"),
            (10, "dom"),
            (11, "ad"),
            (12, "rr"),
        ]
        .into_py_dict(py),
    )?;

    // Privileges.
    m.add("PRIV_NONE", privileges_t::PRIV_NONE as i32)?;
    m.add("PRIV_MOD", privileges_t::PRIV_MOD as i32)?;
    m.add("PRIV_ADMIN", privileges_t::PRIV_ADMIN as i32)?;
    m.add("PRIV_ROOT", privileges_t::PRIV_ROOT as i32)?;
    m.add("PRIV_BANNED", privileges_t::PRIV_BANNED as i32)?;

    // Connection states.
    m.add("CS_FREE", clientState_t::CS_FREE as i32)?;
    m.add("CS_ZOMBIE", clientState_t::CS_ZOMBIE as i32)?;
    m.add("CS_CONNECTED", clientState_t::CS_CONNECTED as i32)?;
    m.add("CS_PRIMED", clientState_t::CS_PRIMED as i32)?;
    m.add("CS_ACTIVE", clientState_t::CS_ACTIVE as i32)?;
    m.add(
        "CONNECTION_STATES",
        [
            (clientState_t::CS_FREE as i32, "free"),
            (clientState_t::CS_ZOMBIE as i32, "zombie"),
            (clientState_t::CS_CONNECTED as i32, "connected"),
            (clientState_t::CS_PRIMED as i32, "primed"),
            (clientState_t::CS_ACTIVE as i32, "active"),
        ]
        .into_py_dict(py),
    )?;

    // Teams.
    m.add("TEAM_FREE", team_t::TEAM_FREE as i32)?;
    m.add("TEAM_RED", team_t::TEAM_RED as i32)?;
    m.add("TEAM_BLUE", team_t::TEAM_BLUE as i32)?;
    m.add("TEAM_SPECTATOR", team_t::TEAM_SPECTATOR as i32)?;
    m.add(
        "TEAMS",
        [
            (team_t::TEAM_FREE as i32, "free"),
            (team_t::TEAM_RED as i32, "red"),
            (team_t::TEAM_BLUE as i32, "blue"),
            (team_t::TEAM_SPECTATOR as i32, "spectator"),
        ]
        .into_py_dict(py),
    )?;

    // Means of death.
    m.add("MOD_UNKNOWN", meansOfDeath_t::MOD_UNKNOWN as i32)?;
    m.add("MOD_SHOTGUN", meansOfDeath_t::MOD_SHOTGUN as i32)?;
    m.add("MOD_GAUNTLET", meansOfDeath_t::MOD_GAUNTLET as i32)?;
    m.add("MOD_MACHINEGUN", meansOfDeath_t::MOD_MACHINEGUN as i32)?;
    m.add("MOD_GRENADE", meansOfDeath_t::MOD_GRENADE as i32)?;
    m.add(
        "MOD_GRENADE_SPLASH",
        meansOfDeath_t::MOD_GRENADE_SPLASH as i32,
    )?;
    m.add("MOD_ROCKET", meansOfDeath_t::MOD_ROCKET as i32)?;
    m.add(
        "MOD_ROCKET_SPLASH",
        meansOfDeath_t::MOD_ROCKET_SPLASH as i32,
    )?;
    m.add("MOD_PLASMA", meansOfDeath_t::MOD_PLASMA as i32)?;
    m.add(
        "MOD_PLASMA_SPLASH",
        meansOfDeath_t::MOD_PLASMA_SPLASH as i32,
    )?;
    m.add("MOD_RAILGUN", meansOfDeath_t::MOD_RAILGUN as i32)?;
    m.add("MOD_LIGHTNING", meansOfDeath_t::MOD_LIGHTNING as i32)?;
    m.add("MOD_BFG", meansOfDeath_t::MOD_BFG as i32)?;
    m.add("MOD_BFG_SPLASH", meansOfDeath_t::MOD_BFG_SPLASH as i32)?;
    m.add("MOD_WATER", meansOfDeath_t::MOD_WATER as i32)?;
    m.add("MOD_SLIME", meansOfDeath_t::MOD_SLIME as i32)?;
    m.add("MOD_LAVA", meansOfDeath_t::MOD_LAVA as i32)?;
    m.add("MOD_CRUSH", meansOfDeath_t::MOD_CRUSH as i32)?;
    m.add("MOD_TELEFRAG", meansOfDeath_t::MOD_TELEFRAG as i32)?;
    m.add("MOD_FALLING", meansOfDeath_t::MOD_FALLING as i32)?;
    m.add("MOD_SUICIDE", meansOfDeath_t::MOD_SUICIDE as i32)?;
    m.add("MOD_TARGET_LASER", meansOfDeath_t::MOD_TARGET_LASER as i32)?;
    m.add("MOD_TRIGGER_HURT", meansOfDeath_t::MOD_TRIGGER_HURT as i32)?;
    m.add("MOD_NAIL", meansOfDeath_t::MOD_NAIL as i32)?;
    m.add("MOD_CHAINGUN", meansOfDeath_t::MOD_CHAINGUN as i32)?;
    m.add(
        "MOD_PROXIMITY_MINE",
        meansOfDeath_t::MOD_PROXIMITY_MINE as i32,
    )?;
    m.add("MOD_KAMIKAZE", meansOfDeath_t::MOD_KAMIKAZE as i32)?;
    m.add("MOD_JUICED", meansOfDeath_t::MOD_JUICED as i32)?;
    m.add("MOD_GRAPPLE", meansOfDeath_t::MOD_GRAPPLE as i32)?;
    m.add("MOD_SWITCH_TEAMS", meansOfDeath_t::MOD_SWITCH_TEAMS as i32)?;
    m.add("MOD_THAW", meansOfDeath_t::MOD_THAW as i32)?;
    m.add(
        "MOD_LIGHTNING_DISCHARGE",
        meansOfDeath_t::MOD_LIGHTNING_DISCHARGE as i32,
    )?;
    m.add("MOD_HMG", meansOfDeath_t::MOD_HMG as i32)?;
    m.add(
        "MOD_RAILGUN_HEADSHOT",
        meansOfDeath_t::MOD_RAILGUN_HEADSHOT as i32,
    )?;

    // Weapons
    m.add(
        "WEAPONS",
        [
            (weapon_t::WP_GAUNTLET as i32, "g"),
            (weapon_t::WP_MACHINEGUN as i32, "mg"),
            (weapon_t::WP_SHOTGUN as i32, "sg"),
            (weapon_t::WP_GRENADE_LAUNCHER as i32, "gl"),
            (weapon_t::WP_ROCKET_LAUNCHER as i32, "rl"),
            (weapon_t::WP_LIGHTNING as i32, "lg"),
            (weapon_t::WP_RAILGUN as i32, "rg"),
            (weapon_t::WP_PLASMAGUN as i32, "pg"),
            (weapon_t::WP_BFG as i32, "bfg"),
            (weapon_t::WP_GRAPPLING_HOOK as i32, "gh"),
            (weapon_t::WP_NAILGUN as i32, "ng"),
            (weapon_t::WP_PROX_LAUNCHER as i32, "pl"),
            (weapon_t::WP_CHAINGUN as i32, "cg"),
            (weapon_t::WP_HMG as i32, "hmg"),
            (weapon_t::WP_HANDS as i32, "hands"),
        ]
        .into_py_dict(py),
    )?;

    m.add("DAMAGE_RADIUS", DAMAGE_RADIUS as i32)?;
    m.add("DAMAGE_NO_ARMOR", DAMAGE_NO_ARMOR as i32)?;
    m.add("DAMAGE_NO_KNOCKBACK", DAMAGE_NO_KNOCKBACK as i32)?;
    m.add("DAMAGE_NO_PROTECTION", DAMAGE_NO_PROTECTION as i32)?;
    m.add(
        "DAMAGE_NO_TEAM_PROTECTION",
        DAMAGE_NO_TEAM_PROTECTION as i32,
    )?;

    m.add("DEFAULT_PLUGINS", PyTuple::new(py, DEFAULT_PLUGINS))?;

    m.add("_map_title", "")?;
    m.add("_map_subtitle1", "")?;
    m.add("_map_subtitle2", "")?;
    m.add_function(wrap_pyfunction!(set_map_subtitles, m)?)?;
    m.add_function(wrap_pyfunction!(pyshinqlx_parse_variables, m)?)?;

    m.add_function(wrap_pyfunction!(pyshinqlx_get_logger, m)?)?;
    m.add_function(wrap_pyfunction!(pyshinqlx_configure_logger, m)?)?;
    m.add_function(wrap_pyfunction!(pyshinqlx_log_exception, m)?)?;
    m.add_function(wrap_pyfunction!(pyshinqlx_handle_exception, m)?)?;
    m.add_function(wrap_pyfunction!(pyshinqlx_handle_threading_exception, m)?)?;

    m.add_function(wrap_pyfunction!(next_frame, m)?)?;
    m.add_function(wrap_pyfunction!(delay, m)?)?;

    m.add("_thread_count", 0)?;
    m.add("_thread_name", "shinqlxthread")?;
    m.add_function(wrap_pyfunction!(thread, m)?)?;
    m.add_function(wrap_pyfunction!(initialize_cvars, m)?)?;

    m.add_function(wrap_pyfunction!(uptime, m)?)?;
    m.add_function(wrap_pyfunction!(owner, m)?)?;

    m.add_class::<PlayerInfo>()?;
    m.add_class::<PlayerState>()?;
    m.add_class::<PlayerStats>()?;
    m.add_class::<Vector3>()?;
    m.add_class::<Weapons>()?;
    m.add_class::<Powerups>()?;
    m.add_class::<Flight>()?;
    m.add_class::<Game>()?;
    m.add(
        "NonexistentGameError",
        py.get_type::<NonexistentGameError>(),
    )?;
    m.add_class::<Player>()?;
    m.add(
        "NonexistentPlayerError",
        py.get_type::<NonexistentPlayerError>(),
    )?;
    m.add_class::<AbstractDummyPlayer>()?;
    m.add_class::<RconDummyPlayer>()?;
    m.add("MAX_MSG_LENGTH", MAX_MSG_LENGTH)?;
    m.add_class::<AbstractChannel>()?;
    m.add_class::<ConsoleChannel>()?;
    m.add_class::<ChatChannel>()?;
    m.add_class::<TellChannel>()?;
    m.add_class::<ClientCommandChannel>()?;
    m.add_class::<TeamChatChannel>()?;
    m.add(
        "CHAT_CHANNEL",
        Py::new(
            py,
            TeamChatChannel::py_new("all".into(), "chat".into(), "print \"{}\n\"\n".into()),
        )?
        .to_object(py),
    )?;
    m.add(
        "RED_TEAM_CHAT_CHANNEL",
        Py::new(
            py,
            TeamChatChannel::py_new(
                "red".into(),
                "red_team_chat".into(),
                "print \"{}\n\"\n".into(),
            ),
        )?
        .to_object(py),
    )?;
    m.add(
        "BLUE_TEAM_CHAT_CHANNEL",
        Py::new(
            py,
            TeamChatChannel::py_new(
                "blue".into(),
                "blue_team_chat".into(),
                "print \"{}\n\"\n".into(),
            ),
        )?
        .to_object(py),
    )?;
    m.add(
        "FREE_CHAT_CHANNEL",
        Py::new(
            py,
            TeamChatChannel::py_new("free".into(), "free_chat".into(), "print \"{}\n\"\n".into()),
        )?
        .to_object(py),
    )?;
    m.add(
        "SPECTATOR_CHAT_CHANNEL",
        Py::new(
            py,
            TeamChatChannel::py_new(
                "spectator".into(),
                "spectator_chat".into(),
                "print \"{}\n\"\n".into(),
            ),
        )?
        .to_object(py),
    )?;
    m.add(
        "CONSOLE_CHANNEL",
        Py::new(py, ConsoleChannel::py_new())?.to_object(py),
    )?;
    m.add("PluginLoadError", py.get_type::<PluginLoadError>())?;
    m.add("PluginUnloadError", py.get_type::<PluginUnloadError>())?;
    m.add_class::<StatsListener>()?;

    // from _handlers.py
    let sched_module = py.import("sched")?;
    m.add("frame_tasks", sched_module.call_method0("scheduler")?)?;
    let queue_module = py.import("queue")?;
    m.add("next_frame_tasks", queue_module.call_method0("Queue")?)?;

    m.add_function(wrap_pyfunction!(handlers::handle_rcon, m)?)?;
    m.add_function(wrap_pyfunction!(handlers::handle_client_command, m)?)?;
    m.add_function(wrap_pyfunction!(handlers::handle_server_command, m)?)?;
    m.add_function(wrap_pyfunction!(handlers::handle_frame, m)?)?;
    m.add_function(wrap_pyfunction!(handlers::handle_new_game, m)?)?;
    m.add_function(wrap_pyfunction!(handlers::handle_set_configstring, m)?)?;
    m.add_function(wrap_pyfunction!(handlers::handle_player_connect, m)?)?;
    m.add_function(wrap_pyfunction!(handlers::handle_player_loaded, m)?)?;
    m.add_function(wrap_pyfunction!(handlers::handle_player_disconnect, m)?)?;
    m.add_function(wrap_pyfunction!(handlers::handle_player_spawn, m)?)?;
    m.add_function(wrap_pyfunction!(handlers::handle_kamikaze_use, m)?)?;
    m.add_function(wrap_pyfunction!(handlers::handle_kamikaze_explode, m)?)?;
    m.add_function(wrap_pyfunction!(handlers::handle_damage, m)?)?;
    m.add_function(wrap_pyfunction!(handlers::handle_console_print, m)?)?;
    m.add_function(wrap_pyfunction!(handlers::redirect_print, m)?)?;
    m.add_class::<handlers::PrintRedirector>()?;
    m.add_function(wrap_pyfunction!(handlers::register_handlers, m)?)?;

    // from _commands.py
    let regex_module = py.import("re")?;
    m.add(
        "re_color_tag",
        regex_module.call_method1("compile", (r"\^[0-7]",))?,
    )?;

    Ok(())
}

pub(crate) static PYSHINQLX_INITIALIZED: AtomicBool = AtomicBool::new(false);

pub(crate) fn pyshinqlx_is_initialized() -> bool {
    PYSHINQLX_INITIALIZED.load(Ordering::SeqCst)
}

#[derive(PartialEq, Eq, Debug, Clone, Copy)]
pub(crate) enum PythonInitializationError {
    MainScriptError,
    #[cfg_attr(test, allow(dead_code))]
    AlreadyInitialized,
    NotInitializedError,
}

#[cfg_attr(test, allow(dead_code))]
pub(crate) fn pyshinqlx_initialize() -> Result<(), PythonInitializationError> {
    if pyshinqlx_is_initialized() {
        error!(target: "shinqlx", "pyshinqlx_initialize was called while already initialized");
        return Err(PythonInitializationError::AlreadyInitialized);
    }

    debug!(target: "shinqlx", "Initializing Python...");
    append_to_inittab!(pyshinqlx_module);
    prepare_freethreaded_python();
    let init_result = Python::with_gil(|py| {
        let shinqlx_module = py.import(intern!(py, "shinqlx"))?;
        shinqlx_module.call_method0("initialize")?;
        Ok::<(), PyErr>(())
    });
    match init_result {
        Err(e) => {
            error!(target: "shinqlx", "{:?}", e);
            error!(target: "shinqlx", "loader sequence returned an error. Did you modify the loader?");
            Err(PythonInitializationError::MainScriptError)
        }
        Ok(_) => {
            PYSHINQLX_INITIALIZED.store(true, Ordering::SeqCst);
            debug!(target: "shinqlx", "Python initialized!");
            Ok(())
        }
    }
}

#[cfg_attr(test, allow(dead_code))]
pub(crate) fn pyshinqlx_reload() -> Result<(), PythonInitializationError> {
    if !pyshinqlx_is_initialized() {
        error!(target: "shinqlx", "pyshinqlx_finalize was called before being initialized");
        return Err(PythonInitializationError::NotInitializedError);
    }

    CUSTOM_COMMAND_HANDLER.store(None);

    let reinit_result = Python::with_gil(|py| {
        let importlib_module = py.import("importlib")?;
        let shinqlx_module = py.import(intern!(py, "shinqlx"))?;
        let new_shinqlx_module = importlib_module.call_method1("reload", (shinqlx_module,))?;
        new_shinqlx_module.call_method0("initialize")?;
        Ok::<(), PyErr>(())
    });
    match reinit_result {
        Err(_) => {
            PYSHINQLX_INITIALIZED.store(false, Ordering::SeqCst);
            Err(PythonInitializationError::MainScriptError)
        }
        Ok(()) => {
            PYSHINQLX_INITIALIZED.store(true, Ordering::SeqCst);
            Ok(())
        }
    }
}

#[cfg(test)]
#[cfg_attr(test, mockall::automock)]
#[allow(dead_code)]
pub(crate) mod python_tests {
    use super::PythonInitializationError;

    pub(crate) fn rcon_dispatcher<T>(_cmd: T)
    where
        T: AsRef<str> + 'static,
    {
    }

    pub(crate) fn client_command_dispatcher(_client_id: i32, _cmd: String) -> Option<String> {
        None
    }

    pub(crate) fn server_command_dispatcher(
        _client_id: Option<i32>,
        _cmd: String,
    ) -> Option<String> {
        None
    }

    pub(crate) fn client_loaded_dispatcher(_client_id: i32) {}

    pub(crate) fn set_configstring_dispatcher(_index: u32, _value: &str) -> Option<String> {
        None
    }

    pub(crate) fn client_disconnect_dispatcher(_client_id: i32, _reason: &str) {}

    pub(crate) fn console_print_dispatcher(_msg: &str) -> Option<String> {
        None
    }

    pub(crate) fn new_game_dispatcher(_restart: bool) {}

    pub(crate) fn frame_dispatcher() {}

    pub(crate) fn client_connect_dispatcher(_client_id: i32, _is_bot: bool) -> Option<String> {
        None
    }

    pub(crate) fn client_spawn_dispatcher(_client_id: i32) {}

    pub(crate) fn kamikaze_use_dispatcher(_client_id: i32) {}

    pub(crate) fn kamikaze_explode_dispatcher(_client_id: i32, _is_used_on_demand: bool) {}

    pub(crate) fn damage_dispatcher(
        _target_client_id: i32,
        _attacker_client_id: Option<i32>,
        _damage: i32,
        _dflags: i32,
        _means_of_death: i32,
    ) {
    }

    pub(crate) fn pyshinqlx_is_initialized() -> bool {
        false
    }

    pub(crate) fn pyshinqlx_initialize() -> Result<(), PythonInitializationError> {
        Ok(())
    }

    pub(crate) fn pyshinqlx_reload() -> Result<(), PythonInitializationError> {
        Ok(())
    }
}

#[cfg(test)]
pub(crate) mod pyshinqlx_setup_fixture {
    use super::pyshinqlx_module;

    use pyo3::{append_to_inittab, ffi::Py_IsInitialized, prepare_freethreaded_python};
    use rstest::fixture;

    #[fixture]
    #[once]
    pub(crate) fn pyshinqlx_setup() {
        if unsafe { Py_IsInitialized() } == 0 {
            append_to_inittab!(pyshinqlx_module);
            prepare_freethreaded_python();
        }
    }
}<|MERGE_RESOLUTION|>--- conflicted
+++ resolved
@@ -123,17 +123,13 @@
 use itertools::Itertools;
 use log::*;
 use once_cell::sync::Lazy;
-<<<<<<< HEAD
 use pyo3::{
-    append_to_inittab, create_exception,
+    append_to_inittab, create_exception, intern,
     exceptions::{PyEnvironmentError, PyException},
     prepare_freethreaded_python,
     types::{IntoPyDict, PyDelta, PyDict, PyFunction, PyTuple},
 };
 use regex::Regex;
-=======
-use pyo3::{append_to_inittab, intern, prepare_freethreaded_python};
->>>>>>> f11f8651
 
 pub(crate) static ALLOW_FREE_CLIENT: AtomicU64 = AtomicU64::new(0);
 
