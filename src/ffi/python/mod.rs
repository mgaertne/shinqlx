mod channels;
mod commands;
mod database;
mod dispatchers;
mod embed;
mod events;
mod flight;
mod game;
mod handlers;
mod holdable;
mod player;
mod player_info;
mod player_state;
mod player_stats;
mod plugin;
mod powerups;
mod stats_listener;
mod vector3;
mod weapons;

pub(crate) mod prelude {
    pub(crate) use super::channels::{
        AbstractChannel, ChatChannel, ClientCommandChannel, ConsoleChannel, TeamChatChannel,
        TellChannel, MAX_MSG_LENGTH,
    };
    pub(crate) use super::commands::{Command, CommandInvoker};
    pub(crate) use super::database::{AbstractDatabase, Redis};
    pub(crate) use super::embed::*;
    pub(crate) use super::events::{
        ChatEventDispatcher, ClientCommandDispatcher, CommandDispatcher, ConsolePrintDispatcher,
        DamageDispatcher, DeathDispatcher, EventDispatcher, EventDispatcherManager,
        FrameEventDispatcher, GameCountdownDispatcher, GameEndDispatcher, GameStartDispatcher,
        KamikazeExplodeDispatcher, KamikazeUseDispatcher, KillDispatcher, MapDispatcher,
        NewGameDispatcher, PlayerConnectDispatcher, PlayerDisconnectDispatcher,
        PlayerLoadedDispatcher, PlayerSpawnDispatcher, RoundCountdownDispatcher,
        RoundEndDispatcher, RoundStartDispatcher, ServerCommandDispatcher,
        SetConfigstringDispatcher, StatsDispatcher, TeamSwitchAttemptDispatcher,
        TeamSwitchDispatcher, UnloadDispatcher, UserinfoDispatcher, VoteCalledDispatcher,
        VoteDispatcher, VoteEndedDispatcher, VoteStartedDispatcher,
    };
    pub(crate) use super::flight::Flight;
    pub(crate) use super::game::{Game, NonexistentGameError};
    #[cfg(test)]
    #[allow(unused_imports)]
    pub(crate) use super::handlers::mock_handlers::{
        handle_client_command, handle_console_print, handle_damage, handle_frame,
        handle_kamikaze_explode, handle_kamikaze_use, handle_new_game, handle_player_connect,
        handle_player_disconnect, handle_player_loaded, handle_player_spawn, handle_rcon,
        handle_server_command, handle_set_configstring, register_handlers,
    };
    #[cfg(test)]
    #[allow(unused_imports)]
    pub(crate) use super::handlers::mock_handlers::{
        handle_client_command_context, handle_console_print_context, handle_damage_context,
        handle_frame_context, handle_kamikaze_explode_context, handle_kamikaze_use_context,
        handle_new_game_context, handle_player_connect_context, handle_player_disconnect_context,
        handle_player_loaded_context, handle_player_spawn_context, handle_rcon_context,
        handle_server_command_context, handle_set_configstring_context, register_handlers_context,
    };
    #[cfg(not(test))]
    #[allow(unused_imports)]
    pub(crate) use super::handlers::{
        handle_client_command, handle_console_print, handle_damage, handle_frame,
        handle_kamikaze_explode, handle_kamikaze_use, handle_new_game, handle_player_connect,
        handle_player_disconnect, handle_player_loaded, handle_player_spawn, handle_rcon,
        handle_server_command, handle_set_configstring, register_handlers,
    };
    pub(crate) use super::holdable::Holdable;
    pub(crate) use super::player::{
        AbstractDummyPlayer, NonexistentPlayerError, Player, RconDummyPlayer,
    };
    pub(crate) use super::player_info::PlayerInfo;
    pub(crate) use super::player_state::PlayerState;
    pub(crate) use super::player_stats::PlayerStats;
    pub(crate) use super::plugin::Plugin;
    pub(crate) use super::powerups::Powerups;
    pub(crate) use super::stats_listener::StatsListener;
    pub(crate) use super::vector3::Vector3;
    pub(crate) use super::weapons::Weapons;

    pub(crate) use super::{clean_text, parse_variables};

    pub(crate) use super::{ALLOW_FREE_CLIENT, CUSTOM_COMMAND_HANDLER};

    #[cfg(test)]
    pub(crate) use super::mock_python_tests::{
        pyshinqlx_initialize, pyshinqlx_is_initialized, pyshinqlx_reload,
    };
    #[cfg(test)]
    pub(crate) use super::mock_python_tests::{
        pyshinqlx_initialize_context, pyshinqlx_is_initialized_context, pyshinqlx_reload_context,
    };
    pub(crate) use super::PythonInitializationError;
    #[cfg(not(test))]
    pub(crate) use super::{pyshinqlx_initialize, pyshinqlx_is_initialized, pyshinqlx_reload};

    #[cfg(not(test))]
    pub(crate) use super::dispatchers::{
        client_command_dispatcher, client_connect_dispatcher, client_disconnect_dispatcher,
        client_loaded_dispatcher, client_spawn_dispatcher, console_print_dispatcher,
        damage_dispatcher, frame_dispatcher, kamikaze_explode_dispatcher, kamikaze_use_dispatcher,
        new_game_dispatcher, rcon_dispatcher, server_command_dispatcher,
        set_configstring_dispatcher,
    };
    #[cfg(test)]
    pub(crate) use super::mock_python_tests::{
        client_command_dispatcher, client_connect_dispatcher, client_disconnect_dispatcher,
        client_loaded_dispatcher, client_spawn_dispatcher, console_print_dispatcher,
        damage_dispatcher, frame_dispatcher, kamikaze_explode_dispatcher, kamikaze_use_dispatcher,
        new_game_dispatcher, rcon_dispatcher, server_command_dispatcher,
        set_configstring_dispatcher,
    };
    #[cfg(test)]
    pub(crate) use super::mock_python_tests::{
        client_command_dispatcher_context, client_connect_dispatcher_context,
        client_disconnect_dispatcher_context, client_loaded_dispatcher_context,
        client_spawn_dispatcher_context, console_print_dispatcher_context,
        damage_dispatcher_context, frame_dispatcher_context, kamikaze_explode_dispatcher_context,
        kamikaze_use_dispatcher_context, new_game_dispatcher_context, rcon_dispatcher_context,
        server_command_dispatcher_context, set_configstring_dispatcher_context,
    };

    #[cfg(test)]
    pub(crate) use super::pyshinqlx_setup_fixture::*;

    pub(crate) use pyo3::prelude::*;
}

use crate::ffi::c::prelude::*;
use crate::quake_live_engine::{FindCVar, GetConfigstring};
use crate::MAIN_ENGINE;
use crate::_INIT_TIME;
use prelude::*;

use commands::CommandPriorities;

use arc_swap::ArcSwapOption;
use core::{
    ops::Deref,
    str::FromStr,
    sync::atomic::{AtomicBool, AtomicU64, Ordering},
};
use itertools::Itertools;
use log::*;
use once_cell::sync::Lazy;
use regex::Regex;

use pyo3::{
    append_to_inittab, create_exception,
    exceptions::{PyEnvironmentError, PyException, PyValueError},
    intern, prepare_freethreaded_python,
    types::{IntoPyDict, PyBool, PyDelta, PyDict, PyFunction, PyString, PyTuple},
};

pub(crate) static ALLOW_FREE_CLIENT: AtomicU64 = AtomicU64::new(0);

pub(crate) static CUSTOM_COMMAND_HANDLER: Lazy<ArcSwapOption<PyObject>> =
    Lazy::new(ArcSwapOption::empty);

pub(crate) static MODULES: Lazy<ArcSwapOption<Py<PyDict>>> = Lazy::new(ArcSwapOption::empty);
pub(crate) static CHAT_CHANNEL: Lazy<ArcSwapOption<Py<TeamChatChannel>>> =
    Lazy::new(ArcSwapOption::empty);
pub(crate) static RED_TEAM_CHAT_CHANNEL: Lazy<ArcSwapOption<Py<TeamChatChannel>>> =
    Lazy::new(ArcSwapOption::empty);
pub(crate) static BLUE_TEAM_CHAT_CHANNEL: Lazy<ArcSwapOption<Py<TeamChatChannel>>> =
    Lazy::new(ArcSwapOption::empty);
pub(crate) static FREE_CHAT_CHANNEL: Lazy<ArcSwapOption<Py<TeamChatChannel>>> =
    Lazy::new(ArcSwapOption::empty);
pub(crate) static SPECTATOR_CHAT_CHANNEL: Lazy<ArcSwapOption<Py<TeamChatChannel>>> =
    Lazy::new(ArcSwapOption::empty);
pub(crate) static CONSOLE_CHANNEL: Lazy<ArcSwapOption<Py<ConsoleChannel>>> =
    Lazy::new(ArcSwapOption::empty);

pub(crate) static COMMANDS: Lazy<ArcSwapOption<Py<CommandInvoker>>> =
    Lazy::new(ArcSwapOption::empty);

pub(crate) static EVENT_DISPATCHERS: Lazy<ArcSwapOption<Py<EventDispatcherManager>>> =
    Lazy::new(ArcSwapOption::empty);

// Used primarily in Python, but defined here and added using PyModule_AddIntMacro().
#[allow(non_camel_case_types)]
#[derive(PartialEq, Clone, Copy)]
pub(crate) enum PythonReturnCodes {
    RET_NONE,
    RET_STOP,
    // Stop execution of event handlers within Python.
    RET_STOP_EVENT,
    // Only stop the event, but let other handlers process it.
    RET_STOP_ALL,
    // Stop execution at an engine level. SCARY STUFF!
    RET_USAGE, // Used for commands. Replies to the channel with a command's usage.
}

impl FromPyObject<'_> for PythonReturnCodes {
    fn extract_bound(item: &Bound<'_, PyAny>) -> PyResult<Self> {
        if item.is_none() {
            return Ok(PythonReturnCodes::RET_NONE);
        }
        if item.is_instance_of::<PyBool>() {
            return Err(PyValueError::new_err("unsupported PythonReturnCode"));
        }
        let item_i32 = item.extract::<i32>();
        if item_i32
            .as_ref()
            .is_ok_and(|&value| value == PythonReturnCodes::RET_NONE as i32)
        {
            return Ok(PythonReturnCodes::RET_NONE);
        }
        if item_i32
            .as_ref()
            .is_ok_and(|&value| value == PythonReturnCodes::RET_STOP as i32)
        {
            return Ok(PythonReturnCodes::RET_STOP);
        }
        if item_i32
            .as_ref()
            .is_ok_and(|&value| value == PythonReturnCodes::RET_STOP_ALL as i32)
        {
            return Ok(PythonReturnCodes::RET_STOP_ALL);
        }
        if item_i32
            .as_ref()
            .is_ok_and(|&value| value == PythonReturnCodes::RET_STOP_EVENT as i32)
        {
            return Ok(PythonReturnCodes::RET_STOP_EVENT);
        }
        if item_i32
            .as_ref()
            .is_ok_and(|&value| value == PythonReturnCodes::RET_USAGE as i32)
        {
            return Ok(PythonReturnCodes::RET_USAGE);
        }

        Err(PyValueError::new_err("unsupported PythonReturnCode"))
    }
}

create_exception!(pyshinqlx_module, PluginLoadError, PyException);
create_exception!(pyshinqlx_module, PluginUnloadError, PyException);

pub(crate) fn clean_text<T>(text: &T) -> String
where
    T: AsRef<str>,
{
    let re = Regex::new(r#"\^[0-7]"#).unwrap();
    re.replace_all(text.as_ref(), "").to_string()
}

pub(crate) fn parse_variables(varstr: &str) -> ParsedVariables {
    varstr
        .parse::<ParsedVariables>()
        .unwrap_or(ParsedVariables { items: vec![] })
}

pub(crate) struct ParsedVariables {
    items: Vec<(String, String)>,
}

impl FromStr for ParsedVariables {
    type Err = &'static str;

    fn from_str(varstr: &str) -> Result<Self, Self::Err> {
        if varstr.trim().is_empty() {
            return Ok(Self { items: vec![] });
        }

        let stripped_varstr = varstr.strip_prefix('\\').unwrap_or(varstr).to_string();

        let varstr_vec: Vec<String> = stripped_varstr
            .split('\\')
            .map(|value| value.to_string())
            .collect();

        if varstr_vec.len() % 2 == 1 {
            warn!(target: "shinqlx", "Uneven number of keys and values: {}", varstr);
        }
        Ok(Self {
            items: varstr_vec.into_iter().tuples().collect(),
        })
    }
}

impl From<ParsedVariables> for String {
    fn from(value: ParsedVariables) -> Self {
        value
            .items
            .iter()
            .map(|(key, value)| format!(r"\{key}\{value}"))
            .join("")
    }
}

impl IntoPyDict for ParsedVariables {
<<<<<<< HEAD
    fn into_py_dict(self, py: Python<'_>) -> &PyDict {
        #[allow(deprecated)]
        self.items.into_py_dict(py)
    }

=======
>>>>>>> f7a5d5fc
    fn into_py_dict_bound(self, py: Python<'_>) -> Bound<'_, PyDict> {
        self.items.into_py_dict_bound(py)
    }
}

impl Deref for ParsedVariables {
    type Target = Vec<(String, String)>;

    fn deref(&self) -> &Self::Target {
        &self.items
    }
}

impl ParsedVariables {
    pub(crate) fn contains<T>(&self, item: T) -> bool
    where
        T: AsRef<str>,
    {
        self.items.iter().any(|(key, _value)| *key == item.as_ref())
    }

    pub fn get<T>(&self, item: T) -> Option<String>
    where
        T: AsRef<str>,
    {
        self.items
            .iter()
            .filter(|(key, _value)| *key == item.as_ref())
            .map(|(_key, value)| value)
            .next()
            .cloned()
    }

    pub fn set(&mut self, item: &str, value: &str) {
        let mut new_items: Vec<(String, String)> = self
            .items
            .clone()
            .into_iter()
            .filter(|(key, _value)| key != item)
            .collect();
        new_items.push((item.into(), value.into()));
        self.items = new_items;
    }
}

#[cfg(test)]
mod parsed_variables_test {
    use super::ParsedVariables;
    use core::str::FromStr;

    #[test]
    fn test_parse_variables_with_space() {
        let variables = ParsedVariables::from_str(r"\name\Unnamed Player\country\de")
            .expect("this should not happen");
        assert!(variables
            .get("name")
            .is_some_and(|value| value == "Unnamed Player"));
        assert!(variables.get("country").is_some_and(|value| value == "de"));
    }
}

pub(crate) fn client_id(
    py: Python<'_>,
    name: PyObject,
    player_list: Option<Vec<Player>>,
) -> Option<i32> {
    if name.is_none(py) {
        return None;
    }

    if let Ok(value) = name.extract::<i32>(py) {
        if (0..64).contains(&value) {
            return Some(value);
        }
    }

    if let Ok(player) = name.extract::<Player>(py) {
        return Some(player.id);
    }

    let all_players = player_list.unwrap_or_else(|| {
        Player::all_players(&py.get_type_bound::<Player>(), py).unwrap_or_default()
    });

    if let Ok(steam_id) = name.extract::<i64>(py) {
        return all_players
            .iter()
            .find(|&player| player.steam_id == steam_id)
            .map(|player| player.id);
    }

    if let Ok(player_name) = name.extract::<String>(py) {
        let clean_name = clean_text(&player_name).to_lowercase();
        return all_players
            .iter()
            .find(|&player| clean_text(&player.name).to_lowercase() == clean_name)
            .map(|player| player.id);
    }

    None
}

pub(crate) fn set_teamsize(py: Python<'_>, value: i32) -> PyResult<()> {
    let value_str = format!("{}", value);
    pyshinqlx_set_cvar(py, "teamsize", &value_str, None)?;
    Ok(())
}

pub(crate) fn lock(py: Python<'_>, team: Option<&str>) -> PyResult<()> {
    match team {
        None => pyshinqlx_console_command(py, "lock"),
        Some(team_name) => {
            if !["free", "red", "blue", "spectator"].contains(&&*team_name.to_lowercase()) {
                Err(PyValueError::new_err("Invalid team."))
            } else {
                let lock_cmd = format!("lock {}", team_name.to_lowercase());
                pyshinqlx_console_command(py, &lock_cmd)
            }
        }
    }
}

pub(crate) fn unlock(py: Python<'_>, team: Option<&str>) -> PyResult<()> {
    match team {
        None => pyshinqlx_console_command(py, "unlock"),
        Some(team_name) => {
            if !["free", "red", "blue", "spectator"].contains(&&*team_name.to_lowercase()) {
                Err(PyValueError::new_err("Invalid team."))
            } else {
                let unlock_cmd = format!("unlock {}", team_name.to_lowercase());
                pyshinqlx_console_command(py, &unlock_cmd)
            }
        }
    }
}

pub(crate) fn put(py: Python<'_>, player: PyObject, team: &str) -> PyResult<()> {
    let Some(player_id) = client_id(py, player, None) else {
        return Err(PyValueError::new_err("Invalid player."));
    };

    if !["free", "red", "blue", "spectator"].contains(&&*team.to_lowercase()) {
        return Err(PyValueError::new_err("Invalid team."));
    }

    let team_change_cmd = format!("put {} {}", player_id, team.to_lowercase());
    pyshinqlx_console_command(py, &team_change_cmd)
}

pub(crate) fn mute(py: Python<'_>, player: PyObject) -> PyResult<()> {
    let Some(player_id) = client_id(py, player, None) else {
        return Err(PyValueError::new_err("Invalid player."));
    };

    let mute_cmd = format!("mute {}", player_id);
    pyshinqlx_console_command(py, &mute_cmd)
}

pub(crate) fn unmute(py: Python<'_>, player: PyObject) -> PyResult<()> {
    let Some(player_id) = client_id(py, player, None) else {
        return Err(PyValueError::new_err("Invalid player."));
    };

    let unmute_cmd = format!("unmute {}", player_id);
    pyshinqlx_console_command(py, &unmute_cmd)
}

pub(crate) fn tempban(py: Python<'_>, player: PyObject) -> PyResult<()> {
    let Some(player_id) = client_id(py, player, None) else {
        return Err(PyValueError::new_err("Invalid player."));
    };

    let tempban_cmd = format!("tempban {}", player_id);
    pyshinqlx_console_command(py, &tempban_cmd)
}

pub(crate) fn ban(py: Python<'_>, player: PyObject) -> PyResult<()> {
    let Some(player_id) = client_id(py, player, None) else {
        return Err(PyValueError::new_err("Invalid player."));
    };

    let ban_cmd = format!("ban {}", player_id);
    pyshinqlx_console_command(py, &ban_cmd)
}

pub(crate) fn unban(py: Python<'_>, player: PyObject) -> PyResult<()> {
    let Some(player_id) = client_id(py, player, None) else {
        return Err(PyValueError::new_err("Invalid player."));
    };

    let unban_cmd = format!("unban {}", player_id);
    pyshinqlx_console_command(py, &unban_cmd)
}

pub(crate) fn opsay(py: Python<'_>, msg: &str) -> PyResult<()> {
    let opsay_cmd = format!("opsay {}", msg);
    pyshinqlx_console_command(py, &opsay_cmd)
}

pub(crate) fn addadmin(py: Python<'_>, player: PyObject) -> PyResult<()> {
    let Some(player_id) = client_id(py, player, None) else {
        return Err(PyValueError::new_err("Invalid player."));
    };

    let addadmin_cmd = format!("addadmin {}", player_id);
    pyshinqlx_console_command(py, &addadmin_cmd)
}

pub(crate) fn addmod(py: Python<'_>, player: PyObject) -> PyResult<()> {
    let Some(player_id) = client_id(py, player, None) else {
        return Err(PyValueError::new_err("Invalid player."));
    };

    let addmod_cmd = format!("addmod {}", player_id);
    pyshinqlx_console_command(py, &addmod_cmd)
}

pub(crate) fn demote(py: Python<'_>, player: PyObject) -> PyResult<()> {
    let Some(player_id) = client_id(py, player, None) else {
        return Err(PyValueError::new_err("Invalid player."));
    };

    let demote_cmd = format!("demote {}", player_id);
    pyshinqlx_console_command(py, &demote_cmd)
}

pub(crate) fn addscore(py: Python<'_>, player: PyObject, score: i32) -> PyResult<()> {
    let Some(player_id) = client_id(py, player, None) else {
        return Err(PyValueError::new_err("Invalid player."));
    };

    let addscore_cmd = format!("addscore {} {}", player_id, score);
    pyshinqlx_console_command(py, &addscore_cmd)
}

pub(crate) fn addteamscore(py: Python<'_>, team: &str, score: i32) -> PyResult<()> {
    if !["free", "red", "blue", "spectator"].contains(&&*team.to_lowercase()) {
        return Err(PyValueError::new_err("Invalid team."));
    }

    let addteamscore_cmd = format!("addteamscore {} {}", team.to_lowercase(), score);
    pyshinqlx_console_command(py, &addteamscore_cmd)
}

pub(crate) fn is_vote_active() -> bool {
    MAIN_ENGINE
        .load()
        .as_ref()
        .map(|main_engine| {
            !main_engine
                .get_configstring(CS_VOTE_STRING as u16)
                .is_empty()
        })
        .unwrap_or(false)
}

#[pyfunction]
#[pyo3(pass_module)]
fn set_map_subtitles(module: &Bound<'_, PyModule>) -> PyResult<()> {
    let map_title = pyshinqlx_get_configstring(module.py(), CS_MESSAGE)?;
    module.setattr(intern!(module.py(), "_map_title"), map_title)?;

    let mut map_subtitle1 = pyshinqlx_get_configstring(module.py(), CS_AUTHOR)?;
    module.setattr(
        intern!(module.py(), "_map_subtitle1"),
        map_subtitle1.clone(),
    )?;

    let mut map_subtitle2 = pyshinqlx_get_configstring(module.py(), CS_AUTHOR2)?;
    module.setattr(
        intern!(module.py(), "_map_subtitle2"),
        map_subtitle2.clone(),
    )?;

    if !map_subtitle1.is_empty() {
        map_subtitle1.push_str(" - ");
    }

    map_subtitle1.push_str("Running shinqlx ^6v");
    map_subtitle1.push_str(env!("SHINQLX_VERSION"));
    map_subtitle1.push_str("^7 with plugins ^6");
    let plugins_version = module
        .getattr(intern!(module.py(), "__plugins_version__"))
        .map(|value| value.extract::<String>().unwrap_or("NOT_SET".to_string()))
        .unwrap_or("NOT_SET".to_string());
    map_subtitle1.push_str(&plugins_version);
    map_subtitle1.push_str("^7.");

    pyshinqlx_set_configstring(module.py(), CS_AUTHOR, &map_subtitle1)?;

    if !map_subtitle2.is_empty() {
        map_subtitle2.push_str(" - ");
    }
    map_subtitle2.push_str("Check ^6https://github.com/mgaertne/shinqlx^7 for more details.");
    pyshinqlx_set_configstring(module.py(), CS_AUTHOR2, &map_subtitle2)?;

    Ok(())
}

/// Parses strings of key-value pairs delimited by r"\" and puts
/// them into a dictionary.
#[pyfunction]
#[pyo3(name = "parse_variables")]
#[pyo3(signature = (varstr, ordered = false), text_signature = "(varstr, ordered = false)")]
fn pyshinqlx_parse_variables<'py>(
    py: Python<'py>,
    varstr: &str,
    #[allow(unused_variables)] ordered: bool,
) -> Bound<'py, PyDict> {
    let parsed_variables = py.allow_threads(|| parse_variables(varstr));
    parsed_variables.into_py_dict_bound(py)
}

fn get_logger_name(py: Python<'_>, plugin: Option<PyObject>) -> String {
    let opt_plugin_name = plugin.and_then(|req_plugin| {
        req_plugin
            .bind(py)
            .str()
            .ok()
            .map(|plugin_name| plugin_name.to_string())
    });
    py.allow_threads(|| {
        opt_plugin_name
            .map(|plugin_name| format!("shinqlx.{plugin_name}"))
            .unwrap_or("shinqlx".to_string())
    })
}

/// Provides a logger that should be used by your plugin for debugging, info and error reporting. It will automatically output to both the server console as well as to a file.
#[pyfunction]
#[pyo3(name = "get_logger")]
#[pyo3(signature = (plugin = None), text_signature = "(plugin = None)")]
pub(crate) fn pyshinqlx_get_logger(
    py: Python<'_>,
    plugin: Option<PyObject>,
) -> PyResult<Bound<'_, PyAny>> {
    let logger_name = get_logger_name(py, plugin);
    PyModule::import_bound(py, intern!(py, "logging"))?
        .call_method1(intern!(py, "getLogger"), (logger_name,))
}

#[pyfunction]
#[pyo3(name = "_configure_logger")]
fn pyshinqlx_configure_logger(py: Python<'_>) -> PyResult<()> {
    let Some(ref main_engine) = *MAIN_ENGINE.load() else {
        return Err(PyEnvironmentError::new_err("no main engine found"));
    };
    let homepath = main_engine
        .find_cvar("fs_homepath")
        .map(|homepath_cvar| homepath_cvar.get_string().to_string())
        .unwrap_or_default();
    let num_max_logs = main_engine
        .find_cvar("qlx_logs")
        .map(|max_logs_cvar| max_logs_cvar.get_integer())
        .unwrap_or_default();
    let max_logsize = main_engine
        .find_cvar("qlx_logsSize")
        .map(|max_logsize_cvar| max_logsize_cvar.get_integer())
        .unwrap_or_default();

    let logging_module = py.import_bound(intern!(py, "logging"))?;
    let debug_level = logging_module.getattr(intern!(py, "DEBUG"))?;
    let info_level = logging_module.getattr(intern!(py, "INFO"))?;
    let logger =
        logging_module.call_method1(intern!(py, "getLogger"), (intern!(py, "shinqlx"),))?;
    logger.call_method1(intern!(py, "setLevel"), (debug_level.clone(),))?;

    let console_fmt = logging_module.call_method1(
        intern!(py, "Formatter"),
        (
            "[%(name)s.%(funcName)s] %(levelname)s: %(message)s",
            "%H:%M:%S",
        ),
    )?;

    let console_handler = logging_module.call_method0("StreamHandler")?;
    console_handler.call_method1(intern!(py, "setLevel"), (info_level,))?;
    console_handler.call_method1(intern!(py, "setFormatter"), (console_fmt,))?;
    logger.call_method1(intern!(py, "addHandler"), (console_handler,))?;

    let file_fmt = logging_module.call_method1(
        intern!(py, "Formatter"),
        (
            "(%(asctime)s) [%(levelname)s @ %(name)s.%(funcName)s] %(message)s",
            "%H:%M:%S",
        ),
    )?;
    let file_path = format!("{homepath}/shinqlx.log");
    let handlers_submodule = py.import_bound("logging.handlers")?;
    let file_handler = handlers_submodule.call_method(
        "RotatingFileHandler",
        (file_path,),
        Some(
            &[
                ("encoding", "utf-8".into_py(py)),
                ("maxBytes", max_logsize.into_py(py)),
                ("backupCount", num_max_logs.into_py(py)),
            ]
            .into_py_dict_bound(py),
        ),
    )?;
    file_handler.call_method1(intern!(py, "setLevel"), (debug_level,))?;
    file_handler.call_method1(intern!(py, "setFormatter"), (file_fmt,))?;
    logger.call_method1(intern!(py, "addHandler"), (file_handler,))?;

    let datetime_module = py.import_bound("datetime")?;
    let datetime_now = datetime_module.getattr("datetime")?.call_method0("now")?;
    logger.call_method1(
        intern!(py, "info"),
        (
            "============================= shinqlx run @ %s =============================",
            datetime_now,
        ),
    )?;
    Ok(())
}

/// Logs an exception using :func:`get_logger`. Call this in an except block.
#[pyfunction]
#[pyo3(name = "log_exception")]
#[pyo3(signature = (plugin = None), text_signature = "(plugin = None)")]
fn pyshinqlx_log_exception(py: Python<'_>, plugin: Option<PyObject>) -> PyResult<()> {
    let sys_module = py.import_bound(intern!(py, "sys"))?;
    let exc_info = sys_module.call_method0(intern!(py, "exc_info"))?;
<<<<<<< HEAD
    let exc_tuple = exc_info.extract::<&PyTuple>()?;
=======
    let exc_tuple = exc_info.extract::<Bound<'_, PyTuple>>()?;
>>>>>>> f7a5d5fc

    let traceback_module = py.import_bound(intern!(py, "traceback"))?;
    let formatted_traceback: Vec<String> = traceback_module
        .call_method1(intern!(py, "format_exception"), exc_tuple)?
        .extract()?;

    try_log_messages(
        py,
        plugin,
        intern!(py, "log_exception"),
        formatted_traceback,
    )?;

    Ok(())
}

/// A handler for unhandled exceptions.
#[pyfunction]
#[pyo3(name = "handle_exception")]
fn pyshinqlx_handle_exception(
    py: Python<'_>,
    exc_type: PyObject,
    exc_value: PyObject,
    exc_traceback: PyObject,
) -> PyResult<()> {
    let traceback_module = py.import_bound(intern!(py, "traceback"))?;

    let formatted_traceback: Vec<String> = traceback_module
        .call_method1(
            intern!(py, "format_exception"),
            (exc_type, exc_value, exc_traceback),
        )?
        .extract()?;

    try_log_messages(py, None, intern!(py, "log_exception"), formatted_traceback)?;

    Ok(())
}

#[pyfunction]
#[pyo3(name = "threading_excepthook")]
fn pyshinqlx_handle_threading_exception(py: Python<'_>, args: PyObject) -> PyResult<()> {
    pyshinqlx_handle_exception(
        py,
        args.getattr(py, intern!(py, "exc_type"))?,
        args.getattr(py, intern!(py, "exc_value"))?,
        args.getattr(py, intern!(py, "exc_traceback"))?,
    )
}

fn try_log_exception(py: Python<'_>, exception: &PyErr) -> PyResult<()> {
    let traceback_module = py.import_bound(intern!(py, "traceback"))?;
    let formatted_traceback: Vec<String> = traceback_module
        .call_method1(
            intern!(py, "format_exception"),
            (
                exception.get_type_bound(py),
                exception.value_bound(py),
                exception.traceback_bound(py),
            ),
        )?
        .extract()?;

    try_log_messages(py, None, intern!(py, "log_exception"), formatted_traceback)?;

    Ok(())
}

pub(crate) fn log_exception(py: Python<'_>, exception: &PyErr) {
    let _ = try_log_exception(py, exception);
}

fn try_log_messages(
    py: Python<'_>,
    plugin: Option<PyObject>,
    function: &Bound<'_, PyString>,
    messages: Vec<String>,
) -> Result<(), PyErr> {
    let logging_module = py.import_bound(intern!(py, "logging"))?;
    let error_level = logging_module.getattr(intern!(py, "ERROR"))?;
    let logger_name = get_logger_name(py, plugin);
    logging_module
        .call_method1(intern!(py, "getLogger"), (logger_name,))
        .and_then(|py_logger| {
            for line in messages {
                py_logger
                    .call_method(
                        intern!(py, "makeRecord"),
                        (
                            intern!(py, "shinqlx"),
                            &error_level,
                            intern!(py, ""),
                            -1,
                            line.trim_end(),
                            py.None(),
                            py.None(),
                        ),
                        Some(&[(intern!(py, "func"), function)].into_py_dict_bound(py)),
                    )
                    .and_then(|log_record| {
                        py_logger.call_method1(intern!(py, "handle"), (log_record,))
                    })?;
            }
            Ok(())
        })
}

#[pyfunction]
fn next_frame(py: Python<'_>, func: Py<PyFunction>) -> PyResult<Bound<'_, PyAny>> {
    let next_frame_func = PyModule::from_code_bound(
        py,
        r#"
from functools import wraps

import shinqlx


def next_frame(func):
    @wraps(func)
    def f(*args, **kwargs):
        shinqlx.next_frame_tasks.put_nowait((func, args, kwargs))

    return f
        "#,
        "",
        "",
    )?
    .getattr(intern!(py, "next_frame"))?;

    next_frame_func.call1((func.into_py(py),))
}

/// Delay a function call a certain amount of time.
///
///     .. note::
///         It cannot guarantee you that it will be called right as the timer
///         expires, but unless some plugin is for some reason blocking, then
///         you can expect it to be called practically as soon as it expires.
#[pyfunction]
fn delay(py: Python<'_>, time: f32) -> PyResult<Bound<'_, PyAny>> {
    let delay_func = PyModule::from_code_bound(
        py,
        r#"
from functools import wraps

import shinqlx


def delay(time):
    def wrap(func):
        @wraps(func)
        def f(*args, **kwargs):
            shinqlx.frame_tasks.enter(time, 1, func, args, kwargs)

        return f

    return wrap
    "#,
        "",
        "",
    )?
    .getattr(intern!(py, "delay"))?;

    delay_func.call1((time.into_py(py),))
}

/// Starts a thread with the function passed as its target. If a function decorated
/// with this is called within a function also decorated, it will **not** create a second
/// thread unless told to do so with the *force* keyword.
#[pyfunction]
#[pyo3(signature = (func, force = false), text_signature = "(func, force = false)")]
fn thread(py: Python<'_>, func: Py<PyFunction>, force: bool) -> PyResult<Bound<'_, PyAny>> {
    let thread_func = PyModule::from_code_bound(
        py,
        r#"
import threading
from functools import wraps

import shinqlx


def thread(func, force=False):
    @wraps(func)
    def f(*args, **kwargs):
        if not force and threading.current_thread().name.endswith(shinqlx._thread_name):
            func(*args, **kwargs)
        else:
            name = f"{func.__name__}-{str(shinqlx._thread_count)}-{shinqlx._thread_name}"
            t = threading.Thread(
                target=func, name=name, args=args, kwargs=kwargs, daemon=True
            )
            t.start()
            shinqlx._thread_count += 1

            return t

    return f
        "#,
        "",
        "",
    )?
    .getattr(intern!(py, "thread"))?;

    thread_func.call1((func.into_py(py), force.into_py(py)))
}

/// Returns a :class:`datetime.timedelta` instance of the time since initialized.
#[pyfunction]
fn uptime(py: Python<'_>) -> PyResult<Bound<'_, PyDelta>> {
    let (elapsed_days, elapsed_seconds, elapsed_microseconds) = py.allow_threads(|| {
        let elapsed = _INIT_TIME.elapsed();
        let elapsed_days: i32 = (elapsed.as_secs() / (24 * 60 * 60))
            .try_into()
            .unwrap_or_default();
        let elapsed_seconds: i32 = (elapsed.as_secs() % (24 * 60 * 60))
            .try_into()
            .unwrap_or_default();
        let elapsed_microseconds: i32 = elapsed.subsec_micros().try_into().unwrap_or_default();
        (elapsed_days, elapsed_seconds, elapsed_microseconds)
    });
    PyDelta::new_bound(
        py,
        elapsed_days,
        elapsed_seconds,
        elapsed_microseconds,
        false,
    )
}

/// Returns the SteamID64 of the owner. This is set in the config.
#[pyfunction]
fn owner(py: Python<'_>) -> PyResult<Option<i64>> {
    let Ok(Some(owner_cvar)) = pyshinqlx_get_cvar(py, "qlx_owner") else {
        error!(target: "shinqlx", "Failed to parse the Owner Steam ID. Make sure it's in SteamID64 format.");
        return Ok(None);
    };

    py.allow_threads(|| {
        let Ok(steam_id) = owner_cvar.parse::<i64>() else {
            error!(target: "shinqlx", "Failed to parse the Owner Steam ID. Make sure it's in SteamID64 format.");
            return Ok(None);
        };

        if steam_id < 0 {
            error!(target: "shinqlx", "Failed to parse the Owner Steam ID. Make sure it's in SteamID64 format.");
            return Ok(None);
        }

        Ok(Some(steam_id))
    })
}

/// Returns the :class:`shinqlx.StatsListener` instance used to listen for stats.
#[pyfunction(name = "stats_listener")]
#[pyo3(pass_module)]
fn get_stats_listener<'py>(module: &Bound<'py, PyModule>) -> PyResult<Bound<'py, PyAny>> {
    module.getattr(intern!(module.py(), "_stats"))
}

fn try_get_plugins_version(path: &str) -> Result<String, git2::Error> {
    let repository = git2::Repository::open(path)?;

    let mut describe_options_binding = git2::DescribeOptions::default();
    let describe_options = describe_options_binding
        .describe_tags()
        .show_commit_oid_as_fallback(true);
    let describe = repository.describe(describe_options)?;
    let mut describe_format_options_binding = git2::DescribeFormatOptions::default();
    let desribe_format_options = describe_format_options_binding
        .always_use_long_format(true)
        .dirty_suffix("-dirty");
    let plugins_version = describe.format(Some(desribe_format_options))?;

    let Some(branch) = repository
        .revparse_ext("HEAD")
        .map(|(_, branch_option)| branch_option)
        .ok()
        .flatten()
    else {
        return Ok(plugins_version);
    };

    let Some(branch_name) = branch.shorthand() else {
        return Ok(plugins_version);
    };

    let returned = format!("{}-{}", plugins_version, branch_name);
    Ok(returned)
}

fn get_plugins_version(path: &str) -> String {
    try_get_plugins_version(path).unwrap_or("NOT_SET".to_string())
}

#[pyfunction(name = "set_plugins_version", pass_module)]
fn set_plugins_version(module: &Bound<'_, PyModule>, py: Python<'_>, path: &str) {
    let plugins_version = py.allow_threads(|| get_plugins_version(path));

    let _ = module.setattr(intern!(py, "__plugins_version__"), plugins_version);
}

static DEFAULT_PLUGINS: [&str; 10] = [
    "plugin_manager",
    "essentials",
    "motd",
    "permission",
    "ban",
    "silence",
    "clan",
    "names",
    "log",
    "workshop",
];

#[pyfunction(name = "load_preset_plugins")]
fn load_preset_plugins(py: Python<'_>) -> PyResult<()> {
    if let Err(e) = try_get_plugins_path() {
        return Err(PluginLoadError::new_err(e));
    }

    let Some(ref main_engine) = *MAIN_ENGINE.load() else {
        return Err(PluginLoadError::new_err("no main engine found"));
    };

    let Some(plugins_cvar) = main_engine.find_cvar("qlx_plugins") else {
        return Ok(());
    };

    let plugins_str = plugins_cvar.get_string();
    let mut plugins: Vec<&str> = plugins_str.split(',').map(|value| value.trim()).collect();
    if plugins.contains(&"DEFAULT") {
        plugins.extend_from_slice(&DEFAULT_PLUGINS);
        plugins.retain(|&value| value != "DEFAULT");
    }
    plugins.iter().unique().for_each(|&plugin| {
        let _ = load_plugin(py, plugin);
    });

    Ok(())
}

fn try_load_plugin(py: Python<'_>, plugin: &str) -> PyResult<()> {
    let plugins_path = try_get_plugins_path().map_err(PyEnvironmentError::new_err)?;

    let os_module = py.import_bound(intern!(py, "os"))?;
    let os_path_module = os_module.getattr(intern!(py, "path"))?;

    let importlib_module = py.import_bound(intern!(py, "importlib"))?;
    let plugins_dir = os_path_module.call_method1(intern!(py, "basename"), (&plugins_path,))?;

    let plugin_import_path = format!("{}.{}", plugins_dir, &plugin);
    let module =
        importlib_module.call_method1(intern!(py, "import_module"), (plugin_import_path,))?;

    let plugin_pystring = PyString::new_bound(py, plugin);
    if let Some(modules) = (*MODULES.load()).as_ref() {
        modules.bind(py).set_item(&plugin_pystring, &module)?;
    }

    if !module.hasattr(&plugin_pystring)? {
        return Err(PluginLoadError::new_err(
            "The plugin needs to have a class with the exact name as the file, minus the .py.",
        ));
    }

    let plugin_class = module.getattr(&plugin_pystring)?;
    if !plugin_class
        .get_type()
        .is_subclass(&py.get_type_bound::<Plugin>().get_type())
        .unwrap_or(false)
    {
        return Err(PluginLoadError::new_err(
            "Attempted to load a plugin that is not a subclass of 'shinqlx.Plugin'.",
        ));
    }

    let loaded_plugin = plugin_class.call0()?;

    let loaded_plugins = py
        .get_type_bound::<Plugin>()
        .getattr(intern!(py, "_loaded_plugins"))?
<<<<<<< HEAD
        .extract::<&PyDict>()?;
=======
        .extract::<Bound<'_, PyDict>>()?;
>>>>>>> f7a5d5fc
    loaded_plugins.set_item(plugin, loaded_plugin)?;

    Ok(())
}

#[pyfunction(name = "load_plugin")]
fn load_plugin(py: Python<'_>, plugin: &str) -> PyResult<()> {
    pyshinqlx_get_logger(py, None).and_then(|logger| {
        let info_level = py
            .import_bound(intern!(py, "logging"))
            .and_then(|logging_module| logging_module.getattr(intern!(py, "INFO")))?;
        logger
            .call_method(
                intern!(py, "makeRecord"),
                (
                    intern!(py, "shinqlx"),
                    &info_level,
                    intern!(py, ""),
                    -1,
                    intern!(py, "Loading plugin '%s'..."),
                    (plugin,),
                    py.None(),
                ),
                Some(&[(intern!(py, "func"), intern!(py, "load_plugin"))].into_py_dict_bound(py)),
            )
            .and_then(|log_record| logger.call_method1(intern!(py, "handle"), (log_record,)))
    })?;

    let Ok(plugins_path) = try_get_plugins_path() else {
        return Err(PluginLoadError::new_err(
            "cvar qlx_pluginsPath misconfigured",
        ));
    };

    let plugin_filename = format!("{}.py", &plugin);
    let joined_path = plugins_path.join(plugin_filename);
    if !joined_path.as_path().is_file() {
        return Err(PluginLoadError::new_err("No such plugin exists."));
    }

    let loaded_plugins = py
        .get_type_bound::<Plugin>()
        .getattr(intern!(py, "_loaded_plugins"))?
<<<<<<< HEAD
        .extract::<&PyDict>()?;
=======
        .extract::<Bound<'_, PyDict>>()?;
>>>>>>> f7a5d5fc

    if loaded_plugins.contains(plugin)? {
        reload_plugin(py, plugin)?;
        return Ok(());
    }

    let plugin_load_result = try_load_plugin(py, plugin);
    if let Err(ref e) = plugin_load_result {
        log_exception(py, e);
    }

    plugin_load_result
}

fn try_unload_plugin(py: Python<'_>, plugin: &str) -> PyResult<()> {
    let Some(unload_dispatcher) = EVENT_DISPATCHERS
        .load()
        .as_ref()
        .and_then(|event_dispatchers| {
            event_dispatchers
                .bind(py)
                .get_item(intern!(py, "unload"))
                .ok()
        })
    else {
        return Err(PyEnvironmentError::new_err(
            "could not get access to unload dispatcher",
        ));
    };
    unload_dispatcher.call_method1(intern!(py, "dispatch"), (plugin,))?;

    let loaded_plugins = py
        .get_type_bound::<Plugin>()
        .getattr(intern!(py, "_loaded_plugins"))?
<<<<<<< HEAD
        .extract::<&PyDict>()?;
=======
        .extract::<Bound<'_, PyDict>>()?;
>>>>>>> f7a5d5fc

    let Some(loaded_plugin) = loaded_plugins.get_item(plugin)? else {
        let error_msg = format!("Attempted to unload a plugin '{plugin}' that is not loaded.");
        return Err(PyValueError::new_err(error_msg));
    };

    let plugin_hooks = loaded_plugin.getattr(intern!(py, "hooks"))?;
    plugin_hooks.iter()?.flatten().for_each(|hook| {
<<<<<<< HEAD
        if let Ok(hook_tuple) = hook.extract::<&PyTuple>() {
=======
        if let Ok(hook_tuple) = hook.extract::<Bound<'_, PyTuple>>() {
>>>>>>> f7a5d5fc
            let Ok(event_name) = hook_tuple.get_item(0) else {
                return;
            };
            let Ok(event_handler) = hook_tuple.get_item(1) else {
                return;
            };
            let Ok(event_priority) = hook_tuple.get_item(2) else {
                return;
            };
            let Some(event_dispatcher) = EVENT_DISPATCHERS
                .load()
                .as_ref()
                .and_then(|event_dispatchers| event_dispatchers.bind(py).get_item(event_name).ok())
            else {
                return;
            };
            let Ok(plugin_name) = loaded_plugin.getattr(intern!(py, "name")) else {
                return;
            };

            if let Err(ref e) = event_dispatcher.call_method1(
                intern!(py, "remove_hook"),
                (plugin_name, event_handler, event_priority),
            ) {
                log_exception(py, e);
            }
        }
    });

    let plugin_commands = loaded_plugin.getattr(intern!(py, "commands"))?;
    plugin_commands.iter()?.flatten().for_each(|cmd| {
<<<<<<< HEAD
        if let Ok(py_cmd) = cmd.extract::<Command>() {
=======
        if let Ok(py_cmd) = cmd.extract::<Bound<'_, Command>>() {
>>>>>>> f7a5d5fc
            if let Some(ref commands) = *COMMANDS.load() {
                if let Err(ref e) = commands.borrow(py).remove_command(py, py_cmd) {
                    log_exception(py, e);
                }
            }
        };
    });

    loaded_plugins.del_item(plugin)?;

    Ok(())
}

#[pyfunction(name = "unload_plugin")]
fn unload_plugin(py: Python<'_>, plugin: &str) -> PyResult<()> {
    pyshinqlx_get_logger(py, None).and_then(|logger| {
        let info_level = py
            .import_bound(intern!(py, "logging"))
            .and_then(|logging_module| logging_module.getattr(intern!(py, "INFO")))?;

        logger
            .call_method(
                intern!(py, "makeRecord"),
                (
                    intern!(py, "shinqlx"),
                    &info_level,
                    intern!(py, ""),
                    -1,
                    intern!(py, "Unloading plugin '%s'..."),
                    (plugin,),
                    py.None(),
                ),
                Some(&[(intern!(py, "func"), intern!(py, "unload_plugin"))].into_py_dict_bound(py)),
            )
            .and_then(|log_record| logger.call_method1(intern!(py, "handle"), (log_record,)))
    })?;

    let loaded_plugins = py
        .get_type_bound::<Plugin>()
        .getattr(intern!(py, "_loaded_plugins"))?
<<<<<<< HEAD
        .extract::<&PyDict>()?;
=======
        .extract::<Bound<'_, PyDict>>()?;
>>>>>>> f7a5d5fc
    if !loaded_plugins.contains(plugin)? {
        let error_msg = format!("Attempted to unload a plugin '{plugin}' that is not loaded.");
        return Err(PluginUnloadError::new_err(error_msg));
    }

    let plugin_unload_result = try_unload_plugin(py, plugin);
    if let Err(ref e) = plugin_unload_result {
        log_exception(py, e);
    }

    plugin_unload_result
}

fn try_reload_plugin(py: Python, plugin: &str) -> PyResult<()> {
    if let Some(loaded_modules) = (*MODULES.load()).as_ref() {
        if loaded_modules.bind(py).contains(plugin)? {
            let loaded_plugin_module = loaded_modules.bind(py).get_item(plugin)?;

            let importlib_module = py.import_bound(intern!(py, "importlib"))?;
            let module =
                importlib_module.call_method1(intern!(py, "reload"), (loaded_plugin_module,))?;

            loaded_modules.bind(py).set_item(plugin, module)?;
        }
    };
    load_plugin(py, plugin)?;
    Ok(())
}

#[pyfunction(name = "reload_plugin")]
fn reload_plugin(py: Python<'_>, plugin: &str) -> PyResult<()> {
    let _ = unload_plugin(py, plugin);

    let plugin_reload_result = try_reload_plugin(py, plugin);
    if let Err(ref e) = plugin_reload_result {
        log_exception(py, e);
    }

    plugin_reload_result
}

#[pyfunction(name = "initialize_cvars")]
fn initialize_cvars(py: Python<'_>) -> PyResult<()> {
    pyshinqlx_set_cvar_once(py, "qlx_owner", "-1".into_py(py), 0)?;
    pyshinqlx_set_cvar_once(py, "qlx_plugins", DEFAULT_PLUGINS.join(", ").into_py(py), 0)?;
    pyshinqlx_set_cvar_once(py, "qlx_pluginsPath", "shinqlx-plugins".into_py(py), 0)?;
    pyshinqlx_set_cvar_once(py, "qlx_database", "Redis".into_py(py), 0)?;
    pyshinqlx_set_cvar_once(py, "qlx_commandPrefix", "!".into_py(py), 0)?;
    pyshinqlx_set_cvar_once(py, "qlx_logs", "2".into_py(py), 0)?;
    pyshinqlx_set_cvar_once(py, "qlx_logsSize", "3000000".into_py(py), 0)?;

    pyshinqlx_set_cvar_once(py, "qlx_redisAddress", "127.0.0.1".into_py(py), 0)?;
    pyshinqlx_set_cvar_once(py, "qlx_redisDatabase", "0".into_py(py), 0)?;
    pyshinqlx_set_cvar_once(py, "qlx_redisUnixSocket", "0".into_py(py), 0)?;
    pyshinqlx_set_cvar_once(py, "qlx_redisPassword", "".into_py(py), 0)?;

    Ok(())
}

#[pyfunction(name = "initialize")]
fn initialize(_py: Python<'_>) {
    register_handlers()
}

fn try_get_plugins_path() -> Result<std::path::PathBuf, &'static str> {
    let Some(ref main_engine) = *MAIN_ENGINE.load() else {
        return Err("no main engine found");
    };

    let Some(plugins_path_cvar) = main_engine.find_cvar("qlx_pluginsPath") else {
        return Err("qlx_pluginsPath cvar not found");
    };
    let plugins_path_str = plugins_path_cvar.get_string();

    let plugins_path = std::path::Path::new(plugins_path_str.as_ref());
    if !plugins_path.is_dir() {
        return Err("qlx_pluginsPath is not pointing to an existing directory");
    }

    plugins_path
        .canonicalize()
        .map_err(|_| "canonicalize returned an error")
}

/// Initialization that needs to be called after QLDS has finished
/// its own initialization.
#[pyfunction(name = "late_init", pass_module)]
fn late_init(module: &Bound<'_, PyModule>, py: Python<'_>) -> PyResult<()> {
    initialize_cvars(py)?;

    let Some(ref main_engine) = *MAIN_ENGINE.load() else {
        return Err(PyEnvironmentError::new_err("no main engine found"));
    };

    let database_cvar = main_engine.find_cvar("qlx_database");
    if database_cvar.is_some_and(|value| value.get_string().to_lowercase() == "redis") {
        let redis_database_class = py.get_type_bound::<Redis>();
        py.get_type_bound::<Plugin>()
            .setattr(intern!(py, "database"), &redis_database_class)?;
    }

    let sys_module = py.import_bound(intern!(py, "sys"))?;

    if let Ok(real_plugins_path) = try_get_plugins_path() {
        set_plugins_version(module, py, &real_plugins_path.to_string_lossy());

        let Some(plugins_path_dirname) = real_plugins_path
            .parent()
            .map(|value| value.to_string_lossy())
        else {
            return Err(PyEnvironmentError::new_err(
                "could not determine directory name of qlx_pluginsPath",
            ));
        };
        let sys_path_module = sys_module.getattr(intern!(py, "path"))?;
        sys_path_module.call_method1(intern!(py, "append"), (plugins_path_dirname,))?;
    }

    pyshinqlx_configure_logger(py)?;
    let logger = pyshinqlx_get_logger(py, None)?;

    let info_level = py
        .import_bound(intern!(py, "logging"))
        .and_then(|logging_module| logging_module.getattr(intern!(py, "INFO")))?;

    let handle_exception = module.getattr(intern!(py, "handle_exception"))?;
    sys_module.setattr(intern!(py, "excepthook"), handle_exception)?;

    let threading_module = py.import_bound(intern!(py, "threading"))?;
    let threading_except_hook = module.getattr(intern!(py, "threading_excepthook"))?;
    threading_module.setattr(intern!(py, "excepthook"), threading_except_hook)?;

    logger
        .call_method(
            intern!(py, "makeRecord"),
            (
                intern!(py, "shinqlx"),
                &info_level,
                intern!(py, ""),
                -1,
                intern!(py, "Loading preset plugins..."),
                py.None(),
                py.None(),
            ),
            Some(&[(intern!(py, "func"), intern!(py, "late_init"))].into_py_dict_bound(py)),
        )
        .and_then(|log_record| logger.call_method1(intern!(py, "handle"), (log_record,)))?;

    load_preset_plugins(py)?;

    let stats_enable_cvar = main_engine.find_cvar("zmq_stats_enable");
    if stats_enable_cvar.is_some_and(|value| value.get_string() != "0") {
        let stats_value = Py::new(py, StatsListener::py_new()?)?.into_bound(py);
        module.setattr(intern!(py, "_stats"), &stats_value)?;

        logger
            .call_method(
                intern!(py, "makeRecord"),
                (
                    intern!(py, "shinqlx"),
                    &info_level,
                    intern!(py, ""),
                    -1,
                    intern!(py, "Stats listener started on %s."),
                    (&stats_value.borrow().address,),
                    py.None(),
                ),
                Some(&[(intern!(py, "func"), intern!(py, "late_init"))].into_py_dict_bound(py)),
            )
            .and_then(|log_record| logger.call_method1(intern!(py, "handle"), (log_record,)))?;

        StatsListener::keep_receiving(&stats_value, py)?;
    }

    logger
        .call_method(
            intern!(py, "makeRecord"),
            (
                intern!(py, "shinqlx"),
                &info_level,
                intern!(py, ""),
                -1,
                intern!(py, "We're good to go!"),
                py.None(),
                py.None(),
            ),
            Some(&[(intern!(py, "func"), intern!(py, "late_init"))].into_py_dict_bound(py)),
        )
        .and_then(|log_record| logger.call_method1(intern!(py, "handle"), (log_record,)))?;

    Ok(())
}

#[pymodule]
#[pyo3(name = "shinqlx")]
fn pyshinqlx_module(m: &Bound<'_, PyModule>) -> PyResult<()> {
    let shinqlx_version = env!("SHINQLX_VERSION");
    m.add("__version__", shinqlx_version)?;

    let version_info = match semver::Version::parse(shinqlx_version) {
        Err(_) => (999, 999, 999),
        Ok(version) => (version.major, version.minor, version.patch),
    };
    m.add("__version_info__", version_info)?;
    m.add("__plugins_version__", "NOT_SET")?;

    m.add("_map_title", "")?;
    m.add("_map_subtitle1", "")?;
    m.add("_map_subtitle2", "")?;
    m.add("DEBUG", cfg!(debug_assertions))?;

    register_shinqlx_module(m)?;
    register_core_module(m)?;
    register_game_module(m)?;
    register_player_module(m)?;
    register_commands_module(m)?;
    register_handlers_module(m)?;
    register_events_module(m)?;
    register_zmq_module(m)?;
    register_plugin_module(m)?;
    register_database_submodule(m)?;

    Ok(())
}

fn register_shinqlx_module(m: &Bound<'_, PyModule>) -> PyResult<()> {
    // Set a bunch of constants. We set them here because if you define functions in Python that use module
    // constants as keyword defaults, we have to always make sure they're exported first, and fuck that.
    m.add("RET_NONE", PythonReturnCodes::RET_NONE as i32)?;
    m.add("RET_STOP", PythonReturnCodes::RET_STOP as i32)?;
    m.add("RET_STOP_EVENT", PythonReturnCodes::RET_STOP_EVENT as i32)?;
    m.add("RET_STOP_ALL", PythonReturnCodes::RET_STOP_ALL as i32)?;
    m.add("RET_USAGE", PythonReturnCodes::RET_USAGE as i32)?;
    m.add("PRI_HIGHEST", CommandPriorities::PRI_HIGHEST as i32)?;
    m.add("PRI_HIGH", CommandPriorities::PRI_HIGH as i32)?;
    m.add("PRI_NORMAL", CommandPriorities::PRI_NORMAL as i32)?;
    m.add("PRI_LOW", CommandPriorities::PRI_LOW as i32)?;
    m.add("PRI_LOWEST", CommandPriorities::PRI_LOWEST as i32)?;

    // Cvar flags.
    m.add("CVAR_ARCHIVE", cvar_flags::CVAR_ARCHIVE as i32)?;
    m.add("CVAR_USERINFO", cvar_flags::CVAR_USERINFO as i32)?;
    m.add("CVAR_SERVERINFO", cvar_flags::CVAR_SERVERINFO as i32)?;
    m.add("CVAR_SYSTEMINFO", cvar_flags::CVAR_SYSTEMINFO as i32)?;
    m.add("CVAR_INIT", cvar_flags::CVAR_INIT as i32)?;
    m.add("CVAR_LATCH", cvar_flags::CVAR_LATCH as i32)?;
    m.add("CVAR_ROM", cvar_flags::CVAR_ROM as i32)?;
    m.add("CVAR_USER_CREATED", cvar_flags::CVAR_USER_CREATED as i32)?;
    m.add("CVAR_TEMP", cvar_flags::CVAR_TEMP as i32)?;
    m.add("CVAR_CHEAT", cvar_flags::CVAR_CHEAT as i32)?;
    m.add("CVAR_NORESTART", cvar_flags::CVAR_NORESTART as i32)?;

    // Privileges.
    m.add("PRIV_NONE", privileges_t::PRIV_NONE as i32)?;
    m.add("PRIV_MOD", privileges_t::PRIV_MOD as i32)?;
    m.add("PRIV_ADMIN", privileges_t::PRIV_ADMIN as i32)?;
    m.add("PRIV_ROOT", privileges_t::PRIV_ROOT as i32)?;
    m.add("PRIV_BANNED", privileges_t::PRIV_BANNED as i32)?;

    // Connection states.
    m.add("CS_FREE", clientState_t::CS_FREE as i32)?;
    m.add("CS_ZOMBIE", clientState_t::CS_ZOMBIE as i32)?;
    m.add("CS_CONNECTED", clientState_t::CS_CONNECTED as i32)?;
    m.add("CS_PRIMED", clientState_t::CS_PRIMED as i32)?;
    m.add("CS_ACTIVE", clientState_t::CS_ACTIVE as i32)?;

    // Teams.
    m.add("TEAM_FREE", team_t::TEAM_FREE as i32)?;
    m.add("TEAM_RED", team_t::TEAM_RED as i32)?;
    m.add("TEAM_BLUE", team_t::TEAM_BLUE as i32)?;
    m.add("TEAM_SPECTATOR", team_t::TEAM_SPECTATOR as i32)?;

    // Means of death.
    m.add("MOD_UNKNOWN", meansOfDeath_t::MOD_UNKNOWN as i32)?;
    m.add("MOD_SHOTGUN", meansOfDeath_t::MOD_SHOTGUN as i32)?;
    m.add("MOD_GAUNTLET", meansOfDeath_t::MOD_GAUNTLET as i32)?;
    m.add("MOD_MACHINEGUN", meansOfDeath_t::MOD_MACHINEGUN as i32)?;
    m.add("MOD_GRENADE", meansOfDeath_t::MOD_GRENADE as i32)?;
    m.add(
        "MOD_GRENADE_SPLASH",
        meansOfDeath_t::MOD_GRENADE_SPLASH as i32,
    )?;
    m.add("MOD_ROCKET", meansOfDeath_t::MOD_ROCKET as i32)?;
    m.add(
        "MOD_ROCKET_SPLASH",
        meansOfDeath_t::MOD_ROCKET_SPLASH as i32,
    )?;
    m.add("MOD_PLASMA", meansOfDeath_t::MOD_PLASMA as i32)?;
    m.add(
        "MOD_PLASMA_SPLASH",
        meansOfDeath_t::MOD_PLASMA_SPLASH as i32,
    )?;
    m.add("MOD_RAILGUN", meansOfDeath_t::MOD_RAILGUN as i32)?;
    m.add("MOD_LIGHTNING", meansOfDeath_t::MOD_LIGHTNING as i32)?;
    m.add("MOD_BFG", meansOfDeath_t::MOD_BFG as i32)?;
    m.add("MOD_BFG_SPLASH", meansOfDeath_t::MOD_BFG_SPLASH as i32)?;
    m.add("MOD_WATER", meansOfDeath_t::MOD_WATER as i32)?;
    m.add("MOD_SLIME", meansOfDeath_t::MOD_SLIME as i32)?;
    m.add("MOD_LAVA", meansOfDeath_t::MOD_LAVA as i32)?;
    m.add("MOD_CRUSH", meansOfDeath_t::MOD_CRUSH as i32)?;
    m.add("MOD_TELEFRAG", meansOfDeath_t::MOD_TELEFRAG as i32)?;
    m.add("MOD_FALLING", meansOfDeath_t::MOD_FALLING as i32)?;
    m.add("MOD_SUICIDE", meansOfDeath_t::MOD_SUICIDE as i32)?;
    m.add("MOD_TARGET_LASER", meansOfDeath_t::MOD_TARGET_LASER as i32)?;
    m.add("MOD_TRIGGER_HURT", meansOfDeath_t::MOD_TRIGGER_HURT as i32)?;
    m.add("MOD_NAIL", meansOfDeath_t::MOD_NAIL as i32)?;
    m.add("MOD_CHAINGUN", meansOfDeath_t::MOD_CHAINGUN as i32)?;
    m.add(
        "MOD_PROXIMITY_MINE",
        meansOfDeath_t::MOD_PROXIMITY_MINE as i32,
    )?;
    m.add("MOD_KAMIKAZE", meansOfDeath_t::MOD_KAMIKAZE as i32)?;
    m.add("MOD_JUICED", meansOfDeath_t::MOD_JUICED as i32)?;
    m.add("MOD_GRAPPLE", meansOfDeath_t::MOD_GRAPPLE as i32)?;
    m.add("MOD_SWITCH_TEAMS", meansOfDeath_t::MOD_SWITCH_TEAMS as i32)?;
    m.add("MOD_THAW", meansOfDeath_t::MOD_THAW as i32)?;
    m.add(
        "MOD_LIGHTNING_DISCHARGE",
        meansOfDeath_t::MOD_LIGHTNING_DISCHARGE as i32,
    )?;
    m.add("MOD_HMG", meansOfDeath_t::MOD_HMG as i32)?;
    m.add(
        "MOD_RAILGUN_HEADSHOT",
        meansOfDeath_t::MOD_RAILGUN_HEADSHOT as i32,
    )?;

    m.add("DAMAGE_RADIUS", DAMAGE_RADIUS as i32)?;
    m.add("DAMAGE_NO_ARMOR", DAMAGE_NO_ARMOR as i32)?;
    m.add("DAMAGE_NO_KNOCKBACK", DAMAGE_NO_KNOCKBACK as i32)?;
    m.add("DAMAGE_NO_PROTECTION", DAMAGE_NO_PROTECTION as i32)?;
    m.add(
        "DAMAGE_NO_TEAM_PROTECTION",
        DAMAGE_NO_TEAM_PROTECTION as i32,
    )?;

    m.add_class::<Vector3>()?;
    m.add_class::<Flight>()?;
    m.add_class::<Powerups>()?;
    m.add_class::<Weapons>()?;
    m.add_class::<PlayerInfo>()?;
    m.add_class::<PlayerState>()?;
    m.add_class::<PlayerStats>()?;

    m.add_function(wrap_pyfunction!(pyshinqlx_player_info, m)?)?;
    m.add_function(wrap_pyfunction!(pyshinqlx_players_info, m)?)?;
    m.add_function(wrap_pyfunction!(pyshinqlx_get_userinfo, m)?)?;
    m.add_function(wrap_pyfunction!(pyshinqlx_send_server_command, m)?)?;
    m.add_function(wrap_pyfunction!(pyshinqlx_client_command, m)?)?;
    m.add_function(wrap_pyfunction!(pyshinqlx_console_command, m)?)?;
    m.add_function(wrap_pyfunction!(pyshinqlx_get_cvar, m)?)?;
    m.add_function(wrap_pyfunction!(pyshinqlx_set_cvar, m)?)?;
    m.add_function(wrap_pyfunction!(pyshinqlx_set_cvar_limit, m)?)?;
    m.add_function(wrap_pyfunction!(pyshinqlx_kick, m)?)?;
    m.add_function(wrap_pyfunction!(pyshinqlx_console_print, m)?)?;
    m.add_function(wrap_pyfunction!(pyshinqlx_get_configstring, m)?)?;
    m.add_function(wrap_pyfunction!(pyshinqlx_set_configstring, m)?)?;
    m.add_function(wrap_pyfunction!(pyshinqlx_force_vote, m)?)?;
    m.add_function(wrap_pyfunction!(pyshinqlx_add_console_command, m)?)?;
    m.add_function(wrap_pyfunction!(pyshinqlx_register_handler, m)?)?;
    m.add_function(wrap_pyfunction!(pyshinqlx_player_state, m)?)?;
    m.add_function(wrap_pyfunction!(pyshinqlx_player_stats, m)?)?;
    m.add_function(wrap_pyfunction!(pyshinqlx_set_position, m)?)?;
    m.add_function(wrap_pyfunction!(pyshinqlx_set_velocity, m)?)?;
    m.add_function(wrap_pyfunction!(pyshinqlx_noclip, m)?)?;
    m.add_function(wrap_pyfunction!(pyshinqlx_set_health, m)?)?;
    m.add_function(wrap_pyfunction!(pyshinqlx_set_armor, m)?)?;
    m.add_function(wrap_pyfunction!(pyshinqlx_set_weapons, m)?)?;
    m.add_function(wrap_pyfunction!(pyshinqlx_set_weapon, m)?)?;
    m.add_function(wrap_pyfunction!(pyshinqlx_set_ammo, m)?)?;
    m.add_function(wrap_pyfunction!(pyshinqlx_set_powerups, m)?)?;
    m.add_function(wrap_pyfunction!(pyshinqlx_set_holdable, m)?)?;
    m.add_function(wrap_pyfunction!(pyshinqlx_drop_holdable, m)?)?;
    m.add_function(wrap_pyfunction!(pyshinqlx_set_flight, m)?)?;
    m.add_function(wrap_pyfunction!(pyshinqlx_set_invulnerability, m)?)?;
    m.add_function(wrap_pyfunction!(pyshinqlx_set_score, m)?)?;
    m.add_function(wrap_pyfunction!(pyshinqlx_callvote, m)?)?;
    m.add_function(wrap_pyfunction!(pyshinqlx_allow_single_player, m)?)?;
    m.add_function(wrap_pyfunction!(pyshinqlx_player_spawn, m)?)?;
    m.add_function(wrap_pyfunction!(pyshinqlx_set_privileges, m)?)?;
    m.add_function(wrap_pyfunction!(pyshinqlx_destroy_kamikaze_timers, m)?)?;
    m.add_function(wrap_pyfunction!(pyshinqlx_spawn_item, m)?)?;
    m.add_function(wrap_pyfunction!(pyshinqlx_remove_dropped_items, m)?)?;
    m.add_function(wrap_pyfunction!(pyshinqlx_slay_with_mod, m)?)?;
    m.add_function(wrap_pyfunction!(pyshinqlx_replace_items, m)?)?;
    m.add_function(wrap_pyfunction!(pyshinqlx_dev_print_items, m)?)?;
    m.add_function(wrap_pyfunction!(pyshinqlx_force_weapon_respawn_time, m)?)?;
    m.add_function(wrap_pyfunction!(pyshinqlx_get_entity_targets, m)?)?;

    Ok(())
}

fn register_core_module(m: &Bound<'_, PyModule>) -> PyResult<()> {
    m.add(
        "PluginLoadError",
        m.py().get_type_bound::<PluginLoadError>(),
    )?;
    m.add(
        "PluginUnloadError",
        m.py().get_type_bound::<PluginUnloadError>(),
    )?;

    m.add(
        "TEAMS",
        [
            (team_t::TEAM_FREE as i32, "free"),
            (team_t::TEAM_RED as i32, "red"),
            (team_t::TEAM_BLUE as i32, "blue"),
            (team_t::TEAM_SPECTATOR as i32, "spectator"),
        ]
        .into_py_dict_bound(m.py()),
    )?;
    // Game types
    m.add(
        "GAMETYPES",
        [
            (0, "Free for All"),
            (1, "Duel"),
            (2, "Race"),
            (3, "Team Deathmatch"),
            (4, "Clan Arena"),
            (5, "Capture the Flag"),
            (6, "One Flag"),
            (8, "Harvester"),
            (9, "Freeze Tag"),
            (10, "Domination"),
            (11, "Attack and Defend"),
            (12, "Red Rover"),
        ]
        .into_py_dict_bound(m.py()),
    )?;
    m.add(
        "GAMETYPES_SHORT",
        [
            (0, "ffa"),
            (1, "duel"),
            (2, "race"),
            (3, "tdm"),
            (4, "ca"),
            (5, "ctf"),
            (6, "1f"),
            (8, "har"),
            (9, "ft"),
            (10, "dom"),
            (11, "ad"),
            (12, "rr"),
        ]
        .into_py_dict_bound(m.py()),
    )?;
    m.add(
        "CONNECTION_STATES",
        [
            (clientState_t::CS_FREE as i32, "free"),
            (clientState_t::CS_ZOMBIE as i32, "zombie"),
            (clientState_t::CS_CONNECTED as i32, "connected"),
            (clientState_t::CS_PRIMED as i32, "primed"),
            (clientState_t::CS_ACTIVE as i32, "active"),
        ]
        .into_py_dict_bound(m.py()),
    )?;
    // Weapons
    m.add(
        "WEAPONS",
        [
            (weapon_t::WP_GAUNTLET as i32, "g"),
            (weapon_t::WP_MACHINEGUN as i32, "mg"),
            (weapon_t::WP_SHOTGUN as i32, "sg"),
            (weapon_t::WP_GRENADE_LAUNCHER as i32, "gl"),
            (weapon_t::WP_ROCKET_LAUNCHER as i32, "rl"),
            (weapon_t::WP_LIGHTNING as i32, "lg"),
            (weapon_t::WP_RAILGUN as i32, "rg"),
            (weapon_t::WP_PLASMAGUN as i32, "pg"),
            (weapon_t::WP_BFG as i32, "bfg"),
            (weapon_t::WP_GRAPPLING_HOOK as i32, "gh"),
            (weapon_t::WP_NAILGUN as i32, "ng"),
            (weapon_t::WP_PROX_LAUNCHER as i32, "pl"),
            (weapon_t::WP_CHAINGUN as i32, "cg"),
            (weapon_t::WP_HMG as i32, "hmg"),
            (weapon_t::WP_HANDS as i32, "hands"),
        ]
        .into_py_dict_bound(m.py()),
    )?;
    m.add(
        "DEFAULT_PLUGINS",
        PyTuple::new_bound(m.py(), DEFAULT_PLUGINS),
    )?;

    m.add("_thread_count", 0)?;
    m.add("_thread_name", "shinqlxthread")?;

    m.add("_stats", m.py().None())?;
    MODULES.store(Some(PyDict::new_bound(m.py()).unbind().into()));
    m.add(
        "_modules",
        (*MODULES.load())
            .as_ref()
            .map(|modules| modules.as_ref().into_py(m.py())),
    )?;

    m.add_function(wrap_pyfunction!(pyshinqlx_parse_variables, m)?)?;
    m.add_function(wrap_pyfunction!(pyshinqlx_get_logger, m)?)?;
    m.add_function(wrap_pyfunction!(pyshinqlx_configure_logger, m)?)?;
    m.add_function(wrap_pyfunction!(pyshinqlx_log_exception, m)?)?;
    m.add_function(wrap_pyfunction!(pyshinqlx_handle_exception, m)?)?;
    m.add_function(wrap_pyfunction!(pyshinqlx_handle_threading_exception, m)?)?;
    m.add_function(wrap_pyfunction!(uptime, m)?)?;
    m.add_function(wrap_pyfunction!(owner, m)?)?;
    m.add_function(wrap_pyfunction!(get_stats_listener, m)?)?;
    m.add_function(wrap_pyfunction!(pyshinqlx_set_cvar_once, m)?)?;
    m.add_function(wrap_pyfunction!(pyshinqlx_set_cvar_limit_once, m)?)?;
    m.add_function(wrap_pyfunction!(set_plugins_version, m)?)?;
    m.add_function(wrap_pyfunction!(set_map_subtitles, m)?)?;
    m.add_function(wrap_pyfunction!(next_frame, m)?)?;
    m.add_function(wrap_pyfunction!(delay, m)?)?;
    m.add_function(wrap_pyfunction!(thread, m)?)?;
    m.add_function(wrap_pyfunction!(load_preset_plugins, m)?)?;
    m.add_function(wrap_pyfunction!(load_plugin, m)?)?;
    m.add_function(wrap_pyfunction!(unload_plugin, m)?)?;
    m.add_function(wrap_pyfunction!(reload_plugin, m)?)?;
    m.add_function(wrap_pyfunction!(initialize_cvars, m)?)?;
    m.add_function(wrap_pyfunction!(initialize, m)?)?;
    m.add_function(wrap_pyfunction!(late_init, m)?)?;

    Ok(())
}

fn register_game_module(m: &Bound<'_, PyModule>) -> PyResult<()> {
    m.add_class::<Game>()?;
    m.add(
        "NonexistentGameError",
        m.py().get_type_bound::<NonexistentGameError>(),
    )?;

    Ok(())
}

fn register_player_module(m: &Bound<'_, PyModule>) -> PyResult<()> {
    m.add_class::<Player>()?;
    m.add(
        "NonexistentPlayerError",
        m.py().get_type_bound::<NonexistentPlayerError>(),
    )?;
    m.add_class::<AbstractDummyPlayer>()?;
    m.add_class::<RconDummyPlayer>()?;

    Ok(())
}

fn register_commands_module(m: &Bound<'_, PyModule>) -> PyResult<()> {
    m.add("MAX_MSG_LENGTH", MAX_MSG_LENGTH)?;
    let regex_module = m.py().import_bound("re")?;
    m.add(
        "re_color_tag",
        regex_module.call_method1("compile", (r"\^[0-7]",))?,
    )?;
    m.add_class::<AbstractChannel>()?;
    m.add_class::<ChatChannel>()?;
    m.add_class::<TeamChatChannel>()?;
    m.add_class::<TellChannel>()?;
    m.add_class::<ConsoleChannel>()?;
    m.add_class::<ClientCommandChannel>()?;

    CHAT_CHANNEL.store(Some(
        Py::new(
            m.py(),
            TeamChatChannel::py_new("all", "chat", "print \"{}\n\"\n"),
        )?
        .into(),
    ));
    m.add(
        "CHAT_CHANNEL",
        (*CHAT_CHANNEL.load())
            .as_ref()
            .map(|channel| channel.as_ref().into_py(m.py())),
    )?;
    RED_TEAM_CHAT_CHANNEL.store(Some(
        Py::new(
            m.py(),
            TeamChatChannel::py_new("red", "red_team_chat", "print \"{}\n\"\n"),
        )?
        .into(),
    ));
    m.add(
        "RED_TEAM_CHAT_CHANNEL",
        (*RED_TEAM_CHAT_CHANNEL.load())
            .as_ref()
            .map(|channel| channel.as_ref().into_py(m.py())),
    )?;
    BLUE_TEAM_CHAT_CHANNEL.store(Some(
        Py::new(
            m.py(),
            TeamChatChannel::py_new("blue", "blue_team_chat", "print \"{}\n\"\n"),
        )?
        .into(),
    ));
    m.add(
        "BLUE_TEAM_CHAT_CHANNEL",
        (*BLUE_TEAM_CHAT_CHANNEL.load())
            .as_ref()
            .map(|channel| channel.as_ref().into_py(m.py())),
    )?;
    FREE_CHAT_CHANNEL.store(Some(
        Py::new(
            m.py(),
            TeamChatChannel::py_new("free", "free_chat", "print \"{}\n\"\n"),
        )?
        .into(),
    ));
    m.add(
        "FREE_CHAT_CHANNEL",
        (*FREE_CHAT_CHANNEL.load())
            .as_ref()
            .map(|channel| channel.as_ref().into_py(m.py())),
    )?;
    SPECTATOR_CHAT_CHANNEL.store(Some(
        Py::new(
            m.py(),
            TeamChatChannel::py_new("spectator", "spectator_chat", "print \"{}\n\"\n"),
        )?
        .into(),
    ));
    m.add(
        "SPECTATOR_CHAT_CHANNEL",
        (*SPECTATOR_CHAT_CHANNEL.load())
            .as_ref()
            .map(|channel| channel.as_ref().into_py(m.py())),
    )?;
    CONSOLE_CHANNEL.store(Some(Py::new(m.py(), ConsoleChannel::py_new())?.into()));
    m.add(
        "CONSOLE_CHANNEL",
        (*CONSOLE_CHANNEL.load())
            .as_ref()
            .map(|channel| channel.as_ref().into_py(m.py())),
    )?;
    m.add_class::<Command>()?;
    m.add_class::<CommandInvoker>()?;
    COMMANDS.store(Some(Py::new(m.py(), CommandInvoker::py_new())?.into()));
    m.add(
        "COMMANDS",
        (*COMMANDS.load())
            .as_ref()
            .map(|commands| commands.as_ref().into_py(m.py())),
    )?;

    Ok(())
}

fn register_handlers_module(m: &Bound<'_, PyModule>) -> PyResult<()> {
    let sched_module = m.py().import_bound("sched")?;
    m.add("frame_tasks", sched_module.call_method0("scheduler")?)?;
    let queue_module = m.py().import_bound("queue")?;
    m.add("next_frame_tasks", queue_module.call_method0("Queue")?)?;

    m.add_function(wrap_pyfunction!(handlers::handle_rcon, m)?)?;
    m.add_function(wrap_pyfunction!(handlers::handle_client_command, m)?)?;
    m.add_function(wrap_pyfunction!(handlers::handle_server_command, m)?)?;
    m.add_function(wrap_pyfunction!(handlers::handle_frame, m)?)?;
    m.add_function(wrap_pyfunction!(handlers::handle_new_game, m)?)?;
    m.add_function(wrap_pyfunction!(handlers::handle_set_configstring, m)?)?;
    m.add_function(wrap_pyfunction!(handlers::handle_player_connect, m)?)?;
    m.add_function(wrap_pyfunction!(handlers::handle_player_loaded, m)?)?;
    m.add_function(wrap_pyfunction!(handlers::handle_player_disconnect, m)?)?;
    m.add_function(wrap_pyfunction!(handlers::handle_player_spawn, m)?)?;
    m.add_function(wrap_pyfunction!(handlers::handle_kamikaze_use, m)?)?;
    m.add_function(wrap_pyfunction!(handlers::handle_kamikaze_explode, m)?)?;
    m.add_function(wrap_pyfunction!(handlers::handle_damage, m)?)?;
    m.add_function(wrap_pyfunction!(handlers::handle_console_print, m)?)?;
    m.add_function(wrap_pyfunction!(handlers::redirect_print, m)?)?;
    m.add_class::<handlers::PrintRedirector>()?;
    m.add_function(wrap_pyfunction!(handlers::register_handlers, m)?)?;

    Ok(())
}

fn register_events_module(m: &Bound<'_, PyModule>) -> PyResult<()> {
    let regex_module = m.py().import_bound("re")?;
    m.add(
        "_re_vote",
        regex_module.call_method1("compile", (r#"^(?P<cmd>[^ ]+)(?: "?(?P<args>.*?)"?)?$"#,))?,
    )?;
    m.add_class::<EventDispatcher>()?;
    m.add_class::<ConsolePrintDispatcher>()?;
    m.add_class::<CommandDispatcher>()?;
    m.add_class::<ClientCommandDispatcher>()?;
    m.add_class::<ServerCommandDispatcher>()?;
    m.add_class::<FrameEventDispatcher>()?;
    m.add_class::<SetConfigstringDispatcher>()?;
    m.add_class::<ChatEventDispatcher>()?;
    m.add_class::<UnloadDispatcher>()?;
    m.add_class::<PlayerConnectDispatcher>()?;
    m.add_class::<PlayerLoadedDispatcher>()?;
    m.add_class::<PlayerDisconnectDispatcher>()?;
    m.add_class::<PlayerSpawnDispatcher>()?;
    m.add_class::<StatsDispatcher>()?;
    m.add_class::<VoteCalledDispatcher>()?;
    m.add_class::<VoteStartedDispatcher>()?;
    m.add_class::<VoteEndedDispatcher>()?;
    m.add_class::<VoteDispatcher>()?;
    m.add_class::<GameCountdownDispatcher>()?;
    m.add_class::<GameStartDispatcher>()?;
    m.add_class::<GameEndDispatcher>()?;
    m.add_class::<RoundCountdownDispatcher>()?;
    m.add_class::<RoundStartDispatcher>()?;
    m.add_class::<RoundEndDispatcher>()?;
    m.add_class::<TeamSwitchDispatcher>()?;
    m.add_class::<TeamSwitchAttemptDispatcher>()?;
    m.add_class::<MapDispatcher>()?;
    m.add_class::<NewGameDispatcher>()?;
    m.add_class::<KillDispatcher>()?;
    m.add_class::<DeathDispatcher>()?;
    m.add_class::<UserinfoDispatcher>()?;
    m.add_class::<KamikazeUseDispatcher>()?;
    m.add_class::<KamikazeExplodeDispatcher>()?;
    m.add_class::<DamageDispatcher>()?;
    m.add_class::<EventDispatcherManager>()?;

    let event_dispatchers = Py::new(m.py(), EventDispatcherManager::default())?;
    event_dispatchers
        .borrow(m.py())
        .add_dispatcher(m.py(), m.py().get_type_bound::<ConsolePrintDispatcher>())?;
    event_dispatchers
        .borrow(m.py())
        .add_dispatcher(m.py(), m.py().get_type_bound::<CommandDispatcher>())?;
    event_dispatchers
        .borrow(m.py())
        .add_dispatcher(m.py(), m.py().get_type_bound::<ClientCommandDispatcher>())?;
    event_dispatchers
        .borrow(m.py())
        .add_dispatcher(m.py(), m.py().get_type_bound::<ServerCommandDispatcher>())?;
    event_dispatchers
        .borrow(m.py())
        .add_dispatcher(m.py(), m.py().get_type_bound::<FrameEventDispatcher>())?;
    event_dispatchers
        .borrow(m.py())
        .add_dispatcher(m.py(), m.py().get_type_bound::<SetConfigstringDispatcher>())?;
    event_dispatchers
        .borrow(m.py())
        .add_dispatcher(m.py(), m.py().get_type_bound::<ChatEventDispatcher>())?;
    event_dispatchers
        .borrow(m.py())
        .add_dispatcher(m.py(), m.py().get_type_bound::<UnloadDispatcher>())?;
    event_dispatchers
        .borrow(m.py())
        .add_dispatcher(m.py(), m.py().get_type_bound::<PlayerConnectDispatcher>())?;
    event_dispatchers
        .borrow(m.py())
        .add_dispatcher(m.py(), m.py().get_type_bound::<PlayerLoadedDispatcher>())?;
    event_dispatchers.borrow(m.py()).add_dispatcher(
        m.py(),
        m.py().get_type_bound::<PlayerDisconnectDispatcher>(),
    )?;
    event_dispatchers
        .borrow(m.py())
        .add_dispatcher(m.py(), m.py().get_type_bound::<PlayerSpawnDispatcher>())?;
    event_dispatchers
        .borrow(m.py())
        .add_dispatcher(m.py(), m.py().get_type_bound::<KamikazeUseDispatcher>())?;
    event_dispatchers
        .borrow(m.py())
        .add_dispatcher(m.py(), m.py().get_type_bound::<KamikazeExplodeDispatcher>())?;
    event_dispatchers
        .borrow(m.py())
        .add_dispatcher(m.py(), m.py().get_type_bound::<StatsDispatcher>())?;
    event_dispatchers
        .borrow(m.py())
        .add_dispatcher(m.py(), m.py().get_type_bound::<VoteCalledDispatcher>())?;
    event_dispatchers
        .borrow(m.py())
        .add_dispatcher(m.py(), m.py().get_type_bound::<VoteStartedDispatcher>())?;
    event_dispatchers
        .borrow(m.py())
        .add_dispatcher(m.py(), m.py().get_type_bound::<VoteEndedDispatcher>())?;
    event_dispatchers
        .borrow(m.py())
        .add_dispatcher(m.py(), m.py().get_type_bound::<VoteDispatcher>())?;
    event_dispatchers
        .borrow(m.py())
        .add_dispatcher(m.py(), m.py().get_type_bound::<GameCountdownDispatcher>())?;
    event_dispatchers
        .borrow(m.py())
        .add_dispatcher(m.py(), m.py().get_type_bound::<GameStartDispatcher>())?;
    event_dispatchers
        .borrow(m.py())
        .add_dispatcher(m.py(), m.py().get_type_bound::<GameEndDispatcher>())?;
    event_dispatchers
        .borrow(m.py())
        .add_dispatcher(m.py(), m.py().get_type_bound::<RoundCountdownDispatcher>())?;
    event_dispatchers
        .borrow(m.py())
        .add_dispatcher(m.py(), m.py().get_type_bound::<RoundStartDispatcher>())?;
    event_dispatchers
        .borrow(m.py())
        .add_dispatcher(m.py(), m.py().get_type_bound::<RoundEndDispatcher>())?;
    event_dispatchers
        .borrow(m.py())
        .add_dispatcher(m.py(), m.py().get_type_bound::<TeamSwitchDispatcher>())?;
    event_dispatchers.borrow(m.py()).add_dispatcher(
        m.py(),
        m.py().get_type_bound::<TeamSwitchAttemptDispatcher>(),
    )?;
    event_dispatchers
        .borrow(m.py())
        .add_dispatcher(m.py(), m.py().get_type_bound::<MapDispatcher>())?;
    event_dispatchers
        .borrow(m.py())
        .add_dispatcher(m.py(), m.py().get_type_bound::<NewGameDispatcher>())?;
    event_dispatchers
        .borrow(m.py())
        .add_dispatcher(m.py(), m.py().get_type_bound::<KillDispatcher>())?;
    event_dispatchers
        .borrow(m.py())
        .add_dispatcher(m.py(), m.py().get_type_bound::<DeathDispatcher>())?;
    event_dispatchers
        .borrow(m.py())
        .add_dispatcher(m.py(), m.py().get_type_bound::<UserinfoDispatcher>())?;
    event_dispatchers
        .borrow(m.py())
        .add_dispatcher(m.py(), m.py().get_type_bound::<DamageDispatcher>())?;
    EVENT_DISPATCHERS.store(Some(event_dispatchers.into()));
    m.add(
        "EVENT_DISPATCHERS",
        (*EVENT_DISPATCHERS.load())
            .as_ref()
            .map(|event_dispatchers| event_dispatchers.as_ref().into_py(m.py())),
    )?;

    Ok(())
}

fn register_zmq_module(m: &Bound<'_, PyModule>) -> PyResult<()> {
    m.add_class::<StatsListener>()?;

    Ok(())
}

fn register_plugin_module(m: &Bound<'_, PyModule>) -> PyResult<()> {
    m.py()
        .get_type_bound::<Plugin>()
        .setattr(intern!(m.py(), "database"), m.py().None())?;
    m.py().get_type_bound::<Plugin>().setattr(
        intern!(m.py(), "_loaded_plugins"),
        PyDict::new_bound(m.py()),
    )?;
    m.add_class::<Plugin>()?;

    Ok(())
}

fn register_database_submodule(m: &Bound<'_, PyModule>) -> PyResult<()> {
    let database_module = PyModule::new_bound(m.py(), "database")?;

    database_module.add_class::<AbstractDatabase>()?;
    #[cfg(feature = "rust-redis")]
    {
        let redis_type = m.py().get_type_bound::<Redis>();
        let key_type_function = redis_type.getattr("key_type")?;
        m.py()
            .get_type_bound::<Redis>()
            .setattr("type", key_type_function)?;
    }
    database_module.add_class::<Redis>()?;
    m.add_submodule(&database_module)?;

    m.py()
        .import_bound(intern!(m.py(), "sys"))?
        .getattr(intern!(m.py(), "modules"))?
        .set_item("shinqlx.database", database_module)?;

    Ok(())
}

pub(crate) static PYSHINQLX_INITIALIZED: AtomicBool = AtomicBool::new(false);

pub(crate) fn pyshinqlx_is_initialized() -> bool {
    PYSHINQLX_INITIALIZED.load(Ordering::SeqCst)
}

#[derive(PartialEq, Eq, Debug, Clone, Copy)]
pub(crate) enum PythonInitializationError {
    MainScriptError,
    #[cfg_attr(test, allow(dead_code))]
    AlreadyInitialized,
    NotInitializedError,
}

#[cfg_attr(test, allow(dead_code))]
pub(crate) fn pyshinqlx_initialize() -> Result<(), PythonInitializationError> {
    if pyshinqlx_is_initialized() {
        error!(target: "shinqlx", "pyshinqlx_initialize was called while already initialized");
        return Err(PythonInitializationError::AlreadyInitialized);
    }

    debug!(target: "shinqlx", "Initializing Python...");
    append_to_inittab!(pyshinqlx_module);
    prepare_freethreaded_python();
    let init_result = Python::with_gil(|py| {
        let shinqlx_module = py.import_bound(intern!(py, "shinqlx"))?;
        shinqlx_module.call_method0("initialize")?;
        Ok::<(), PyErr>(())
    });
    match init_result {
        Err(e) => {
            error!(target: "shinqlx", "{:?}", e);
            error!(target: "shinqlx", "loader sequence returned an error. Did you modify the loader?");
            Err(PythonInitializationError::MainScriptError)
        }
        Ok(_) => {
            PYSHINQLX_INITIALIZED.store(true, Ordering::SeqCst);
            debug!(target: "shinqlx", "Python initialized!");
            Ok(())
        }
    }
}

#[cfg_attr(test, allow(dead_code))]
pub(crate) fn pyshinqlx_reload() -> Result<(), PythonInitializationError> {
    if !pyshinqlx_is_initialized() {
        error!(target: "shinqlx", "pyshinqlx_finalize was called before being initialized");
        return Err(PythonInitializationError::NotInitializedError);
    }

    CUSTOM_COMMAND_HANDLER.store(None);

    let reinit_result = Python::with_gil(|py| {
        let importlib_module = py.import_bound("importlib")?;
        let shinqlx_module = py.import_bound(intern!(py, "shinqlx"))?;
        let new_shinqlx_module = importlib_module.call_method1("reload", (shinqlx_module,))?;
        new_shinqlx_module.call_method0("initialize")?;
        Ok::<(), PyErr>(())
    });
    match reinit_result {
        Err(_) => {
            PYSHINQLX_INITIALIZED.store(false, Ordering::SeqCst);
            Err(PythonInitializationError::MainScriptError)
        }
        Ok(()) => {
            PYSHINQLX_INITIALIZED.store(true, Ordering::SeqCst);
            Ok(())
        }
    }
}

#[cfg(test)]
pub(crate) mod pyshinqlx_test_support {
    use super::{player::Player, player_info::PlayerInfo};

    use crate::ffi::c::prelude::{clientState_t, privileges_t, team_t};

    use pyo3::prelude::*;

    pub(crate) fn run_all_frame_tasks(py: Python<'_>) -> PyResult<()> {
        py.run_bound(
            r#"
import shinqlx

while not shinqlx.next_frame_tasks.empty():
    func, args, kwargs = shinqlx.next_frame_tasks.get(block=False)
    func(*args, **kwargs)
"#,
            None,
            None,
        )?;
        Ok(())
    }

    pub(crate) fn default_test_player_info() -> PlayerInfo {
        PlayerInfo {
            client_id: 2,
            name: "".to_string(),
            connection_state: clientState_t::CS_CONNECTED as i32,
            userinfo: "".to_string(),
            steam_id: 1234567890,
            team: team_t::TEAM_SPECTATOR as i32,
            privileges: privileges_t::PRIV_NONE as i32,
        }
    }

    pub(crate) fn default_test_player() -> Player {
        Player {
            valid: true,
            id: 2,
            player_info: default_test_player_info(),
            user_info: "".to_string(),
            steam_id: 1234567890,
            name: "".to_string(),
        }
    }

    pub(super) fn test_plugin(py: Python<'_>) -> Bound<'_, PyAny> {
        PyModule::from_code_bound(
            py,
            r#"
import shinqlx

class test_plugin(shinqlx.Plugin):
    pass
"#,
            "",
            "",
        )
        .expect("coult not create test plugin")
        .getattr("test_plugin")
        .expect("could not get test plugin")
    }

    pub(crate) fn capturing_hook(py: Python<'_>) -> Bound<'_, PyModule> {
        PyModule::from_code_bound(
            py,
            r#"
_args = []

def hook(*args):
    global _args
    _args.append(args)

def assert_called_with(*args):
    global _args
    assert(len(_args) > 0), f"{_args = }"

    called_with = _args.pop(0)
    assert len(args) == len(called_with), f"{args = } {len(args) = } == {called_with = } {len(called_with) = }"
    for (expected, actual) in zip(args, called_with):
        if expected == "_":
            continue
        assert expected == actual, f"{expected = } == {actual = }"
        "#,
            "",
            "",
        )
            .expect("could create test handler module")
    }

    pub(crate) fn returning_false_hook(py: Python<'_>) -> Bound<'_, PyAny> {
        let returning_false_module = PyModule::from_code_bound(
            py,
            r#"
import shinqlx

def returning_false_hook(*args, **kwargs):
    return shinqlx.RET_STOP_EVENT
            "#,
            "",
            "",
        )
        .expect("could not create returning false module");
        returning_false_module
            .getattr("returning_false_hook")
            .expect("could not get returning_false_hook function")
    }

    pub(super) fn returning_other_string_hook(py: Python<'_>) -> Bound<'_, PyAny> {
        let returning_other_string_module = PyModule::from_code_bound(
            py,
            r#"
def returning_other_string(*args, **kwargs):
    return "quit"
            "#,
            "",
            "",
        )
        .expect("could not create returning false module");
        returning_other_string_module
            .getattr("returning_other_string")
            .expect("could not get returning_false_hook function")
    }
}

#[cfg(test)]
#[cfg_attr(test, mockall::automock)]
#[allow(dead_code)]
pub(crate) mod python_tests {
    use super::PythonInitializationError;

    #[allow(unused_attributes)]
<<<<<<< HEAD
    #[cfg_attr(coverage_nightly, coverage(off))]
=======
>>>>>>> f7a5d5fc
    #[cfg(not(tarpaulin_include))]
    pub(crate) fn rcon_dispatcher<T>(_cmd: T)
    where
        T: AsRef<str> + 'static,
    {
    }

    #[allow(unused_attributes)]
<<<<<<< HEAD
    #[cfg_attr(coverage_nightly, coverage(off))]
=======
>>>>>>> f7a5d5fc
    #[cfg(not(tarpaulin_include))]
    pub(crate) fn client_command_dispatcher(_client_id: i32, _cmd: String) -> Option<String> {
        None
    }

    #[allow(unused_attributes)]
<<<<<<< HEAD
    #[cfg_attr(coverage_nightly, coverage(off))]
=======
>>>>>>> f7a5d5fc
    #[cfg(not(tarpaulin_include))]
    pub(crate) fn server_command_dispatcher(
        _client_id: Option<i32>,
        _cmd: String,
    ) -> Option<String> {
        None
    }

    #[allow(unused_attributes)]
<<<<<<< HEAD
    #[cfg_attr(coverage_nightly, coverage(off))]
=======
>>>>>>> f7a5d5fc
    #[cfg(not(tarpaulin_include))]
    pub(crate) fn client_loaded_dispatcher(_client_id: i32) {}

    #[allow(unused_attributes)]
<<<<<<< HEAD
    #[cfg_attr(coverage_nightly, coverage(off))]
=======
>>>>>>> f7a5d5fc
    #[cfg(not(tarpaulin_include))]
    pub(crate) fn set_configstring_dispatcher(_index: u32, _value: &str) -> Option<String> {
        None
    }

    #[allow(unused_attributes)]
<<<<<<< HEAD
    #[cfg_attr(coverage_nightly, coverage(off))]
=======
>>>>>>> f7a5d5fc
    #[cfg(not(tarpaulin_include))]
    pub(crate) fn client_disconnect_dispatcher(_client_id: i32, _reason: &str) {}

    #[allow(unused_attributes)]
<<<<<<< HEAD
    #[cfg_attr(coverage_nightly, coverage(off))]
=======
>>>>>>> f7a5d5fc
    #[cfg(not(tarpaulin_include))]
    pub(crate) fn console_print_dispatcher(_msg: &str) -> Option<String> {
        None
    }

    #[allow(unused_attributes)]
<<<<<<< HEAD
    #[cfg_attr(coverage_nightly, coverage(off))]
=======
>>>>>>> f7a5d5fc
    #[cfg(not(tarpaulin_include))]
    pub(crate) fn new_game_dispatcher(_restart: bool) {}

    #[allow(unused_attributes)]
<<<<<<< HEAD
    #[cfg_attr(coverage_nightly, coverage(off))]
=======
>>>>>>> f7a5d5fc
    #[cfg(not(tarpaulin_include))]
    pub(crate) fn frame_dispatcher() {}

    #[allow(unused_attributes)]
<<<<<<< HEAD
    #[cfg_attr(coverage_nightly, coverage(off))]
=======
>>>>>>> f7a5d5fc
    #[cfg(not(tarpaulin_include))]
    pub(crate) fn client_connect_dispatcher(_client_id: i32, _is_bot: bool) -> Option<String> {
        None
    }

    #[allow(unused_attributes)]
<<<<<<< HEAD
    #[cfg_attr(coverage_nightly, coverage(off))]
=======
>>>>>>> f7a5d5fc
    #[cfg(not(tarpaulin_include))]
    pub(crate) fn client_spawn_dispatcher(_client_id: i32) {}

    #[allow(unused_attributes)]
<<<<<<< HEAD
    #[cfg_attr(coverage_nightly, coverage(off))]
=======
>>>>>>> f7a5d5fc
    #[cfg(not(tarpaulin_include))]
    pub(crate) fn kamikaze_use_dispatcher(_client_id: i32) {}

    #[allow(unused_attributes)]
<<<<<<< HEAD
    #[cfg_attr(coverage_nightly, coverage(off))]
=======
>>>>>>> f7a5d5fc
    #[cfg(not(tarpaulin_include))]
    pub(crate) fn kamikaze_explode_dispatcher(_client_id: i32, _is_used_on_demand: bool) {}

    #[allow(unused_attributes)]
<<<<<<< HEAD
    #[cfg_attr(coverage_nightly, coverage(off))]
=======
>>>>>>> f7a5d5fc
    #[cfg(not(tarpaulin_include))]
    pub(crate) fn damage_dispatcher(
        _target_client_id: i32,
        _attacker_client_id: Option<i32>,
        _damage: i32,
        _dflags: i32,
        _means_of_death: i32,
    ) {
    }

    #[allow(unused_attributes)]
<<<<<<< HEAD
    #[cfg_attr(coverage_nightly, coverage(off))]
=======
>>>>>>> f7a5d5fc
    #[cfg(not(tarpaulin_include))]
    pub(crate) fn pyshinqlx_is_initialized() -> bool {
        false
    }

    #[allow(unused_attributes)]
<<<<<<< HEAD
    #[cfg_attr(coverage_nightly, coverage(off))]
=======
>>>>>>> f7a5d5fc
    #[cfg(not(tarpaulin_include))]
    pub(crate) fn pyshinqlx_initialize() -> Result<(), PythonInitializationError> {
        Ok(())
    }

    #[allow(unused_attributes)]
<<<<<<< HEAD
    #[cfg_attr(coverage_nightly, coverage(off))]
=======
>>>>>>> f7a5d5fc
    #[cfg(not(tarpaulin_include))]
    pub(crate) fn pyshinqlx_reload() -> Result<(), PythonInitializationError> {
        Ok(())
    }
}

#[cfg(test)]
pub(crate) mod pyshinqlx_setup_fixture {
    use super::pyshinqlx_module;

    use pyo3::{append_to_inittab, ffi::Py_IsInitialized, prepare_freethreaded_python};
    use rstest::fixture;

    #[fixture]
    #[once]
    pub(crate) fn pyshinqlx_setup() {
        if unsafe { Py_IsInitialized() } == 0 {
            append_to_inittab!(pyshinqlx_module);
            prepare_freethreaded_python();
        }
    }
}<|MERGE_RESOLUTION|>--- conflicted
+++ resolved
@@ -291,14 +291,6 @@
 }
 
 impl IntoPyDict for ParsedVariables {
-<<<<<<< HEAD
-    fn into_py_dict(self, py: Python<'_>) -> &PyDict {
-        #[allow(deprecated)]
-        self.items.into_py_dict(py)
-    }
-
-=======
->>>>>>> f7a5d5fc
     fn into_py_dict_bound(self, py: Python<'_>) -> Bound<'_, PyDict> {
         self.items.into_py_dict_bound(py)
     }
@@ -723,11 +715,7 @@
 fn pyshinqlx_log_exception(py: Python<'_>, plugin: Option<PyObject>) -> PyResult<()> {
     let sys_module = py.import_bound(intern!(py, "sys"))?;
     let exc_info = sys_module.call_method0(intern!(py, "exc_info"))?;
-<<<<<<< HEAD
-    let exc_tuple = exc_info.extract::<&PyTuple>()?;
-=======
     let exc_tuple = exc_info.extract::<Bound<'_, PyTuple>>()?;
->>>>>>> f7a5d5fc
 
     let traceback_module = py.import_bound(intern!(py, "traceback"))?;
     let formatted_traceback: Vec<String> = traceback_module
@@ -1109,11 +1097,7 @@
     let loaded_plugins = py
         .get_type_bound::<Plugin>()
         .getattr(intern!(py, "_loaded_plugins"))?
-<<<<<<< HEAD
-        .extract::<&PyDict>()?;
-=======
         .extract::<Bound<'_, PyDict>>()?;
->>>>>>> f7a5d5fc
     loaded_plugins.set_item(plugin, loaded_plugin)?;
 
     Ok(())
@@ -1157,11 +1141,7 @@
     let loaded_plugins = py
         .get_type_bound::<Plugin>()
         .getattr(intern!(py, "_loaded_plugins"))?
-<<<<<<< HEAD
-        .extract::<&PyDict>()?;
-=======
         .extract::<Bound<'_, PyDict>>()?;
->>>>>>> f7a5d5fc
 
     if loaded_plugins.contains(plugin)? {
         reload_plugin(py, plugin)?;
@@ -1196,11 +1176,7 @@
     let loaded_plugins = py
         .get_type_bound::<Plugin>()
         .getattr(intern!(py, "_loaded_plugins"))?
-<<<<<<< HEAD
-        .extract::<&PyDict>()?;
-=======
         .extract::<Bound<'_, PyDict>>()?;
->>>>>>> f7a5d5fc
 
     let Some(loaded_plugin) = loaded_plugins.get_item(plugin)? else {
         let error_msg = format!("Attempted to unload a plugin '{plugin}' that is not loaded.");
@@ -1209,11 +1185,7 @@
 
     let plugin_hooks = loaded_plugin.getattr(intern!(py, "hooks"))?;
     plugin_hooks.iter()?.flatten().for_each(|hook| {
-<<<<<<< HEAD
-        if let Ok(hook_tuple) = hook.extract::<&PyTuple>() {
-=======
         if let Ok(hook_tuple) = hook.extract::<Bound<'_, PyTuple>>() {
->>>>>>> f7a5d5fc
             let Ok(event_name) = hook_tuple.get_item(0) else {
                 return;
             };
@@ -1245,11 +1217,7 @@
 
     let plugin_commands = loaded_plugin.getattr(intern!(py, "commands"))?;
     plugin_commands.iter()?.flatten().for_each(|cmd| {
-<<<<<<< HEAD
-        if let Ok(py_cmd) = cmd.extract::<Command>() {
-=======
         if let Ok(py_cmd) = cmd.extract::<Bound<'_, Command>>() {
->>>>>>> f7a5d5fc
             if let Some(ref commands) = *COMMANDS.load() {
                 if let Err(ref e) = commands.borrow(py).remove_command(py, py_cmd) {
                     log_exception(py, e);
@@ -1290,11 +1258,7 @@
     let loaded_plugins = py
         .get_type_bound::<Plugin>()
         .getattr(intern!(py, "_loaded_plugins"))?
-<<<<<<< HEAD
-        .extract::<&PyDict>()?;
-=======
         .extract::<Bound<'_, PyDict>>()?;
->>>>>>> f7a5d5fc
     if !loaded_plugins.contains(plugin)? {
         let error_msg = format!("Attempted to unload a plugin '{plugin}' that is not loaded.");
         return Err(PluginUnloadError::new_err(error_msg));
@@ -2368,10 +2332,6 @@
     use super::PythonInitializationError;
 
     #[allow(unused_attributes)]
-<<<<<<< HEAD
-    #[cfg_attr(coverage_nightly, coverage(off))]
-=======
->>>>>>> f7a5d5fc
     #[cfg(not(tarpaulin_include))]
     pub(crate) fn rcon_dispatcher<T>(_cmd: T)
     where
@@ -2380,20 +2340,12 @@
     }
 
     #[allow(unused_attributes)]
-<<<<<<< HEAD
-    #[cfg_attr(coverage_nightly, coverage(off))]
-=======
->>>>>>> f7a5d5fc
     #[cfg(not(tarpaulin_include))]
     pub(crate) fn client_command_dispatcher(_client_id: i32, _cmd: String) -> Option<String> {
         None
     }
 
     #[allow(unused_attributes)]
-<<<<<<< HEAD
-    #[cfg_attr(coverage_nightly, coverage(off))]
-=======
->>>>>>> f7a5d5fc
     #[cfg(not(tarpaulin_include))]
     pub(crate) fn server_command_dispatcher(
         _client_id: Option<i32>,
@@ -2403,96 +2355,52 @@
     }
 
     #[allow(unused_attributes)]
-<<<<<<< HEAD
-    #[cfg_attr(coverage_nightly, coverage(off))]
-=======
->>>>>>> f7a5d5fc
     #[cfg(not(tarpaulin_include))]
     pub(crate) fn client_loaded_dispatcher(_client_id: i32) {}
 
     #[allow(unused_attributes)]
-<<<<<<< HEAD
-    #[cfg_attr(coverage_nightly, coverage(off))]
-=======
->>>>>>> f7a5d5fc
     #[cfg(not(tarpaulin_include))]
     pub(crate) fn set_configstring_dispatcher(_index: u32, _value: &str) -> Option<String> {
         None
     }
 
     #[allow(unused_attributes)]
-<<<<<<< HEAD
-    #[cfg_attr(coverage_nightly, coverage(off))]
-=======
->>>>>>> f7a5d5fc
     #[cfg(not(tarpaulin_include))]
     pub(crate) fn client_disconnect_dispatcher(_client_id: i32, _reason: &str) {}
 
     #[allow(unused_attributes)]
-<<<<<<< HEAD
-    #[cfg_attr(coverage_nightly, coverage(off))]
-=======
->>>>>>> f7a5d5fc
     #[cfg(not(tarpaulin_include))]
     pub(crate) fn console_print_dispatcher(_msg: &str) -> Option<String> {
         None
     }
 
     #[allow(unused_attributes)]
-<<<<<<< HEAD
-    #[cfg_attr(coverage_nightly, coverage(off))]
-=======
->>>>>>> f7a5d5fc
     #[cfg(not(tarpaulin_include))]
     pub(crate) fn new_game_dispatcher(_restart: bool) {}
 
     #[allow(unused_attributes)]
-<<<<<<< HEAD
-    #[cfg_attr(coverage_nightly, coverage(off))]
-=======
->>>>>>> f7a5d5fc
     #[cfg(not(tarpaulin_include))]
     pub(crate) fn frame_dispatcher() {}
 
     #[allow(unused_attributes)]
-<<<<<<< HEAD
-    #[cfg_attr(coverage_nightly, coverage(off))]
-=======
->>>>>>> f7a5d5fc
     #[cfg(not(tarpaulin_include))]
     pub(crate) fn client_connect_dispatcher(_client_id: i32, _is_bot: bool) -> Option<String> {
         None
     }
 
     #[allow(unused_attributes)]
-<<<<<<< HEAD
-    #[cfg_attr(coverage_nightly, coverage(off))]
-=======
->>>>>>> f7a5d5fc
     #[cfg(not(tarpaulin_include))]
     pub(crate) fn client_spawn_dispatcher(_client_id: i32) {}
 
     #[allow(unused_attributes)]
-<<<<<<< HEAD
-    #[cfg_attr(coverage_nightly, coverage(off))]
-=======
->>>>>>> f7a5d5fc
     #[cfg(not(tarpaulin_include))]
     pub(crate) fn kamikaze_use_dispatcher(_client_id: i32) {}
 
     #[allow(unused_attributes)]
-<<<<<<< HEAD
-    #[cfg_attr(coverage_nightly, coverage(off))]
-=======
->>>>>>> f7a5d5fc
     #[cfg(not(tarpaulin_include))]
     pub(crate) fn kamikaze_explode_dispatcher(_client_id: i32, _is_used_on_demand: bool) {}
 
     #[allow(unused_attributes)]
-<<<<<<< HEAD
-    #[cfg_attr(coverage_nightly, coverage(off))]
-=======
->>>>>>> f7a5d5fc
     #[cfg(not(tarpaulin_include))]
     pub(crate) fn damage_dispatcher(
         _target_client_id: i32,
@@ -2504,30 +2412,18 @@
     }
 
     #[allow(unused_attributes)]
-<<<<<<< HEAD
-    #[cfg_attr(coverage_nightly, coverage(off))]
-=======
->>>>>>> f7a5d5fc
     #[cfg(not(tarpaulin_include))]
     pub(crate) fn pyshinqlx_is_initialized() -> bool {
         false
     }
 
     #[allow(unused_attributes)]
-<<<<<<< HEAD
-    #[cfg_attr(coverage_nightly, coverage(off))]
-=======
->>>>>>> f7a5d5fc
     #[cfg(not(tarpaulin_include))]
     pub(crate) fn pyshinqlx_initialize() -> Result<(), PythonInitializationError> {
         Ok(())
     }
 
     #[allow(unused_attributes)]
-<<<<<<< HEAD
-    #[cfg_attr(coverage_nightly, coverage(off))]
-=======
->>>>>>> f7a5d5fc
     #[cfg(not(tarpaulin_include))]
     pub(crate) fn pyshinqlx_reload() -> Result<(), PythonInitializationError> {
         Ok(())
