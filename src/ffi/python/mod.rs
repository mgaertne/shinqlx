<<<<<<< HEAD
mod channels;
pub(crate) mod dispatchers;
pub(crate) mod embed;
=======
mod dispatchers;
mod embed;
>>>>>>> 3c1b07a2
mod flight;
mod game;
mod holdable;
mod player;
mod player_info;
mod player_state;
mod player_stats;
mod powerups;
mod stats_listener;
mod vector3;
mod weapons;

pub(crate) mod prelude {
    pub(crate) use super::embed::*;
    pub(crate) use super::flight::Flight;
    pub(crate) use super::holdable::Holdable;
    pub(crate) use super::player_info::PlayerInfo;
    pub(crate) use super::player_state::PlayerState;
    pub(crate) use super::player_stats::PlayerStats;
    pub(crate) use super::powerups::Powerups;
    pub(crate) use super::vector3::Vector3;
    pub(crate) use super::weapons::Weapons;

    pub(crate) use super::ALLOW_FREE_CLIENT;
    pub(crate) use super::{
        CLIENT_COMMAND_HANDLER, CONSOLE_PRINT_HANDLER, CUSTOM_COMMAND_HANDLER, DAMAGE_HANDLER,
        FRAME_HANDLER, KAMIKAZE_EXPLODE_HANDLER, KAMIKAZE_USE_HANDLER, NEW_GAME_HANDLER,
        PLAYER_CONNECT_HANDLER, PLAYER_DISCONNECT_HANDLER, PLAYER_LOADED_HANDLER,
        PLAYER_SPAWN_HANDLER, RCON_HANDLER, SERVER_COMMAND_HANDLER, SET_CONFIGSTRING_HANDLER,
    };

    #[cfg(test)]
    pub(crate) use super::mock_python_tests::{
        pyshinqlx_initialize, pyshinqlx_is_initialized, pyshinqlx_reload,
    };
    #[cfg(test)]
    pub(crate) use super::mock_python_tests::{
        pyshinqlx_initialize_context, pyshinqlx_is_initialized_context, pyshinqlx_reload_context,
    };
    pub(crate) use super::PythonInitializationError;
    #[cfg(test)]
    pub(crate) use super::PYSHINQLX_INITIALIZED;
    #[cfg(not(test))]
    pub(crate) use super::{pyshinqlx_initialize, pyshinqlx_is_initialized, pyshinqlx_reload};

    #[cfg(not(test))]
    pub(crate) use super::dispatchers::{
        client_command_dispatcher, client_connect_dispatcher, client_disconnect_dispatcher,
        client_loaded_dispatcher, client_spawn_dispatcher, console_print_dispatcher,
        damage_dispatcher, frame_dispatcher, kamikaze_explode_dispatcher, kamikaze_use_dispatcher,
        new_game_dispatcher, rcon_dispatcher, server_command_dispatcher,
        set_configstring_dispatcher,
    };
    #[cfg(test)]
    pub(crate) use super::mock_python_tests::{
        client_command_dispatcher, client_connect_dispatcher, client_disconnect_dispatcher,
        client_loaded_dispatcher, client_spawn_dispatcher, console_print_dispatcher,
        damage_dispatcher, frame_dispatcher, kamikaze_explode_dispatcher, kamikaze_use_dispatcher,
        new_game_dispatcher, rcon_dispatcher, server_command_dispatcher,
        set_configstring_dispatcher,
    };
    #[cfg(test)]
    pub(crate) use super::mock_python_tests::{
        client_command_dispatcher_context, client_connect_dispatcher_context,
        client_disconnect_dispatcher_context, client_loaded_dispatcher_context,
        client_spawn_dispatcher_context, console_print_dispatcher_context,
        damage_dispatcher_context, frame_dispatcher_context, kamikaze_explode_dispatcher_context,
        kamikaze_use_dispatcher_context, new_game_dispatcher_context, rcon_dispatcher_context,
        server_command_dispatcher_context, set_configstring_dispatcher_context,
    };

    #[cfg(test)]
    #[cfg(not(miri))]
    pub(crate) use super::pyshinqlx_setup_fixture::*;
}

use crate::prelude::*;
use crate::quake_live_engine::FindCVar;
use crate::MAIN_ENGINE;

use crate::ffi::python::channels::{
    AbstractChannel, ChatChannel, ClientCommandChannel, ConsoleChannel, TeamChatChannel,
    TellChannel, MAX_MSG_LENGTH,
};
use crate::_INIT_TIME;

use alloc::sync::Arc;
use arc_swap::ArcSwapOption;
use core::ops::Deref;
use core::str::FromStr;
use core::sync::atomic::{AtomicBool, AtomicU64, Ordering};
use itertools::Itertools;
use log::*;
use once_cell::sync::Lazy;
use pyo3::exceptions::{PyEnvironmentError, PyException};
use pyo3::prelude::*;
use pyo3::types::{IntoPyDict, PyDelta, PyDict, PyFunction, PyTuple};
use pyo3::{append_to_inittab, create_exception, prepare_freethreaded_python};
use regex::Regex;

pub(crate) static ALLOW_FREE_CLIENT: AtomicU64 = AtomicU64::new(0);

pub(crate) static CLIENT_COMMAND_HANDLER: Lazy<Arc<ArcSwapOption<Py<PyAny>>>> =
    Lazy::new(|| ArcSwapOption::empty().into());
pub(crate) static SERVER_COMMAND_HANDLER: Lazy<Arc<ArcSwapOption<Py<PyAny>>>> =
    Lazy::new(|| ArcSwapOption::empty().into());
pub(crate) static FRAME_HANDLER: Lazy<Arc<ArcSwapOption<Py<PyAny>>>> =
    Lazy::new(|| ArcSwapOption::empty().into());
pub(crate) static PLAYER_CONNECT_HANDLER: Lazy<Arc<ArcSwapOption<Py<PyAny>>>> =
    Lazy::new(|| ArcSwapOption::empty().into());
pub(crate) static PLAYER_LOADED_HANDLER: Lazy<Arc<ArcSwapOption<Py<PyAny>>>> =
    Lazy::new(|| ArcSwapOption::empty().into());
pub(crate) static PLAYER_DISCONNECT_HANDLER: Lazy<Arc<ArcSwapOption<Py<PyAny>>>> =
    Lazy::new(|| ArcSwapOption::empty().into());
pub(crate) static CUSTOM_COMMAND_HANDLER: Lazy<Arc<ArcSwapOption<Py<PyAny>>>> =
    Lazy::new(|| ArcSwapOption::empty().into());
pub(crate) static NEW_GAME_HANDLER: Lazy<Arc<ArcSwapOption<Py<PyAny>>>> =
    Lazy::new(|| ArcSwapOption::empty().into());
pub(crate) static SET_CONFIGSTRING_HANDLER: Lazy<Arc<ArcSwapOption<Py<PyAny>>>> =
    Lazy::new(|| ArcSwapOption::empty().into());
pub(crate) static RCON_HANDLER: Lazy<Arc<ArcSwapOption<Py<PyAny>>>> =
    Lazy::new(|| ArcSwapOption::empty().into());
pub(crate) static CONSOLE_PRINT_HANDLER: Lazy<Arc<ArcSwapOption<Py<PyAny>>>> =
    Lazy::new(|| ArcSwapOption::empty().into());
pub(crate) static PLAYER_SPAWN_HANDLER: Lazy<Arc<ArcSwapOption<Py<PyAny>>>> =
    Lazy::new(|| ArcSwapOption::empty().into());
pub(crate) static KAMIKAZE_USE_HANDLER: Lazy<Arc<ArcSwapOption<Py<PyAny>>>> =
    Lazy::new(|| ArcSwapOption::empty().into());
pub(crate) static KAMIKAZE_EXPLODE_HANDLER: Lazy<Arc<ArcSwapOption<Py<PyAny>>>> =
    Lazy::new(|| ArcSwapOption::empty().into());
pub(crate) static DAMAGE_HANDLER: Lazy<Arc<ArcSwapOption<Py<PyAny>>>> =
    Lazy::new(|| ArcSwapOption::empty().into());

// Used primarily in Python, but defined here and added using PyModule_AddIntMacro().
#[allow(non_camel_case_types)]
enum PythonReturnCodes {
    RET_NONE,
    RET_STOP,       // Stop execution of event handlers within Python.
    RET_STOP_EVENT, // Only stop the event, but let other handlers process it.
    RET_STOP_ALL,   // Stop execution at an engine level. SCARY STUFF!
    RET_USAGE,      // Used for commands. Replies to the channel with a command's usage.
}

#[allow(non_camel_case_types)]
enum PythonPriorities {
    PRI_HIGHEST,
    PRI_HIGH,
    PRI_NORMAL,
    PRI_LOW,
    PRI_LOWEST,
}

create_exception!(pyshinqlx_module, PluginLoadError, PyException);
create_exception!(pyshinqlx_module, PluginUnloadError, PyException);

pub(crate) fn clean_text<T>(text: &T) -> String
where
    T: AsRef<str>,
{
    let re = Regex::new(r#"\^[0-7]"#).unwrap();
    re.replace_all(text.as_ref(), "").into()
}

pub(crate) fn parse_variables(varstr: String) -> ParsedVariables {
    varstr
        .parse::<ParsedVariables>()
        .unwrap_or(ParsedVariables { items: vec![] })
}

pub(crate) struct ParsedVariables {
    items: Vec<(String, String)>,
}

impl FromStr for ParsedVariables {
    type Err = &'static str;

    fn from_str(varstr: &str) -> Result<Self, Self::Err> {
        let Some(varstr_vec): Option<Vec<String>> = varstr
            .strip_prefix('\\')
            .map(|value| value.split('\\').map(|value| value.into()).collect())
        else {
            return Ok(Self { items: vec![] });
        };

        if varstr_vec.len() % 2 == 1 {
            warn!(target: "shinqlx", "Uneven number of keys and values: {}", varstr);
        }
        Ok(Self {
            items: varstr_vec.into_iter().tuples().collect(),
        })
    }
}

impl From<ParsedVariables> for String {
    fn from(value: ParsedVariables) -> Self {
        value
            .items
            .iter()
            .map(|(key, value)| format!("\\{key}\\{value}"))
            .join("")
    }
}

impl IntoPyDict for ParsedVariables {
    fn into_py_dict(self, py: Python<'_>) -> &PyDict {
        self.items.into_py_dict(py)
    }
}

impl Deref for ParsedVariables {
    type Target = Vec<(String, String)>;

    fn deref(&self) -> &Self::Target {
        &self.items
    }
}

impl ParsedVariables {
    pub fn get<T>(&self, item: T) -> Option<String>
    where
        T: AsRef<str>,
    {
        self.items
            .iter()
            .filter(|(key, _value)| key == item.as_ref())
            .map(|(_key, value)| value)
            .next()
            .cloned()
    }

    pub fn set(&mut self, item: String, value: String) {
        let mut new_items: Vec<(String, String)> = self
            .items
            .clone()
            .into_iter()
            .filter(|(key, _value)| *key != item)
            .collect();
        new_items.push((item, value));
        self.items = new_items;
    }
}

#[pyfunction]
#[pyo3(pass_module)]
fn set_map_subtitles(module: &PyModule) -> PyResult<()> {
    let map_title = pyshinqlx_get_configstring(module.py(), 3)?;
    module.setattr("_map_title", map_title)?;

    let mut map_subtitle1 = pyshinqlx_get_configstring(module.py(), 678)?;
    module.setattr("_map_subtitle1", map_subtitle1.clone())?;

    let mut map_subtitle2 = pyshinqlx_get_configstring(module.py(), 679)?;
    module.setattr("_map_subtitle2", map_subtitle2.clone())?;

    if !map_subtitle1.is_empty() {
        map_subtitle1.push_str(" - ");
    }

    map_subtitle1.push_str("Running shinqlx ^6");
    map_subtitle1.push_str(env!("SHINQLX_VERSION"));
    map_subtitle1.push_str("^7 with plugins ^6");
    let plugins_version = module
        .getattr("__plugins_version__")
        .map(|value| value.extract::<String>().unwrap_or("NOT_SET".into()))
        .unwrap_or("NOT_SET".into());
    map_subtitle1.push_str(&plugins_version);
    map_subtitle1.push_str("^7.");

    pyshinqlx_set_configstring(module.py(), 678, &map_subtitle1)?;

    if !map_subtitle2.is_empty() {
        map_subtitle2.push_str(" - ");
    }
    map_subtitle2.push_str("Check ^6https://github.com/mgaertne/shinqlx^7 for more details.");
    pyshinqlx_set_configstring(module.py(), 679, &map_subtitle2)?;

    Ok(())
}

/// Parses strings of key-value pairs delimited by "\\" and puts
/// them into a dictionary.
#[pyfunction]
#[pyo3(name = "parse_variables")]
#[pyo3(signature = (varstr, ordered=false))]
fn pyshinqlx_parse_variables(
    py: Python<'_>,
    varstr: String,
    #[allow(unused_variables)] ordered: bool,
) -> &PyDict {
    parse_variables(varstr).into_py_dict(py)
}

fn get_logger_name(py: Python<'_>, plugin: Option<PyObject>) -> String {
    match plugin {
        None => "shinqlx".into(),
        Some(req_plugin) => match req_plugin.call_method0(py, "__str__") {
            Err(_) => "shinqlx".into(),
            Ok(plugin_name) => format!("shinqlx.{plugin_name}"),
        },
    }
}

/// Provides a logger that should be used by your plugin for debugging, info and error reporting. It will automatically output to both the server console as well as to a file.
#[pyfunction]
#[pyo3(name = "get_logger")]
#[pyo3(signature = (plugin = None))]
fn pyshinqlx_get_logger(py: Python<'_>, plugin: Option<PyObject>) -> PyResult<&PyAny> {
    let logger_name = get_logger_name(py, plugin);
    PyModule::import(py, "logging")?.call_method1("getLogger", (logger_name,))
}

#[pyfunction]
#[pyo3(name = "_configure_logger")]
fn pyshinqlx_configure_logger(py: Python<'_>) -> PyResult<()> {
    let Some(ref main_engine) = *MAIN_ENGINE.load() else {
        return Err(PyEnvironmentError::new_err("no main engine found"));
    };
    let homepath = main_engine
        .find_cvar("fs_homepath")
        .map(|homepath_cvar| homepath_cvar.get_string())
        .unwrap_or_default();
    let num_max_logs = main_engine
        .find_cvar("qlx_logs")
        .map(|max_logs_cvar| max_logs_cvar.get_integer())
        .unwrap_or_default();
    let max_logsize = main_engine
        .find_cvar("qlx_logSize")
        .map(|max_logsize_cvar| max_logsize_cvar.get_integer())
        .unwrap_or_default();

    let logging_module = py.import("logging")?;
    let debug_level = logging_module.getattr("DEBUG")?;
    let info_level = logging_module.getattr("INFO")?;
    let logger = logging_module.call_method1("getLogger", ("shinqlx",))?;
    logger.call_method1("setLevel", (debug_level,))?;

    let console_fmt = logging_module.call_method1(
        "Formatter",
        (
            "[%(name)s.%(funcName)s] %(levelname)s: %(message)s",
            "%H:%M:%S",
        ),
    )?;

    let console_handler = logging_module.call_method0("StreamHandler")?;
    console_handler.call_method1("setLevel", (info_level,))?;
    console_handler.call_method1("setFormatter", (console_fmt,))?;
    logger.call_method1("addHandler", (console_handler,))?;

    let file_fmt = logging_module.call_method1(
        "Formatter",
        (
            "(%(asctime)s) [%(levelname)s @ %(name)s.%(funcName)s] %(message)s",
            "%H:%M:%S",
        ),
    )?;
    let file_path = format!("{homepath}/shinqlx.log");
    let handlers_submodule = py.import("logging.handlers")?;
    let file_handler = handlers_submodule.call_method(
        "RotatingFileHandler",
        (file_path,),
        Some(
            [
                ("encoding", "utf-8".into_py(py)),
                ("maxBytes", max_logsize.into_py(py)),
                ("backupCount", num_max_logs.into_py(py)),
            ]
            .into_py_dict(py),
        ),
    )?;
    file_handler.call_method1("setLevel", (debug_level,))?;
    file_handler.call_method1("setFormatter", (file_fmt,))?;
    logger.call_method1("addHandler", (file_handler,))?;

    let datetime_module = py.import("datetime")?;
    let datetime_now = datetime_module.getattr("datetime")?.call_method0("now")?;
    logger.call_method1(
        "info",
        (
            "============================= shinqlx run @ %s =============================",
            datetime_now,
        ),
    )?;
    Ok(())
}

/// Logs an exception using :func:`get_logger`. Call this in an except block.
#[pyfunction]
#[pyo3(name = "log_exception")]
#[pyo3(signature = (plugin = None))]
fn pyshinqlx_log_exception(py: Python<'_>, plugin: Option<PyObject>) -> PyResult<()> {
    let logger_name = get_logger_name(py, plugin);

    let formatted_exception: Vec<String> = PyModule::from_code(
        py,
        r#"
import sys
import traceback

formatted_exception = traceback.format_exception(*sys.exc_info())
"#,
        "",
        "",
    )?
    .getattr("formatted_exception")?
    .extract()?;

    let py_logger = PyModule::import(py, "logging")?.call_method1("getLogger", (logger_name,))?;
    formatted_exception.iter().for_each(|line| {
        let _ = py_logger.call_method1("error", (line.trim_end(),));
    });
    Ok(())
}

/// A handler for unhandled exceptions.
#[pyfunction]
#[pyo3(name = "handle_exception")]
fn pyshinqlx_handle_exception(
    py: Python<'_>,
    exc_type: Py<PyAny>,
    exc_value: Py<PyAny>,
    exc_traceback: Py<PyAny>,
) -> PyResult<()> {
    let logging_module = py.import("logging")?;
    let traceback_module = py.import("traceback")?;

    let py_logger = logging_module.call_method1("getLogger", ("shinqlx",))?;

    let formatted_traceback: Vec<String> = traceback_module
        .call_method1("format_exception", (exc_type, exc_value, exc_traceback))?
        .extract()?;

    formatted_traceback.iter().for_each(|line| {
        let _ = py_logger.call_method1("error", (line.trim_end(),));
    });

    Ok(())
}

#[pyfunction]
#[pyo3(name = "threading_excepthook")]
fn pyshinqlx_handle_threading_exception(py: Python<'_>, args: Py<PyAny>) -> PyResult<()> {
    pyshinqlx_handle_exception(
        py,
        args.getattr(py, "exc_type")?,
        args.getattr(py, "exc_value")?,
        args.getattr(py, "exc_traceback")?,
    )
}

#[pyfunction]
fn next_frame(py: Python<'_>, func: Py<PyFunction>) -> PyResult<PyObject> {
    let next_frame_func: Py<PyAny> = PyModule::from_code(
        py,
        r#"
from functools import wraps

import shinqlx


def next_frame(func):
    @wraps(func)
    def f(*args, **kwargs):
        shinqlx.next_frame_tasks.put_nowait((func, args, kwargs))

    return f
        "#,
        "",
        "",
    )?
    .getattr("next_frame")?
    .into();

    next_frame_func.call1(py, (func.into_py(py),))
}

/// Delay a function call a certain amount of time.
///
///     .. note::
///         It cannot guarantee you that it will be called right as the timer
///         expires, but unless some plugin is for some reason blocking, then
///         you can expect it to be called practically as soon as it expires.
#[pyfunction]
fn delay(py: Python<'_>, time: f32) -> PyResult<PyObject> {
    let delay_func: Py<PyAny> = PyModule::from_code(
        py,
        r#"
from functools import wraps

import shinqlx


def delay(time):
    def wrap(func):
        @wraps(func)
        def f(*args, **kwargs):
            shinqlx.frame_tasks.enter(time, 1, func, args, kwargs)

        return f

    return wrap
    "#,
        "",
        "",
    )?
    .getattr("delay")?
    .into();

    delay_func.call1(py, (time.into_py(py),))
}

/// Starts a thread with the function passed as its target. If a function decorated
/// with this is called within a function also decorated, it will **not** create a second
/// thread unless told to do so with the *force* keyword.
#[pyfunction]
#[pyo3(signature = (func, force=false))]
fn thread(py: Python<'_>, func: Py<PyFunction>, force: bool) -> PyResult<PyObject> {
    let thread_func: Py<PyAny> = PyModule::from_code(
        py,
        r#"
import threading
from functools import wraps

import shinqlx


def thread(func, force=False):
    @wraps(func)
    def f(*args, **kwargs):
        if not force and threading.current_thread().name.endswith(shinqlx._thread_name):
            func(*args, **kwargs)
        else:
            name = f"{func.__name__}-{str(shinqlx._thread_count)}-{shinqlx._thread_name}"
            t = threading.Thread(
                target=func, name=name, args=args, kwargs=kwargs, daemon=True
            )
            t.start()
            shinqlx._thread_count += 1

            return t

    return f
        "#,
        "",
        "",
    )?
    .getattr("thread")?
    .into();

    thread_func.call1(py, (func.into_py(py), force.into_py(py)))
}

/// Returns a :class:`datetime.timedelta` instance of the time since initialized.
#[pyfunction]
fn uptime(py: Python<'_>) -> PyResult<&PyDelta> {
    let elapsed = _INIT_TIME.elapsed();
    let elapsed_days: i32 = (elapsed.as_secs() / (24 * 60 * 60))
        .try_into()
        .unwrap_or_default();
    let elapsed_seconds: i32 = (elapsed.as_secs() % (24 * 60 * 60))
        .try_into()
        .unwrap_or_default();
    let elapsed_microseconds: i32 = elapsed.subsec_micros().try_into().unwrap_or_default();
    PyDelta::new(
        py,
        elapsed_days,
        elapsed_seconds,
        elapsed_microseconds,
        false,
    )
}

/// Returns the SteamID64 of the owner. This is set in the config.
#[pyfunction]
fn owner(py: Python<'_>) -> PyResult<Option<u64>> {
    let Ok(Some(owner_cvar)) = pyshinqlx_get_cvar(py, "qlx_owner") else {
        error!(target: "shinqlx", "Failed to parse the Owner Steam ID. Make sure it's in SteamID64 format.");
        return Ok(None);
    };

    let Ok(steam_id) = owner_cvar.parse::<i64>() else {
        error!(target: "shinqlx", "Failed to parse the Owner Steam ID. Make sure it's in SteamID64 format.");
        return Ok(None);
    };

    if steam_id < 0 {
        error!(target: "shinqlx", "Failed to parse the Owner Steam ID. Make sure it's in SteamID64 format.");
        return Ok(None);
    }

    Ok(Some(steam_id.try_into()?))
}

static DEFAULT_PLUGINS: [&str; 10] = [
    "plugin_manager",
    "essentials",
    "motd",
    "permission",
    "ban",
    "silence",
    "clan",
    "names",
    "log",
    "workshop",
];

#[pyfunction]
fn initialize_cvars(py: Python<'_>) -> PyResult<()> {
    pyshinqlx_set_cvar_once(py, "qlx_owner", "-1".into_py(py), 0)?;
    pyshinqlx_set_cvar_once(py, "qlx_plugins", DEFAULT_PLUGINS.join(", ").into_py(py), 0)?;
    pyshinqlx_set_cvar_once(py, "qlx_pluginsPath", "shinqlx-plugins".into_py(py), 0)?;
    pyshinqlx_set_cvar_once(py, "qlx_database", "Redis".into_py(py), 0)?;
    pyshinqlx_set_cvar_once(py, "qlx_commandPrefix", "!".into_py(py), 0)?;
    pyshinqlx_set_cvar_once(py, "qlx_logs", "2".into_py(py), 0)?;
    pyshinqlx_set_cvar_once(py, "qlx_logsSize", "3000000".into_py(py), 0)?;

    pyshinqlx_set_cvar_once(py, "qlx_redisAddress", "127.0.0.1".into_py(py), 0)?;
    pyshinqlx_set_cvar_once(py, "qlx_redisDatabase", "0".into_py(py), 0)?;
    pyshinqlx_set_cvar_once(py, "qlx_redisUnixSocket", "0".into_py(py), 0)?;
    pyshinqlx_set_cvar_once(py, "qlx_redisPassword", "".into_py(py), 0)?;
    Ok(())
}

#[pymodule]
#[pyo3(name = "shinqlx")]
fn pyshinqlx_root_module(_py: Python<'_>, _m: &PyModule) -> PyResult<()> {
    Ok(())
}

#[pymodule]
#[pyo3(name = "_shinqlx")]
fn pyshinqlx_module(py: Python<'_>, m: &PyModule) -> PyResult<()> {
    m.add_function(wrap_pyfunction!(pyshinqlx_player_info, m)?)?;
    m.add_function(wrap_pyfunction!(pyshinqlx_players_info, m)?)?;
    m.add_function(wrap_pyfunction!(pyshinqlx_get_userinfo, m)?)?;
    m.add_function(wrap_pyfunction!(pyshinqlx_send_server_command, m)?)?;
    m.add_function(wrap_pyfunction!(pyshinqlx_client_command, m)?)?;
    m.add_function(wrap_pyfunction!(pyshinqlx_console_command, m)?)?;
    m.add_function(wrap_pyfunction!(pyshinqlx_get_cvar, m)?)?;
    m.add_function(wrap_pyfunction!(pyshinqlx_set_cvar, m)?)?;
    m.add_function(wrap_pyfunction!(pyshinqlx_set_cvar_limit, m)?)?;
    m.add_function(wrap_pyfunction!(pyshinqlx_kick, m)?)?;
    m.add_function(wrap_pyfunction!(pyshinqlx_console_print, m)?)?;
    m.add_function(wrap_pyfunction!(pyshinqlx_get_configstring, m)?)?;
    m.add_function(wrap_pyfunction!(pyshinqlx_set_configstring, m)?)?;
    m.add_function(wrap_pyfunction!(pyshinqlx_force_vote, m)?)?;
    m.add_function(wrap_pyfunction!(pyshinqlx_add_console_command, m)?)?;
    m.add_function(wrap_pyfunction!(pyshinqlx_register_handler, m)?)?;
    m.add_function(wrap_pyfunction!(pyshinqlx_player_state, m)?)?;
    m.add_function(wrap_pyfunction!(pyshinqlx_player_stats, m)?)?;
    m.add_function(wrap_pyfunction!(pyshinqlx_set_position, m)?)?;
    m.add_function(wrap_pyfunction!(pyshinqlx_set_velocity, m)?)?;
    m.add_function(wrap_pyfunction!(pyshinqlx_noclip, m)?)?;
    m.add_function(wrap_pyfunction!(pyshinqlx_set_health, m)?)?;
    m.add_function(wrap_pyfunction!(pyshinqlx_set_armor, m)?)?;
    m.add_function(wrap_pyfunction!(pyshinqlx_set_weapons, m)?)?;
    m.add_function(wrap_pyfunction!(pyshinqlx_set_weapon, m)?)?;
    m.add_function(wrap_pyfunction!(pyshinqlx_set_ammo, m)?)?;
    m.add_function(wrap_pyfunction!(pyshinqlx_set_powerups, m)?)?;
    m.add_function(wrap_pyfunction!(pyshinqlx_set_holdable, m)?)?;
    m.add_function(wrap_pyfunction!(pyshinqlx_drop_holdable, m)?)?;
    m.add_function(wrap_pyfunction!(pyshinqlx_set_flight, m)?)?;
    m.add_function(wrap_pyfunction!(pyshinqlx_set_invulnerability, m)?)?;
    m.add_function(wrap_pyfunction!(pyshinqlx_set_score, m)?)?;
    m.add_function(wrap_pyfunction!(pyshinqlx_callvote, m)?)?;
    m.add_function(wrap_pyfunction!(pyshinqlx_allow_single_player, m)?)?;
    m.add_function(wrap_pyfunction!(pyshinqlx_player_spawn, m)?)?;
    m.add_function(wrap_pyfunction!(pyshinqlx_set_privileges, m)?)?;
    m.add_function(wrap_pyfunction!(pyshinqlx_destroy_kamikaze_timers, m)?)?;
    m.add_function(wrap_pyfunction!(pyshinqlx_spawn_item, m)?)?;
    m.add_function(wrap_pyfunction!(pyshinqlx_remove_dropped_items, m)?)?;
    m.add_function(wrap_pyfunction!(pyshinqlx_slay_with_mod, m)?)?;
    m.add_function(wrap_pyfunction!(pyshinqlx_replace_items, m)?)?;
    m.add_function(wrap_pyfunction!(pyshinqlx_dev_print_items, m)?)?;
    m.add_function(wrap_pyfunction!(pyshinqlx_force_weapon_respawn_time, m)?)?;
    m.add_function(wrap_pyfunction!(pyshinqlx_get_entity_targets, m)?)?;
    m.add_function(wrap_pyfunction!(pyshinqlx_set_cvar_once, m)?)?;
    m.add_function(wrap_pyfunction!(pyshinqlx_set_cvar_limit_once, m)?)?;

    m.add("__version__", env!("SHINQLX_VERSION"))?;
    m.add("DEBUG", cfg!(debug_assertions))?;

    // Set a bunch of constants. We set them here because if you define functions in Python that use module
    // constants as keyword defaults, we have to always make sure they're exported first, and fuck that.
    m.add("RET_NONE", PythonReturnCodes::RET_NONE as i32)?;
    m.add("RET_STOP", PythonReturnCodes::RET_STOP as i32)?;
    m.add("RET_STOP_EVENT", PythonReturnCodes::RET_STOP_EVENT as i32)?;
    m.add("RET_STOP_ALL", PythonReturnCodes::RET_STOP_ALL as i32)?;
    m.add("RET_USAGE", PythonReturnCodes::RET_USAGE as i32)?;
    m.add("PRI_HIGHEST", PythonPriorities::PRI_HIGHEST as i32)?;
    m.add("PRI_HIGH", PythonPriorities::PRI_HIGH as i32)?;
    m.add("PRI_NORMAL", PythonPriorities::PRI_NORMAL as i32)?;
    m.add("PRI_LOW", PythonPriorities::PRI_LOW as i32)?;
    m.add("PRI_LOWEST", PythonPriorities::PRI_LOWEST as i32)?;

    // Cvar flags.
    m.add("CVAR_ARCHIVE", cvar_flags::CVAR_ARCHIVE as i32)?;
    m.add("CVAR_USERINFO", cvar_flags::CVAR_USERINFO as i32)?;
    m.add("CVAR_SERVERINFO", cvar_flags::CVAR_SERVERINFO as i32)?;
    m.add("CVAR_SYSTEMINFO", cvar_flags::CVAR_SYSTEMINFO as i32)?;
    m.add("CVAR_INIT", cvar_flags::CVAR_INIT as i32)?;
    m.add("CVAR_LATCH", cvar_flags::CVAR_LATCH as i32)?;
    m.add("CVAR_ROM", cvar_flags::CVAR_ROM as i32)?;
    m.add("CVAR_USER_CREATED", cvar_flags::CVAR_USER_CREATED as i32)?;
    m.add("CVAR_TEMP", cvar_flags::CVAR_TEMP as i32)?;
    m.add("CVAR_CHEAT", cvar_flags::CVAR_CHEAT as i32)?;
    m.add("CVAR_NORESTART", cvar_flags::CVAR_NORESTART as i32)?;

    // Game types
    m.add(
        "GAMETYPES",
        [
            (0, "Free for All"),
            (1, "Duel"),
            (2, "Race"),
            (3, "Team Deathmatch"),
            (4, "Clan Arena"),
            (5, "Capture the Flag"),
            (6, "One Flag"),
            (8, "Harvester"),
            (9, "Freeze Tag"),
            (10, "Domination"),
            (11, "Attack and Defend"),
            (12, "Red Rover"),
        ]
        .into_py_dict(py),
    )?;
    m.add(
        "GAMETYPES_SHORT",
        [
            (0, "ffa"),
            (1, "duel"),
            (2, "race"),
            (3, "tdm"),
            (4, "ca"),
            (5, "ctf"),
            (6, "1f"),
            (8, "har"),
            (9, "ft"),
            (10, "dom"),
            (11, "ad"),
            (12, "rr"),
        ]
        .into_py_dict(py),
    )?;

    // Privileges.
    m.add("PRIV_NONE", privileges_t::PRIV_NONE as i32)?;
    m.add("PRIV_MOD", privileges_t::PRIV_MOD as i32)?;
    m.add("PRIV_ADMIN", privileges_t::PRIV_ADMIN as i32)?;
    m.add("PRIV_ROOT", privileges_t::PRIV_ROOT as i32)?;
    m.add("PRIV_BANNED", privileges_t::PRIV_BANNED as i32)?;

    // Connection states.
    m.add("CS_FREE", clientState_t::CS_FREE as i32)?;
    m.add("CS_ZOMBIE", clientState_t::CS_ZOMBIE as i32)?;
    m.add("CS_CONNECTED", clientState_t::CS_CONNECTED as i32)?;
    m.add("CS_PRIMED", clientState_t::CS_PRIMED as i32)?;
    m.add("CS_ACTIVE", clientState_t::CS_ACTIVE as i32)?;
    m.add(
        "CONNECTION_STATES",
        [
            (clientState_t::CS_FREE as i32, "free"),
            (clientState_t::CS_ZOMBIE as i32, "zombie"),
            (clientState_t::CS_CONNECTED as i32, "connected"),
            (clientState_t::CS_PRIMED as i32, "primed"),
            (clientState_t::CS_ACTIVE as i32, "active"),
        ]
        .into_py_dict(py),
    )?;

    // Teams.
    m.add("TEAM_FREE", team_t::TEAM_FREE as i32)?;
    m.add("TEAM_RED", team_t::TEAM_RED as i32)?;
    m.add("TEAM_BLUE", team_t::TEAM_BLUE as i32)?;
    m.add("TEAM_SPECTATOR", team_t::TEAM_SPECTATOR as i32)?;
    m.add(
        "TEAMS",
        [
            (team_t::TEAM_FREE as i32, "free"),
            (team_t::TEAM_RED as i32, "red"),
            (team_t::TEAM_BLUE as i32, "blue"),
            (team_t::TEAM_SPECTATOR as i32, "spectator"),
        ]
        .into_py_dict(py),
    )?;

    // Means of death.
    m.add("MOD_UNKNOWN", meansOfDeath_t::MOD_UNKNOWN as i32)?;
    m.add("MOD_SHOTGUN", meansOfDeath_t::MOD_SHOTGUN as i32)?;
    m.add("MOD_GAUNTLET", meansOfDeath_t::MOD_GAUNTLET as i32)?;
    m.add("MOD_MACHINEGUN", meansOfDeath_t::MOD_MACHINEGUN as i32)?;
    m.add("MOD_GRENADE", meansOfDeath_t::MOD_GRENADE as i32)?;
    m.add(
        "MOD_GRENADE_SPLASH",
        meansOfDeath_t::MOD_GRENADE_SPLASH as i32,
    )?;
    m.add("MOD_ROCKET", meansOfDeath_t::MOD_ROCKET as i32)?;
    m.add(
        "MOD_ROCKET_SPLASH",
        meansOfDeath_t::MOD_ROCKET_SPLASH as i32,
    )?;
    m.add("MOD_PLASMA", meansOfDeath_t::MOD_PLASMA as i32)?;
    m.add(
        "MOD_PLASMA_SPLASH",
        meansOfDeath_t::MOD_PLASMA_SPLASH as i32,
    )?;
    m.add("MOD_RAILGUN", meansOfDeath_t::MOD_RAILGUN as i32)?;
    m.add("MOD_LIGHTNING", meansOfDeath_t::MOD_LIGHTNING as i32)?;
    m.add("MOD_BFG", meansOfDeath_t::MOD_BFG as i32)?;
    m.add("MOD_BFG_SPLASH", meansOfDeath_t::MOD_BFG_SPLASH as i32)?;
    m.add("MOD_WATER", meansOfDeath_t::MOD_WATER as i32)?;
    m.add("MOD_SLIME", meansOfDeath_t::MOD_SLIME as i32)?;
    m.add("MOD_LAVA", meansOfDeath_t::MOD_LAVA as i32)?;
    m.add("MOD_CRUSH", meansOfDeath_t::MOD_CRUSH as i32)?;
    m.add("MOD_TELEFRAG", meansOfDeath_t::MOD_TELEFRAG as i32)?;
    m.add("MOD_FALLING", meansOfDeath_t::MOD_FALLING as i32)?;
    m.add("MOD_SUICIDE", meansOfDeath_t::MOD_SUICIDE as i32)?;
    m.add("MOD_TARGET_LASER", meansOfDeath_t::MOD_TARGET_LASER as i32)?;
    m.add("MOD_TRIGGER_HURT", meansOfDeath_t::MOD_TRIGGER_HURT as i32)?;
    m.add("MOD_NAIL", meansOfDeath_t::MOD_NAIL as i32)?;
    m.add("MOD_CHAINGUN", meansOfDeath_t::MOD_CHAINGUN as i32)?;
    m.add(
        "MOD_PROXIMITY_MINE",
        meansOfDeath_t::MOD_PROXIMITY_MINE as i32,
    )?;
    m.add("MOD_KAMIKAZE", meansOfDeath_t::MOD_KAMIKAZE as i32)?;
    m.add("MOD_JUICED", meansOfDeath_t::MOD_JUICED as i32)?;
    m.add("MOD_GRAPPLE", meansOfDeath_t::MOD_GRAPPLE as i32)?;
    m.add("MOD_SWITCH_TEAMS", meansOfDeath_t::MOD_SWITCH_TEAMS as i32)?;
    m.add("MOD_THAW", meansOfDeath_t::MOD_THAW as i32)?;
    m.add(
        "MOD_LIGHTNING_DISCHARGE",
        meansOfDeath_t::MOD_LIGHTNING_DISCHARGE as i32,
    )?;
    m.add("MOD_HMG", meansOfDeath_t::MOD_HMG as i32)?;
    m.add(
        "MOD_RAILGUN_HEADSHOT",
        meansOfDeath_t::MOD_RAILGUN_HEADSHOT as i32,
    )?;

    // Weapons
    m.add(
        "WEAPONS",
        [
            (weapon_t::WP_GAUNTLET as i32, "g"),
            (weapon_t::WP_MACHINEGUN as i32, "mg"),
            (weapon_t::WP_SHOTGUN as i32, "sg"),
            (weapon_t::WP_GRENADE_LAUNCHER as i32, "gl"),
            (weapon_t::WP_ROCKET_LAUNCHER as i32, "rl"),
            (weapon_t::WP_LIGHTNING as i32, "lg"),
            (weapon_t::WP_RAILGUN as i32, "rg"),
            (weapon_t::WP_PLASMAGUN as i32, "pg"),
            (weapon_t::WP_BFG as i32, "bfg"),
            (weapon_t::WP_GRAPPLING_HOOK as i32, "gh"),
            (weapon_t::WP_NAILGUN as i32, "ng"),
            (weapon_t::WP_PROX_LAUNCHER as i32, "pl"),
            (weapon_t::WP_CHAINGUN as i32, "cg"),
            (weapon_t::WP_HMG as i32, "hmg"),
            (weapon_t::WP_HANDS as i32, "hands"),
        ]
        .into_py_dict(py),
    )?;

    m.add("DAMAGE_RADIUS", DAMAGE_RADIUS as i32)?;
    m.add("DAMAGE_NO_ARMOR", DAMAGE_NO_ARMOR as i32)?;
    m.add("DAMAGE_NO_KNOCKBACK", DAMAGE_NO_KNOCKBACK as i32)?;
    m.add("DAMAGE_NO_PROTECTION", DAMAGE_NO_PROTECTION as i32)?;
    m.add(
        "DAMAGE_NO_TEAM_PROTECTION",
        DAMAGE_NO_TEAM_PROTECTION as i32,
    )?;

    m.add("DEFAULT_PLUGINS", PyTuple::new(py, DEFAULT_PLUGINS))?;

    m.add("_map_title", "")?;
    m.add("_map_subtitle1", "")?;
    m.add("_map_subtitle2", "")?;
    m.add_function(wrap_pyfunction!(set_map_subtitles, m)?)?;
    m.add_function(wrap_pyfunction!(pyshinqlx_parse_variables, m)?)?;

    m.add_function(wrap_pyfunction!(pyshinqlx_get_logger, m)?)?;
    m.add_function(wrap_pyfunction!(pyshinqlx_configure_logger, m)?)?;
    m.add_function(wrap_pyfunction!(pyshinqlx_log_exception, m)?)?;
    m.add_function(wrap_pyfunction!(pyshinqlx_handle_exception, m)?)?;
    m.add_function(wrap_pyfunction!(pyshinqlx_handle_threading_exception, m)?)?;

    m.add_function(wrap_pyfunction!(next_frame, m)?)?;
    m.add_function(wrap_pyfunction!(delay, m)?)?;

    m.add("_thread_count", 0)?;
    m.add("_thread_name", "shinqlxthread")?;
    m.add_function(wrap_pyfunction!(thread, m)?)?;
    m.add_function(wrap_pyfunction!(initialize_cvars, m)?)?;

    m.add_function(wrap_pyfunction!(uptime, m)?)?;
    m.add_function(wrap_pyfunction!(owner, m)?)?;

    m.add_class::<PlayerInfo>()?;
    m.add_class::<PlayerState>()?;
    m.add_class::<PlayerStats>()?;
    m.add_class::<Vector3>()?;
    m.add_class::<Weapons>()?;
    m.add_class::<Powerups>()?;
    m.add_class::<Flight>()?;
    m.add_class::<Game>()?;
    m.add(
        "NonexistentGameError",
        py.get_type::<NonexistentGameError>(),
    )?;
    m.add_class::<Player>()?;
    m.add(
        "NonexistentPlayerError",
        py.get_type::<NonexistentPlayerError>(),
    )?;
    m.add_class::<AbstractDummyPlayer>()?;
    m.add_class::<RconDummyPlayer>()?;
    m.add("MAX_MSG_LENGTH", MAX_MSG_LENGTH)?;
    m.add_class::<AbstractChannel>()?;
    m.add_class::<ConsoleChannel>()?;
    m.add_class::<ChatChannel>()?;
    m.add_class::<TellChannel>()?;
    m.add_class::<ClientCommandChannel>()?;
    m.add_class::<TeamChatChannel>()?;
    m.add(
        "CHAT_CHANNEL",
        Py::new(
            py,
            TeamChatChannel::py_new("all".into(), "chat".into(), "print \"{}\n\"\n".into()),
        )?
        .to_object(py),
    )?;
    m.add(
        "RED_TEAM_CHAT_CHANNEL",
        Py::new(
            py,
            TeamChatChannel::py_new(
                "red".into(),
                "red_team_chat".into(),
                "print \"{}\n\"\n".into(),
            ),
        )?
        .to_object(py),
    )?;
    m.add(
        "BLUE_TEAM_CHAT_CHANNEL",
        Py::new(
            py,
            TeamChatChannel::py_new(
                "blue".into(),
                "blue_team_chat".into(),
                "print \"{}\n\"\n".into(),
            ),
        )?
        .to_object(py),
    )?;
    m.add(
        "FREE_CHAT_CHANNEL",
        Py::new(
            py,
            TeamChatChannel::py_new("free".into(), "free_chat".into(), "print \"{}\n\"\n".into()),
        )?
        .to_object(py),
    )?;
    m.add(
        "SPECTATOR_CHAT_CHANNEL",
        Py::new(
            py,
            TeamChatChannel::py_new(
                "spectator".into(),
                "spectator_chat".into(),
                "print \"{}\n\"\n".into(),
            ),
        )?
        .to_object(py),
    )?;
    m.add(
        "CONSOLE_CHANNEL",
        Py::new(py, ConsoleChannel::py_new())?.to_object(py),
    )?;
    m.add("PluginLoadError", py.get_type::<PluginLoadError>())?;
    m.add("PluginUnloadError", py.get_type::<PluginUnloadError>())?;
    m.add_class::<StatsListener>()?;

    Ok(())
}

pub(crate) static PYSHINQLX_INITIALIZED: AtomicBool = AtomicBool::new(false);

pub(crate) fn pyshinqlx_is_initialized() -> bool {
    PYSHINQLX_INITIALIZED.load(Ordering::SeqCst)
}

#[derive(PartialEq, Eq, Debug, Clone, Copy)]
pub(crate) enum PythonInitializationError {
    MainScriptError,
    #[cfg_attr(test, allow(dead_code))]
    AlreadyInitialized,
    NotInitializedError,
}

#[cfg_attr(test, allow(dead_code))]
pub(crate) fn pyshinqlx_initialize() -> Result<(), PythonInitializationError> {
    if pyshinqlx_is_initialized() {
        error!(target: "shinqlx", "pyshinqlx_initialize was called while already initialized");
        return Err(PythonInitializationError::AlreadyInitialized);
    }

    debug!(target: "shinqlx", "Initializing Python...");
    append_to_inittab!(pyshinqlx_module);
    prepare_freethreaded_python();
    let init_result = Python::with_gil(|py| {
        let shinqlx_module = py.import("shinqlx")?;
        shinqlx_module.call_method0("initialize")?;
        Ok::<(), PyErr>(())
    });
    match init_result {
        Err(e) => {
            error!(target: "shinqlx", "{:?}", e);
            error!(target: "shinqlx", "loader sequence returned an error. Did you modify the loader?");
            Err(PythonInitializationError::MainScriptError)
        }
        Ok(_) => {
            PYSHINQLX_INITIALIZED.store(true, Ordering::SeqCst);
            debug!(target: "shinqlx", "Python initialized!");
            Ok(())
        }
    }
}

#[cfg_attr(test, allow(dead_code))]
pub(crate) fn pyshinqlx_reload() -> Result<(), PythonInitializationError> {
    if !pyshinqlx_is_initialized() {
        error!(target: "shinqlx", "pyshinqlx_finalize was called before being initialized");
        return Err(PythonInitializationError::NotInitializedError);
    }

    [
        &CLIENT_COMMAND_HANDLER,
        &SERVER_COMMAND_HANDLER,
        &FRAME_HANDLER,
        &PLAYER_CONNECT_HANDLER,
        &PLAYER_LOADED_HANDLER,
        &PLAYER_DISCONNECT_HANDLER,
        &CUSTOM_COMMAND_HANDLER,
        &NEW_GAME_HANDLER,
        &SET_CONFIGSTRING_HANDLER,
        &RCON_HANDLER,
        &CONSOLE_PRINT_HANDLER,
        &PLAYER_SPAWN_HANDLER,
        &KAMIKAZE_USE_HANDLER,
        &KAMIKAZE_EXPLODE_HANDLER,
        &DAMAGE_HANDLER,
    ]
    .iter()
    .for_each(|&handler_lock| handler_lock.store(None));

    let reinit_result = Python::with_gil(|py| {
        let importlib_module = py.import("importlib")?;
        let shinqlx_module = py.import("shinqlx")?;
        let new_shinqlx_module = importlib_module.call_method1("reload", (shinqlx_module,))?;
        new_shinqlx_module.call_method0("initialize")?;
        Ok::<(), PyErr>(())
    });
    match reinit_result {
        Err(_) => {
            PYSHINQLX_INITIALIZED.store(false, Ordering::SeqCst);
            Err(PythonInitializationError::MainScriptError)
        }
        Ok(()) => {
            PYSHINQLX_INITIALIZED.store(true, Ordering::SeqCst);
            Ok(())
        }
    }
}

#[cfg(test)]
#[cfg_attr(test, mockall::automock)]
#[allow(dead_code)]
pub(crate) mod python_tests {
    use super::PythonInitializationError;

    pub(crate) fn rcon_dispatcher<T>(_cmd: T)
    where
        T: AsRef<str> + 'static,
    {
    }

    pub(crate) fn client_command_dispatcher(_client_id: i32, _cmd: String) -> Option<String> {
        None
    }
    pub(crate) fn server_command_dispatcher(
        _client_id: Option<i32>,
        _cmd: String,
    ) -> Option<String> {
        None
    }
    pub(crate) fn client_loaded_dispatcher(_client_id: i32) {}

    pub(crate) fn set_configstring_dispatcher(_index: u32, _value: &str) -> Option<String> {
        None
    }

    pub(crate) fn client_disconnect_dispatcher(_client_id: i32, _reason: &str) {}

    pub(crate) fn console_print_dispatcher(_msg: &str) -> Option<String> {
        None
    }

    pub(crate) fn new_game_dispatcher(_restart: bool) {}

    pub(crate) fn frame_dispatcher() {}

    pub(crate) fn client_connect_dispatcher(_client_id: i32, _is_bot: bool) -> Option<String> {
        None
    }

    pub(crate) fn client_spawn_dispatcher(_client_id: i32) {}

    pub(crate) fn kamikaze_use_dispatcher(_client_id: i32) {}

    pub(crate) fn kamikaze_explode_dispatcher(_client_id: i32, _is_used_on_demand: bool) {}

    pub(crate) fn damage_dispatcher(
        _target_client_id: i32,
        _attacker_client_id: Option<i32>,
        _damage: i32,
        _dflags: i32,
        _means_of_death: i32,
    ) {
    }

    pub(crate) fn pyshinqlx_is_initialized() -> bool {
        false
    }

    pub(crate) fn pyshinqlx_initialize() -> Result<(), PythonInitializationError> {
        Ok(())
    }

    pub(crate) fn pyshinqlx_reload() -> Result<(), PythonInitializationError> {
        Ok(())
    }
}

#[cfg(test)]
#[cfg(not(miri))]
pub(crate) mod pyshinqlx_setup_fixture {
    use super::pyshinqlx_module;
    use pyo3::ffi::Py_IsInitialized;
    use pyo3::{append_to_inittab, prepare_freethreaded_python};
    use rstest::fixture;

    #[fixture]
    #[once]
    pub(crate) fn pyshinqlx_setup() {
        if unsafe { Py_IsInitialized() } == 0 {
            append_to_inittab!(pyshinqlx_module);
            prepare_freethreaded_python();
        }
    }
}<|MERGE_RESOLUTION|>--- conflicted
+++ resolved
@@ -1,11 +1,8 @@
-<<<<<<< HEAD
 mod channels;
+mod dispatchers;
 pub(crate) mod dispatchers;
+mod embed;
 pub(crate) mod embed;
-=======
-mod dispatchers;
-mod embed;
->>>>>>> 3c1b07a2
 mod flight;
 mod game;
 mod holdable;
