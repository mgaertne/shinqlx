--- conflicted
+++ resolved
@@ -4,12 +4,8 @@
 use alloc::borrow::Cow;
 
 /// A player's score and some basic stats.
-<<<<<<< HEAD
-#[pyclass(module = "_shinqlx", name = "PlayerStats", frozen, get_all)]
-=======
 #[pyclass]
-#[pyo3(module = "shinqlx", name = "PlayerStats", frozen, get_all)]
->>>>>>> 5b6294fa
+#[pyo3(module = "_shinqlx", name = "PlayerStats", frozen, get_all)]
 #[derive(Debug, PartialEq)]
 pub(crate) struct PlayerStats {
     /// The player's primary score.
