use super::prelude::*;
use crate::MAIN_ENGINE;
use crate::hooks::shinqlx_set_configstring;
use crate::prelude::*;
use crate::quake_live_engine::{
    ComPrintf, FreeEntity, GetConfigstring, RegisterDamage, StartKamikaze, TryLaunchItem,
};

use alloc::{borrow::Cow, vec};
use core::{
    borrow::BorrowMut,
    f32::consts::PI,
    ffi::{CStr, c_char, c_float, c_int},
};

use arrayvec::ArrayVec;

#[derive(Debug, PartialEq)]
#[repr(transparent)]
pub(crate) struct GameEntity {
    gentity_t: &'static mut gentity_t,
}

impl AsMut<gentity_t> for GameEntity {
    fn as_mut(&mut self) -> &mut gentity_t {
        self.gentity_t
    }
}

impl TryFrom<*mut gentity_t> for GameEntity {
    type Error = QuakeLiveEngineError;

    fn try_from(game_entity: *mut gentity_t) -> Result<Self, Self::Error> {
        unsafe { game_entity.as_mut() }
            .map(|gentity| Self { gentity_t: gentity })
            .ok_or(QuakeLiveEngineError::NullPointerPassed(
                "null pointer passed".to_string(),
            ))
    }
}

impl TryFrom<i32> for GameEntity {
    type Error = QuakeLiveEngineError;

    fn try_from(entity_id: i32) -> Result<Self, Self::Error> {
        if let Ok(max_gentities) = i32::try_from(MAX_GENTITIES) {
            if entity_id >= max_gentities {
                return Err(QuakeLiveEngineError::InvalidId(entity_id));
            }
        }
        if entity_id < 0 {
            return Err(QuakeLiveEngineError::InvalidId(entity_id));
        }

        let g_entities = GameEntity::get_entities_list();
        if g_entities.is_null() {
            return Err(QuakeLiveEngineError::EntityNotFound(
                "g_entities not initialized".to_string(),
            ));
        }

        Self::try_from(unsafe { g_entities.offset(entity_id as isize) })
            .map_err(|_| QuakeLiveEngineError::EntityNotFound("entity not found".to_string()))
    }
}

impl TryFrom<u32> for GameEntity {
    type Error = QuakeLiveEngineError;

    fn try_from(entity_id: u32) -> Result<Self, Self::Error> {
        if entity_id >= MAX_GENTITIES {
            return Err(QuakeLiveEngineError::InvalidId(entity_id as i32));
        }
        let g_entities = GameEntity::get_entities_list();
        if g_entities.is_null() {
            return Err(QuakeLiveEngineError::EntityNotFound(
                "g_entities not initialized".to_string(),
            ));
        }

        Self::try_from(unsafe { g_entities.offset(entity_id as isize) })
            .map_err(|_| QuakeLiveEngineError::EntityNotFound("entity not found".to_string()))
    }
}

<<<<<<< HEAD
#[allow(non_snake_case)]
=======
>>>>>>> fcfd0954
#[unsafe(no_mangle)]
pub(crate) extern "C" fn ShiNQlx_Touch_Item(
    ent: *mut gentity_t,
    other: *mut gentity_t,
    trace: *mut trace_t,
) {
    MAIN_ENGINE.load().iter().for_each(|main_engine| {
        main_engine
            .touch_item_orig()
            .iter()
            .for_each(|original_func| {
                (unsafe { ent.as_ref() }).iter().for_each(|entity| {
                    if entity.parent != other {
                        original_func(ent, other, trace);
                    }
                });
            });
    });
}

<<<<<<< HEAD
#[allow(non_snake_case)]
=======
>>>>>>> fcfd0954
#[unsafe(no_mangle)]
pub(crate) extern "C" fn ShiNQlx_Switch_Touch_Item(ent: *mut gentity_t) {
    MAIN_ENGINE.load().iter().for_each(|main_engine| {
        main_engine
            .touch_item_orig()
            .iter()
            .for_each(|touch_item_func| {
                main_engine
                    .g_free_entity_orig()
                    .iter()
                    .for_each(|free_entity_func| {
                        (unsafe { ent.as_mut() }).iter_mut().for_each(|mut_ent| {
                            let level_time = CurrentLevel::try_get()
                                .map(|current_level| current_level.get_leveltime())
                                .unwrap_or_default();

                            mut_ent.touch = Some(*touch_item_func);
                            mut_ent.think = Some(*free_entity_func);
                            mut_ent.nextthink = level_time + 29000;
                        });
                    });
            });
    });
}

const OFFSET_G_ENTITIES: usize = 0x11B;

impl GameEntity {
    fn get_entities_list() -> *mut gentity_t {
        #[cfg(test)]
        if cfg!(test) {
            return MockGameEntity::get_entities_list();
        }

        Self::get_entities_list_real()
    }

    fn get_entities_list_real() -> *mut gentity_t {
        MAIN_ENGINE
            .load()
            .as_ref()
            .map_or(ptr::null_mut(), |main_engine| {
                main_engine
                    .g_run_frame_orig()
                    .map_or(ptr::null_mut(), |func_pointer| {
                        let base_address = unsafe {
                            ptr::read_unaligned(
                                (func_pointer as usize + OFFSET_G_ENTITIES) as *const i32,
                            )
                        };
                        let gentities_ptr =
                            base_address as usize + func_pointer as usize + OFFSET_G_ENTITIES + 4;
                        gentities_ptr as *mut gentity_t
                    })
            })
    }

    pub(crate) fn get_entity_id(&self) -> i32 {
        let g_entities = Self::get_entities_list();
        if g_entities.is_null() {
            return -1;
        }
        i32::try_from(unsafe { (self.gentity_t as *const gentity_t).offset_from(g_entities) })
            .unwrap_or(-1)
    }

    pub(crate) fn start_kamikaze(&mut self) {
        let Some(ref main_engine) = *MAIN_ENGINE.load() else {
            return;
        };

        main_engine.start_kamikaze(self);
    }

    pub(crate) fn get_player_name(&self) -> String {
        match self.get_game_client() {
            Err(_) => "".into(),
            Ok(game_client) => {
                if game_client.get_connection_state() == clientConnected_t::CON_DISCONNECTED {
                    "".into()
                } else {
                    game_client.get_player_name().into()
                }
            }
        }
    }

    pub(crate) fn get_team(&self) -> team_t {
        match self.get_game_client() {
            Err(_) => team_t::TEAM_SPECTATOR,
            Ok(game_client) => {
                if game_client.get_connection_state() == clientConnected_t::CON_DISCONNECTED {
                    team_t::TEAM_SPECTATOR
                } else {
                    game_client.get_team()
                }
            }
        }
    }

    pub(crate) fn get_privileges(&self) -> privileges_t {
        match self.get_game_client() {
            Err(_) => privileges_t::from(-1),
            Ok(game_client) => game_client.get_privileges(),
        }
    }

    pub(crate) fn get_game_client(&self) -> Result<GameClient, QuakeLiveEngineError> {
        self.gentity_t.client.try_into()
    }

    pub(crate) fn get_activator(&self) -> Result<Activator, QuakeLiveEngineError> {
        self.gentity_t.activator.try_into()
    }

    pub(crate) fn get_health(&self) -> i32 {
        self.gentity_t.health
    }

    pub(crate) fn set_health(&mut self, new_health: i32) {
        self.gentity_t.health = new_health as c_int;
    }

    pub(crate) fn slay_with_mod(&mut self, mean_of_death: meansOfDeath_t) {
        let damage = self.get_health()
            + if mean_of_death == meansOfDeath_t::MOD_KAMIKAZE {
                100000
            } else {
                0
            };

        self.get_game_client()
            .iter_mut()
            .for_each(|game_client| game_client.set_armor(0));

        // self damage = half damage, so multiplaying by 2
        MAIN_ENGINE.load().as_ref().iter().for_each(|main_engine| {
            main_engine.register_damage(
                self.gentity_t,
                self.gentity_t,
                self.gentity_t,
                &mut [0.0, 0.0, 0.0],
                &mut [0.0, 0.0, 0.0],
                damage * 2,
                DAMAGE_NO_PROTECTION as c_int,
                mean_of_death as c_int,
            );
        });
    }

    pub(crate) fn in_use(&self) -> bool {
        self.gentity_t.inuse.into()
    }

    pub(crate) fn get_classname(&self) -> Cow<str> {
        unsafe { CStr::from_ptr(self.gentity_t.classname) }.to_string_lossy()
    }

    pub(crate) fn is_game_item(&self, item_type: entityType_t) -> bool {
        self.gentity_t.s.eType == item_type as i32
    }

    pub(crate) fn is_respawning_weapon(&self) -> bool {
        if !self.is_game_item(entityType_t::ET_ITEM) {
            return false;
        }

        if self.gentity_t.item.is_null() {
            return false;
        }

        let Some(item) = (unsafe { self.gentity_t.item.as_ref() }) else {
            return false;
        };

        item.giType == itemType_t::IT_WEAPON
    }

    pub(crate) fn set_respawn_time(&mut self, respawn_time: i32) {
        self.gentity_t.wait = respawn_time as c_float;
    }

    pub(crate) fn has_flags(&self) -> bool {
        self.gentity_t.flags != 0
    }

    pub(crate) fn is_dropped_item(&self) -> bool {
        self.gentity_t.flags & (FL_DROPPED_ITEM as i32) != 0
    }

    pub(crate) fn get_client_number(&self) -> i32 {
        self.gentity_t.s.clientNum
    }

    pub(crate) fn drop_holdable(&mut self) {
        let Some(ref main_engine) = *MAIN_ENGINE.load() else {
            return;
        };

        let level_time = CurrentLevel::try_get()
            .map(|current_level| current_level.get_leveltime())
            .unwrap_or_default();

        let Ok(mut game_client) = self.get_game_client() else {
            return;
        };
        let Ok(mut gitem) =
            crate::ffi::c::game_item::GameItem::try_from(game_client.get_holdable())
        else {
            return;
        };

        let angle = self.gentity_t.s.apos.trBase[1] * (PI * 2.0 / 360.0);
        let mut velocity = [150.0 * angle.cos(), 150.0 * angle.sin(), 250.0];
        let mut entity = main_engine
            .try_launch_item(
                gitem.borrow_mut(),
                self.gentity_t.s.pos.trBase.borrow_mut(),
                velocity.borrow_mut(),
            )
            .unwrap();
        entity.set_touch(Some(ShiNQlx_Touch_Item));
        entity.set_parent(self.gentity_t);
        entity.set_think(Some(ShiNQlx_Switch_Touch_Item));
        entity.set_next_think(level_time + 1000);
        entity.set_position_trace_time(level_time - 500);
        game_client.set_holdable(0);
    }

    pub(crate) fn is_kamikaze_timer(&self) -> bool {
        self.get_classname() == "kamikaze timer"
    }

    pub(crate) fn free_entity(&mut self) {
        let Some(ref main_engine) = *MAIN_ENGINE.load() else {
            return;
        };

        main_engine.free_entity(self);
    }

    pub(crate) fn replace_item(&mut self, item_id: i32) {
        MAIN_ENGINE.load().as_ref().iter().for_each(|main_engine| {
            let class_name = unsafe { CStr::from_ptr(self.gentity_t.classname) };
            main_engine.com_printf(&class_name.to_string_lossy());
            if item_id != 0 {
                #[cfg_attr(
                    test,
                    allow(clippy::unnecessary_fallible_conversions, irrefutable_let_patterns)
                )]
                let Ok(gitem) = GameItem::try_from(item_id) else {
                    return;
                };
                self.gentity_t.s.modelindex = item_id;
                self.gentity_t.classname = gitem.get_classname().as_ptr() as *const c_char;
                self.gentity_t.item = gitem.as_ref();

                // this forces client to load new item
                let mut items = main_engine.get_configstring(CS_ITEMS as u16).to_string();
                items.replace_range(item_id as usize..=item_id as usize, "1");
                shinqlx_set_configstring(item_id as u32, &items);
            } else {
                self.free_entity();
            }
        });
    }

    pub(crate) fn get_targetting_entity_ids(&self) -> Vec<u32> {
        if self.gentity_t.targetname.is_null() {
            return vec![];
        }

        let my_targetname = unsafe { CStr::from_ptr(self.gentity_t.targetname) }.to_string_lossy();

        (1..MAX_GENTITIES)
            .filter(|entity_id| {
                GameEntity::try_from(*entity_id).is_ok_and(|other_ent| {
                    !other_ent.gentity_t.target.is_null()
                        && my_targetname
                            == unsafe { CStr::from_ptr(other_ent.gentity_t.target) }
                                .to_string_lossy()
                })
            })
            .collect::<ArrayVec<u32, { MAX_GENTITIES as usize }>>()
            .to_vec()
    }

    pub(crate) fn set_next_think(&mut self, next_think: i32) {
        self.gentity_t.nextthink = next_think;
    }

    pub(crate) fn set_think(&mut self, think: Option<unsafe extern "C" fn(*mut gentity_t)>) {
        self.gentity_t.think = think;
    }

    pub(crate) fn set_touch(
        &mut self,
        touch: Option<unsafe extern "C" fn(*mut gentity_t, *mut gentity_t, *mut trace_t)>,
    ) {
        self.gentity_t.touch = touch;
    }

    pub(crate) fn set_parent(&mut self, parent: &mut gentity_t) {
        self.gentity_t.parent = parent;
    }

    pub(crate) fn set_position_trace_time(&mut self, trace_time: i32) {
        self.gentity_t.s.pos.trTime = trace_time;
    }
}

#[cfg(test)]
mockall::mock! {
    pub(crate) GameEntity {
        #[allow(unused_attributes)]
        #[cfg(not(tarpaulin_include))]
        pub(crate) fn get_entities_list() -> *mut gentity_t;
        #[allow(unused_attributes)]
        #[cfg(not(tarpaulin_include))]
        pub(crate) fn get_entity_id(&self) -> i32;
        #[allow(unused_attributes)]
        #[cfg(not(tarpaulin_include))]
        pub(crate) fn start_kamikaze(&mut self);
        #[allow(unused_attributes)]
        #[cfg(not(tarpaulin_include))]
        pub(crate) fn get_player_name(&self) -> String;
        #[allow(unused_attributes)]
        #[cfg(not(tarpaulin_include))]
        pub(crate) fn get_team(&self) -> team_t;
        #[allow(unused_attributes)]
        #[cfg(not(tarpaulin_include))]
        pub(crate) fn get_privileges(&self) -> privileges_t;
        #[allow(unused_attributes)]
        #[cfg(not(tarpaulin_include))]
        pub(crate) fn get_game_client(&self) -> Result<GameClient, QuakeLiveEngineError>;
        #[allow(unused_attributes)]
        #[cfg(not(tarpaulin_include))]
        pub(crate) fn get_activator(&self) -> Result<Activator, QuakeLiveEngineError>;
        #[allow(unused_attributes)]
        #[cfg(not(tarpaulin_include))]
        pub(crate) fn get_health(&self) -> i32;
        #[allow(unused_attributes)]
        #[cfg(not(tarpaulin_include))]
        pub(crate) fn set_health(&mut self, new_health: i32);
        #[allow(unused_attributes)]
        #[cfg(not(tarpaulin_include))]
        pub(crate) fn slay_with_mod(&mut self, mean_of_death: meansOfDeath_t);
        #[allow(unused_attributes)]
        #[cfg(not(tarpaulin_include))]
        pub(crate) fn in_use(&self) -> bool;
        #[allow(unused_attributes)]
        #[cfg(not(tarpaulin_include))]
        pub(crate) fn get_classname(&self) -> Cow<'_, str>;
        #[allow(unused_attributes)]
        #[cfg(not(tarpaulin_include))]
        pub(crate) fn is_game_item(&self, item_type: entityType_t) -> bool;
        #[allow(unused_attributes)]
        #[cfg(not(tarpaulin_include))]
        pub(crate) fn is_respawning_weapon(&self) -> bool;
        #[allow(unused_attributes)]
        #[cfg(not(tarpaulin_include))]
        pub(crate) fn set_respawn_time(&mut self, respawn_time: i32);
        #[allow(unused_attributes)]
        #[cfg(not(tarpaulin_include))]
        pub(crate) fn has_flags(&self) -> bool;
        #[allow(unused_attributes)]
        #[cfg(not(tarpaulin_include))]
        pub(crate) fn is_dropped_item(&self) -> bool;
        #[allow(unused_attributes)]
        #[cfg(not(tarpaulin_include))]
        pub(crate) fn get_client_number(&self) -> i32;
        #[allow(unused_attributes)]
        #[cfg(not(tarpaulin_include))]
        pub(crate) fn drop_holdable(&mut self);
        #[allow(unused_attributes)]
        #[cfg(not(tarpaulin_include))]
        pub(crate) fn is_kamikaze_timer(&self) -> bool;
        #[allow(unused_attributes)]
        #[cfg(not(tarpaulin_include))]
        pub(crate) fn free_entity(&mut self);
        #[allow(unused_attributes)]
        #[cfg(not(tarpaulin_include))]
        pub(crate) fn replace_item(&mut self, item_id: i32);
        #[allow(unused_attributes)]
        #[cfg(not(tarpaulin_include))]
        pub(crate) fn get_targetting_entity_ids(&self) -> Vec<u32>;
        #[allow(unused_attributes)]
        #[cfg(not(tarpaulin_include))]
        pub(crate) fn set_next_think(&mut self, next_think: i32);
        #[allow(unused_attributes)]
        #[cfg(not(tarpaulin_include))]
        pub(crate) fn set_think(&mut self, think: Option<unsafe extern "C" fn(*mut gentity_t)>);
        #[allow(unused_attributes)]
        #[cfg(not(tarpaulin_include))]
        pub(crate) fn set_touch(
            &mut self,
            touch: Option<unsafe extern "C" fn(*mut gentity_t, *mut gentity_t, *mut trace_t)>,
        );
        #[allow(unused_attributes)]
        #[cfg(not(tarpaulin_include))]
        pub(crate) fn set_parent(&mut self, parent: &mut gentity_t);
        #[allow(unused_attributes)]
        #[cfg(not(tarpaulin_include))]
        pub(crate) fn set_position_trace_time(&mut self, trace_time: i32);
    }

    impl AsMut<gentity_t> for GameEntity {
        #[allow(unused_attributes)]
        #[cfg(not(tarpaulin_include))]
        fn as_mut(&mut self) -> &mut gentity_t;
    }

    impl From<i32> for GameEntity {
        #[allow(unused_attributes)]
        #[cfg(not(tarpaulin_include))]
        fn from(entity_id: i32) -> Self;
    }

    impl TryFrom<*mut gentity_t> for GameEntity {
        type Error = QuakeLiveEngineError;
        #[allow(unused_attributes)]
        #[cfg(not(tarpaulin_include))]
        fn try_from(gentity: *mut gentity_t) -> Result<Self, QuakeLiveEngineError>;
    }
}

#[cfg(test)]
mockall::mock! {
    StaticFunc {
        #[allow(unused_attributes)]
        #[cfg(not(tarpaulin_include))]
        pub(crate) extern "C" fn touch_item(entity: *mut gentity_t, other: *mut gentity_t, trace: *mut trace_t);
        #[allow(unused_attributes)]
        #[cfg(not(tarpaulin_include))]
        pub(crate) extern "C" fn g_free_entity(entity: *mut gentity_t);
    }
}

#[cfg(test)]
mod game_entity_tests {
    use super::GameEntity;
    use super::{MockStaticFunc, ShiNQlx_Switch_Touch_Item, ShiNQlx_Touch_Item};
    use crate::ffi::c::prelude::*;
    use crate::prelude::*;

    use core::borrow::BorrowMut;
    use core::ffi::c_int;
    use mockall::predicate;
    use pretty_assertions::assert_eq;

    #[test]
    #[serial]
    fn shinqlx_touch_item_with_no_main_engine() {
        let mut entity = GEntityBuilder::default()
            .build()
            .expect("this should not happen");
        let mut other_entity = GEntityBuilder::default()
            .build()
            .expect("this should not happen");
        let mut trace = TraceBuilder::default()
            .build()
            .expect("this should not happen");

        ShiNQlx_Touch_Item(
            entity.borrow_mut(),
            other_entity.borrow_mut(),
            trace.borrow_mut(),
        );
    }

    #[test]
    #[serial]
    fn shinqlx_touch_item_with_unintialized_main_engine() {
        let mut entity = GEntityBuilder::default()
            .build()
            .expect("this should not happen");
        let mut other_entity = GEntityBuilder::default()
            .build()
            .expect("this should not happen");
        let mut trace = TraceBuilder::default()
            .build()
            .expect("this should not happen");

        MockEngineBuilder::default()
            .configure(|mock_engine| {
                mock_engine
                    .expect_touch_item_orig()
                    .returning(|| Err(QuakeLiveEngineError::MainEngineNotInitialized));
            })
            .run(|| {
                ShiNQlx_Touch_Item(
                    entity.borrow_mut(),
                    other_entity.borrow_mut(),
                    trace.borrow_mut(),
                );
            });
    }

    #[test]
    #[serial]
    fn shinqlx_touch_item_with_null_entity() {
        let mut other_entity = GEntityBuilder::default()
            .build()
            .expect("this should not happen");
        let mut trace = TraceBuilder::default()
            .build()
            .expect("this should not happen");

        let touch_item_ctx = MockStaticFunc::touch_item_context();
        touch_item_ctx.expect().times(0);

        MockEngineBuilder::default()
            .configure(|mock_engine| {
                mock_engine
                    .expect_touch_item_orig()
                    .returning(|| Ok(MockStaticFunc::touch_item));
            })
            .run(|| {
                ShiNQlx_Touch_Item(
                    ptr::null_mut() as *mut gentity_t,
                    other_entity.borrow_mut(),
                    trace.borrow_mut(),
                );
            });
    }

    #[test]
    #[serial]
    fn shinqlx_touch_item_with_entity_touched_by_parent() {
        let mut other_entity = GEntityBuilder::default()
            .build()
            .expect("this should not happen");
        let mut entity = GEntityBuilder::default()
            .parent(other_entity.borrow_mut())
            .build()
            .expect("this should not happen");
        let mut trace = TraceBuilder::default()
            .build()
            .expect("this should not happen");

        let touch_item_ctx = MockStaticFunc::touch_item_context();
        touch_item_ctx.expect().times(0);

        MockEngineBuilder::default()
            .configure(|mock_engine| {
                mock_engine
                    .expect_touch_item_orig()
                    .returning(|| Ok(MockStaticFunc::touch_item));
            })
            .run(|| {
                ShiNQlx_Touch_Item(
                    entity.borrow_mut(),
                    other_entity.borrow_mut(),
                    trace.borrow_mut(),
                );
            });
    }

    #[test]
    #[serial]
    fn shinqlx_touch_item_with_entity_touched_by_non_parent() {
        let mut entity = GEntityBuilder::default()
            .build()
            .expect("this should not happen");
        let mut other_entity = GEntityBuilder::default()
            .build()
            .expect("this should not happen");
        let mut trace = TraceBuilder::default()
            .build()
            .expect("this should not happen");

        let touch_item_ctx = MockStaticFunc::touch_item_context();
        touch_item_ctx.expect().times(1);

        MockEngineBuilder::default()
            .configure(|mock_engine| {
                mock_engine
                    .expect_touch_item_orig()
                    .returning(|| Ok(MockStaticFunc::touch_item));
            })
            .run(|| {
                ShiNQlx_Touch_Item(
                    entity.borrow_mut(),
                    other_entity.borrow_mut(),
                    trace.borrow_mut(),
                );
            });
    }

    #[test]
    #[serial]
    fn shinqlx_switch_touch_item_with_no_main_engine() {
        let mut entity = GEntityBuilder::default()
            .build()
            .expect("this should not happen");

        ShiNQlx_Switch_Touch_Item(entity.borrow_mut());
    }

    #[test]
    #[serial]
    fn shinqlx_switch_touch_item_with_unintialized_main_engine() {
        let mut entity = GEntityBuilder::default()
            .build()
            .expect("this should not happen");

        MockEngineBuilder::default()
            .configure(|mock_engine| {
                mock_engine
                    .expect_touch_item_orig()
                    .returning(|| Err(QuakeLiveEngineError::MainEngineNotInitialized));
            })
            .run(|| {
                ShiNQlx_Switch_Touch_Item(entity.borrow_mut());
            });
    }

    static MOCK_TOUCH_ITEM_FN: extern "C" fn(*mut gentity_t, *mut gentity_t, *mut trace_t) =
        MockStaticFunc::touch_item;
    static MOCK_FREE_ENTITY_FN: extern "C" fn(*mut gentity_t) = MockStaticFunc::g_free_entity;

    #[test]
    #[serial]
    fn shinqlx_switch_touch_item_with_partially_intialized_main_engine() {
        let mut entity = GEntityBuilder::default()
            .build()
            .expect("this should not happen");

        MockEngineBuilder::default()
            .configure(|mock_engine| {
                mock_engine
                    .expect_touch_item_orig()
                    .returning(|| Ok(MOCK_TOUCH_ITEM_FN));
                mock_engine
                    .expect_g_free_entity_orig()
                    .returning(|| Err(QuakeLiveEngineError::MainEngineNotInitialized));
            })
            .run(|| {
                ShiNQlx_Switch_Touch_Item(entity.borrow_mut());
            });
    }

    #[test]
    #[serial]
    fn shinqlx_switch_touch_item_with_null_entity() {
        MockEngineBuilder::default()
            .configure(|mock_engine| {
                mock_engine
                    .expect_touch_item_orig()
                    .returning(|| Ok(MOCK_TOUCH_ITEM_FN));
                mock_engine
                    .expect_g_free_entity_orig()
                    .returning(|| Ok(MOCK_FREE_ENTITY_FN));
            })
            .run(|| {
                ShiNQlx_Switch_Touch_Item(ptr::null_mut() as *mut gentity_t);
            });
    }

    #[test]
    #[serial]
    fn shinqlx_switch_touch_item_with_sets_properties() {
        let mut entity = GEntityBuilder::default()
            .build()
            .expect("this should not happen");

        let current_level_ctx = MockTestCurrentLevel::try_get_context();
        current_level_ctx.expect().returning(|| {
            let mut current_level = MockTestCurrentLevel::new();
            current_level.expect_get_leveltime().return_const(1234);
            Ok(current_level)
        });

        MockEngineBuilder::default()
            .configure(|mock_engine| {
                mock_engine
                    .expect_touch_item_orig()
                    .returning(|| Ok(MOCK_TOUCH_ITEM_FN));
                mock_engine
                    .expect_g_free_entity_orig()
                    .returning(|| Ok(MOCK_FREE_ENTITY_FN));
            })
            .run(|| {
                ShiNQlx_Switch_Touch_Item(entity.borrow_mut());

                assert!(
                    entity
                        .touch
                        .is_some_and(|func| func as usize == MOCK_TOUCH_ITEM_FN as usize)
                );
                assert!(
                    entity
                        .think
                        .is_some_and(|func| func as usize == MOCK_FREE_ENTITY_FN as usize)
                );
                assert_eq!(entity.nextthink, 30234);
            });
    }

    #[test]
    fn game_entity_try_from_null_results_in_error() {
        assert_eq!(
            GameEntity::try_from(ptr::null_mut() as *mut gentity_t),
            Err(QuakeLiveEngineError::NullPointerPassed(
                "null pointer passed".to_string()
            ))
        );
    }

    #[test]
    fn game_entity_try_from_valid_gentity() {
        let mut gentity = GEntityBuilder::default()
            .build()
            .expect("this should not happen");
        assert_eq!(
            GameEntity::try_from(gentity.borrow_mut() as *mut gentity_t).is_ok(),
            true
        );
    }

    #[test]
    #[serial]
    fn game_entity_try_from_negative_entity_id() {
        assert_eq!(
            GameEntity::try_from(-1),
            Err(QuakeLiveEngineError::InvalidId(-1))
        );
    }

    #[test]
    #[serial]
    fn game_entity_try_from_too_large_i32_entity_id() {
        assert_eq!(
            GameEntity::try_from(65536i32),
            Err(QuakeLiveEngineError::InvalidId(65536))
        );
    }

    #[test]
    #[serial]
    fn game_entity_try_from_valid_i32_gentities_not_initialized() {
        let get_entities_list_ctx = MockGameEntity::get_entities_list_context();
        get_entities_list_ctx
            .expect()
            .returning(|| ptr::null_mut() as *mut gentity_t);

        assert_eq!(
            GameEntity::try_from(42i32),
            Err(QuakeLiveEngineError::EntityNotFound(
                "g_entities not initialized".to_string()
            ))
        );
    }

    //noinspection DuplicatedCode
    #[test]
    #[serial]
    #[cfg_attr(miri, ignore)]
    fn game_entity_try_from_valid_i32_gentities_initialized() {
        let mut gentities = vec![
            GEntityBuilder::default()
                .build()
                .expect("this should not happen"),
            GEntityBuilder::default()
                .build()
                .expect("this should not happen"),
            GEntityBuilder::default()
                .build()
                .expect("this should not happen"),
            GEntityBuilder::default()
                .build()
                .expect("this should not happen"),
        ];
        let get_entities_list_ctx = MockGameEntity::get_entities_list_context();
        get_entities_list_ctx
            .expect()
            .returning_st(move || gentities[0].borrow_mut() as *mut gentity_t);

        assert!(GameEntity::try_from(2i32).is_ok());
    }

    #[test]
    #[serial]
    fn game_entity_try_from_too_large_u32_entity_id() {
        assert_eq!(
            GameEntity::try_from(65536u32),
            Err(QuakeLiveEngineError::InvalidId(65536))
        );
    }

    #[test]
    #[serial]
    fn game_entity_try_from_valid_u32_gentities_not_initialized() {
        let get_entities_list_ctx = MockGameEntity::get_entities_list_context();
        get_entities_list_ctx
            .expect()
            .returning(|| ptr::null_mut() as *mut gentity_t);

        assert_eq!(
            GameEntity::try_from(42u32),
            Err(QuakeLiveEngineError::EntityNotFound(
                "g_entities not initialized".to_string()
            ))
        );
    }

    #[test]
    #[serial]
    #[cfg_attr(miri, ignore)]
    fn game_entity_try_from_valid_u32_gentities_initialized() {
        let mut gentities = vec![
            GEntityBuilder::default()
                .build()
                .expect("this should not happen"),
            GEntityBuilder::default()
                .build()
                .expect("this should not happen"),
            GEntityBuilder::default()
                .build()
                .expect("this should not happen"),
            GEntityBuilder::default()
                .build()
                .expect("this should not happen"),
        ];
        let get_entities_list_ctx = MockGameEntity::get_entities_list_context();
        get_entities_list_ctx
            .expect()
            .returning_st(move || gentities[0].borrow_mut() as *mut gentity_t);

        assert!(GameEntity::try_from(2u32).is_ok());
    }

    #[test]
    #[serial]
    fn game_entity_get_entities_list_with_no_main_engine() {
        assert!(GameEntity::get_entities_list_real().is_null());
    }

    #[test]
    #[serial]
    fn game_entity_get_entities_list_with_no_g_run_frame_orig() {
        MockEngineBuilder::default()
            .configure(|mock_engine| {
                mock_engine
                    .expect_g_run_frame_orig()
                    .returning(|| Err(QuakeLiveEngineError::MainEngineNotInitialized));
            })
            .run(|| {
                assert!(GameEntity::get_entities_list_real().is_null());
            });
    }

    #[test]
    #[serial]
    fn game_entity_get_entity_id_with_no_entities_list() {
        let get_entities_list_ctx = MockGameEntity::get_entities_list_context();
        get_entities_list_ctx
            .expect()
            .returning(|| ptr::null_mut() as *mut gentity_t);

        let mut gentity = GEntityBuilder::default()
            .build()
            .expect("this should not happen");
        let game_entity = GameEntity::try_from(gentity.borrow_mut() as *mut gentity_t)
            .expect("this should not happen");
        assert_eq!(game_entity.get_entity_id(), -1);
    }

    #[test]
    #[serial]
    #[cfg_attr(miri, ignore)]
    fn game_entity_get_entity_id_gets_offset() {
        let mut gentities = vec![
            GEntityBuilder::default()
                .build()
                .expect("this should not happen"),
            GEntityBuilder::default()
                .build()
                .expect("this should not happen"),
            GEntityBuilder::default()
                .build()
                .expect("this should not happen"),
            GEntityBuilder::default()
                .build()
                .expect("this should not happen"),
            GEntityBuilder::default()
                .build()
                .expect("this should not happen"),
        ];

        let get_entities_list_ctx = MockGameEntity::get_entities_list_context();
        get_entities_list_ctx
            .expect()
            .returning_st(move || gentities[0].borrow_mut() as *mut gentity_t);

        let game_entity = GameEntity::try_from(3).expect("this should not happen");
        assert_eq!(game_entity.get_entity_id(), 3);
    }

    #[test]
    #[serial]
    fn game_entity_start_kamikaze_with_no_main_engine() {
        let mut gentity = GEntityBuilder::default()
            .build()
            .expect("this should not happen");
        let mut game_entity = GameEntity::try_from(gentity.borrow_mut() as *mut gentity_t)
            .expect("this should not happen");

        game_entity.start_kamikaze();
    }

    #[test]
    #[serial]
    fn game_entity_start_kamikaze() {
        let mut gentity = GEntityBuilder::default()
            .build()
            .expect("this should not happen");
        let mut game_entity = GameEntity::try_from(gentity.borrow_mut() as *mut gentity_t)
            .expect("this should not happen");

        MockEngineBuilder::default()
            .configure(|mock_engine| {
                mock_engine.expect_start_kamikaze().times(1);
            })
            .run(|| {
                game_entity.start_kamikaze();
            });
    }

    #[test]
    #[serial]
    fn game_entity_get_player_name_from_null_client() {
        let game_client_try_from_ctx = MockGameClient::try_from_context();
        game_client_try_from_ctx
            .expect()
            .return_once(|_| Err(QuakeLiveEngineError::MainEngineNotInitialized));
        let mut gentity = GEntityBuilder::default()
            .build()
            .expect("this should not happen");
        let game_entity = GameEntity::try_from(gentity.borrow_mut() as *mut gentity_t)
            .expect("this should not happen");
        assert_eq!(game_entity.get_player_name(), "");
    }

    //noinspection DuplicatedCode
    #[test]
    #[serial]
    fn game_entity_get_player_name_from_disconnected_game_client() {
        let game_client_try_from_ctx = MockGameClient::try_from_context();
        game_client_try_from_ctx.expect().returning(|_| {
            let mut mock_game_client = MockGameClient::new();
            mock_game_client
                .expect_get_connection_state()
                .return_const(clientConnected_t::CON_DISCONNECTED);
            Ok(mock_game_client)
        });
        let mut gentity = GEntityBuilder::default()
            .build()
            .expect("this should not happen");
        let game_entity = GameEntity::try_from(gentity.borrow_mut() as *mut gentity_t)
            .expect("this should not happen");
        assert_eq!(game_entity.get_player_name(), "");
    }

    #[test]
    #[serial]
    fn game_entity_get_player_name_from_connected_game_client() {
        let game_client_try_from_ctx = MockGameClient::try_from_context();
        game_client_try_from_ctx.expect().returning(|_| {
            let mut mock_game_client = MockGameClient::new();
            mock_game_client
                .expect_get_connection_state()
                .return_const(clientConnected_t::CON_CONNECTED);
            mock_game_client
                .expect_get_player_name()
                .return_const("UnknownPlayer");
            Ok(mock_game_client)
        });
        let mut gentity = GEntityBuilder::default()
            .build()
            .expect("this should not happen");
        let game_entity = GameEntity::try_from(gentity.borrow_mut() as *mut gentity_t)
            .expect("this should not happen");
        assert_eq!(game_entity.get_player_name(), "UnknownPlayer");
    }

    #[test]
    #[serial]
    fn game_entity_get_team_from_null_client() {
        let game_client_try_from_ctx = MockGameClient::try_from_context();
        game_client_try_from_ctx
            .expect()
            .return_once(|_| Err(QuakeLiveEngineError::MainEngineNotInitialized));
        let mut gentity = GEntityBuilder::default()
            .build()
            .expect("this should not happen");
        let game_entity = GameEntity::try_from(gentity.borrow_mut() as *mut gentity_t)
            .expect("this should not happen");
        assert_eq!(game_entity.get_team(), team_t::TEAM_SPECTATOR);
    }

    //noinspection DuplicatedCode
    #[test]
    #[serial]
    fn game_entity_get_team_from_disconnected_game_client() {
        let game_client_try_from_ctx = MockGameClient::try_from_context();
        game_client_try_from_ctx.expect().returning(|_| {
            let mut mock_game_client = MockGameClient::new();
            mock_game_client
                .expect_get_connection_state()
                .return_const(clientConnected_t::CON_DISCONNECTED);
            Ok(mock_game_client)
        });
        let mut gentity = GEntityBuilder::default()
            .build()
            .expect("this should not happen");
        let game_entity = GameEntity::try_from(gentity.borrow_mut() as *mut gentity_t)
            .expect("this should not happen");
        assert_eq!(game_entity.get_team(), team_t::TEAM_SPECTATOR);
    }

    #[test]
    #[serial]
    fn game_entity_get_team_from_connected_game_client() {
        let game_client_try_from_ctx = MockGameClient::try_from_context();
        game_client_try_from_ctx.expect().returning(|_| {
            let mut mock_game_client = MockGameClient::new();
            mock_game_client
                .expect_get_connection_state()
                .return_const(clientConnected_t::CON_CONNECTED);
            mock_game_client
                .expect_get_team()
                .return_const(team_t::TEAM_RED);
            Ok(mock_game_client)
        });
        let mut gentity = GEntityBuilder::default()
            .build()
            .expect("this should not happen");
        let game_entity = GameEntity::try_from(gentity.borrow_mut() as *mut gentity_t)
            .expect("this should not happen");
        assert_eq!(game_entity.get_team(), team_t::TEAM_RED);
    }

    #[test]
    #[serial]
    fn game_entity_get_privileges_from_null_client() {
        let game_client_try_from_ctx = MockGameClient::try_from_context();
        game_client_try_from_ctx
            .expect()
            .return_once(|_| Err(QuakeLiveEngineError::MainEngineNotInitialized));
        let mut gentity = GEntityBuilder::default()
            .build()
            .expect("this should not happen");
        let game_entity = GameEntity::try_from(gentity.borrow_mut() as *mut gentity_t)
            .expect("this should not happen");
        assert_eq!(game_entity.get_privileges(), privileges_t::PRIV_BANNED);
    }

    #[test]
    #[serial]
    fn game_entity_get_privileges_from_connected_game_client() {
        let game_client_try_from_ctx = MockGameClient::try_from_context();
        game_client_try_from_ctx.expect().returning(|_| {
            let mut mock_game_client = MockGameClient::new();
            mock_game_client
                .expect_get_privileges()
                .return_const(privileges_t::PRIV_ROOT);
            Ok(mock_game_client)
        });
        let mut gentity = GEntityBuilder::default()
            .build()
            .expect("this should not happen");
        let game_entity = GameEntity::try_from(gentity.borrow_mut() as *mut gentity_t)
            .expect("this should not happen");
        assert_eq!(game_entity.get_privileges(), privileges_t::PRIV_ROOT);
    }

    #[test]
    #[serial]
    fn game_entity_get_game_client_when_none_is_set() {
        let game_client_try_from_ctx = MockGameClient::try_from_context();
        game_client_try_from_ctx
            .expect()
            .return_once(|_| Err(QuakeLiveEngineError::MainEngineNotInitialized));
        let mut gentity = GEntityBuilder::default()
            .build()
            .expect("this should not happen");
        let game_entity = GameEntity::try_from(gentity.borrow_mut() as *mut gentity_t)
            .expect("this should not happen");
        assert_eq!(game_entity.get_game_client().is_err(), true);
    }

    #[test]
    #[serial]
    fn game_entity_get_game_client_with_valid_gclient() {
        let game_client_try_from_ctx = MockGameClient::try_from_context();
        game_client_try_from_ctx
            .expect()
            .returning(|_| Ok(MockGameClient::new()));
        let mut gentity = GEntityBuilder::default()
            .build()
            .expect("this should not happen");
        let game_entity = GameEntity::try_from(gentity.borrow_mut() as *mut gentity_t)
            .expect("this should not happen");
        assert_eq!(game_entity.get_game_client().is_ok(), true);
    }

    #[test]
    #[serial]
    fn game_entity_get_activator_when_none_is_set() {
        let activator_try_from_ctx = MockActivator::try_from_context();
        activator_try_from_ctx
            .expect()
            .return_once(|_| Err(QuakeLiveEngineError::MainEngineNotInitialized));
        let mut gentity = GEntityBuilder::default()
            .build()
            .expect("this should not happen");
        let game_entity = GameEntity::try_from(gentity.borrow_mut() as *mut gentity_t)
            .expect("this should not happen");
        assert_eq!(game_entity.get_activator().is_err(), true);
    }

    #[test]
    #[serial]
    fn game_entity_get_activator_with_valid_activator() {
        let activator_try_from_ctx = MockActivator::try_from_context();
        activator_try_from_ctx
            .expect()
            .returning(|_| Ok(MockActivator::new()));
        let mut gentity = GEntityBuilder::default()
            .build()
            .expect("this should not happen");
        let game_entity = GameEntity::try_from(gentity.borrow_mut() as *mut gentity_t)
            .expect("this should not happen");
        assert_eq!(game_entity.get_activator().is_ok(), true);
    }

    #[test]
    fn game_entity_set_health() {
        let mut gclient = GClientBuilder::default()
            .build()
            .expect("this should not happen");
        let mut gentity = GEntityBuilder::default()
            .client(gclient.borrow_mut() as *mut gclient_t)
            .build()
            .expect("this should not happen");
        let mut game_entity = GameEntity::try_from(gentity.borrow_mut() as *mut gentity_t)
            .expect("this should not happen");
        game_entity.set_health(666);
        assert_eq!(game_entity.get_health(), 666);
    }

    #[test]
    #[serial]
    fn game_entity_slay_with_mod_with_no_main_engine() {
        let game_client_try_from_ctx = MockGameClient::try_from_context();
        game_client_try_from_ctx.expect().returning(|_| {
            let mut mock_game_client = MockGameClient::new();
            mock_game_client
                .expect_set_armor()
                .with(predicate::eq(0))
                .times(1);
            Ok(mock_game_client)
        });
        let mut gentity = GEntityBuilder::default()
            .health(42)
            .build()
            .expect("this should not happen");
        let mut game_entity = GameEntity::try_from(gentity.borrow_mut() as *mut gentity_t)
            .expect("this should not happen");

        game_entity.slay_with_mod(meansOfDeath_t::MOD_CRUSH);
    }

    #[test]
    #[serial]
    fn game_entity_slay_with_mod() {
        let game_client_try_from_ctx = MockGameClient::try_from_context();
        game_client_try_from_ctx.expect().returning(|_| {
            let mut mock_game_client = MockGameClient::new();
            mock_game_client
                .expect_set_armor()
                .with(predicate::eq(0))
                .times(1);
            Ok(mock_game_client)
        });
        let mut gentity = GEntityBuilder::default()
            .health(42)
            .build()
            .expect("this should not happen");
        let mut game_entity = GameEntity::try_from(gentity.borrow_mut() as *mut gentity_t)
            .expect("this should not happen");

        MockEngineBuilder::default()
            .configure(|mock_engine| {
                mock_engine.expect_register_damage().withf(
                    |_target,
                     _inflictor,
                     _attacker,
                     _dir,
                     _pos,
                     damage,
                     dmg_flags,
                     mean_of_death| {
                        *damage == 84
                            && *dmg_flags == DAMAGE_NO_PROTECTION as c_int
                            && *mean_of_death == meansOfDeath_t::MOD_CRUSH as c_int
                    },
                );
            })
            .run(|| {
                game_entity.slay_with_mod(meansOfDeath_t::MOD_CRUSH);
            });
    }

    #[test]
    #[serial]
    fn game_entity_slay_with_kamikaze() {
        let game_client_try_from_ctx = MockGameClient::try_from_context();
        game_client_try_from_ctx.expect().returning(|_| {
            let mut mock_game_client = MockGameClient::new();
            mock_game_client
                .expect_set_armor()
                .with(predicate::eq(0))
                .times(1);
            Ok(mock_game_client)
        });
        let mut gentity = GEntityBuilder::default()
            .health(123)
            .build()
            .expect("this should not happen");
        let mut game_entity = GameEntity::try_from(gentity.borrow_mut() as *mut gentity_t)
            .expect("this should not happen");

        MockEngineBuilder::default()
            .configure(|mock_engine| {
                mock_engine.expect_register_damage().withf(
                    |_target,
                     _inflictor,
                     _attacker,
                     _dir,
                     _pos,
                     damage,
                     dmg_flags,
                     mean_of_death| {
                        *damage == 200246
                            && *dmg_flags == DAMAGE_NO_PROTECTION as c_int
                            && *mean_of_death == meansOfDeath_t::MOD_KAMIKAZE as c_int
                    },
                );
            })
            .run(|| {
                game_entity.slay_with_mod(meansOfDeath_t::MOD_KAMIKAZE);
            });
    }

    #[test]
    fn game_entity_in_use() {
        let mut gentity = GEntityBuilder::default()
            .inuse(qboolean::qtrue)
            .build()
            .expect("this should not happen");
        let game_entity = GameEntity::try_from(gentity.borrow_mut() as *mut gentity_t)
            .expect("this should not happen");
        assert_eq!(game_entity.in_use(), true);
    }

    #[test]
    fn game_entity_get_classname() {
        let classname = c"entity classname";
        let mut gentity = GEntityBuilder::default()
            .classname(classname.as_ptr())
            .build()
            .expect("this should not happen");
        let game_entity = GameEntity::try_from(gentity.borrow_mut() as *mut gentity_t)
            .expect("this should not happen");
        assert_eq!(game_entity.get_classname(), "entity classname");
    }

    #[test]
    fn game_entity_is_game_item() {
        let entity_state = EntityStateBuilder::default()
            .eType(entityType_t::ET_ITEM as i32)
            .build()
            .expect("this should not happen");
        let mut gentity = GEntityBuilder::default()
            .s(entity_state)
            .build()
            .expect("this should not happen");
        let game_entity = GameEntity::try_from(gentity.borrow_mut() as *mut gentity_t)
            .expect("this should not happen");
        assert_eq!(game_entity.is_game_item(entityType_t::ET_ITEM), true);
        assert_eq!(game_entity.is_game_item(entityType_t::ET_PLAYER), false);
    }

    #[test]
    fn game_entity_is_respawning_weapon_for_player_entity() {
        let entity_state = EntityStateBuilder::default()
            .eType(entityType_t::ET_PLAYER as i32)
            .build()
            .expect("this should not happen");
        let mut gentity = GEntityBuilder::default()
            .s(entity_state)
            .build()
            .expect("this should not happen");
        let game_entity = GameEntity::try_from(gentity.borrow_mut() as *mut gentity_t)
            .expect("this should not happen");
        assert_eq!(game_entity.is_respawning_weapon(), false);
    }

    #[test]
    fn game_entity_is_respawning_weapon_for_null_item() {
        let entity_state = EntityStateBuilder::default()
            .eType(entityType_t::ET_PLAYER as i32)
            .build()
            .expect("this should not happen");
        let mut gentity = GEntityBuilder::default()
            .s(entity_state)
            .item(ptr::null() as *const gitem_t)
            .build()
            .expect("this should not happen");
        let game_entity = GameEntity::try_from(gentity.borrow_mut() as *mut gentity_t)
            .expect("this should not happen");
        assert_eq!(game_entity.is_respawning_weapon(), false);
    }

    #[test]
    fn game_entity_is_respawning_weapon_for_non_weapon() {
        let gitem = GItemBuilder::default()
            .giType(itemType_t::IT_AMMO)
            .build()
            .expect("this should not happen");
        let entity_state = EntityStateBuilder::default()
            .eType(entityType_t::ET_ITEM as i32)
            .build()
            .expect("this should not happen");
        let mut gentity = GEntityBuilder::default()
            .s(entity_state)
            .item(&gitem as *const gitem_t)
            .build()
            .expect("this should not happen");
        let game_entity = GameEntity::try_from(gentity.borrow_mut() as *mut gentity_t)
            .expect("this should not happen");
        assert_eq!(game_entity.is_respawning_weapon(), false);
    }

    #[test]
    fn game_entity_is_respawning_weapon_for_an_actual_weapon() {
        let gitem = GItemBuilder::default()
            .giType(itemType_t::IT_WEAPON)
            .build()
            .expect("this should not happen");
        let entity_state = EntityStateBuilder::default()
            .eType(entityType_t::ET_ITEM as i32)
            .build()
            .expect("this should not happen");
        let mut gentity = GEntityBuilder::default()
            .s(entity_state)
            .item(&gitem as *const gitem_t)
            .build()
            .expect("this should not happen");
        let game_entity = GameEntity::try_from(gentity.borrow_mut() as *mut gentity_t)
            .expect("this should not happen");
        assert_eq!(game_entity.is_respawning_weapon(), true);
    }

    #[test]
    fn game_entity_set_respawn_time() {
        let mut gentity = GEntityBuilder::default()
            .build()
            .expect("this should not happen");
        let mut game_entity = GameEntity::try_from(gentity.borrow_mut() as *mut gentity_t)
            .expect("this should not happen");
        game_entity.set_respawn_time(42);
        assert_eq!(gentity.wait, 42.0);
    }

    #[test]
    fn game_entity_has_flags_with_no_flags() {
        let mut gentity = GEntityBuilder::default()
            .flags(0)
            .build()
            .expect("this should not happen");
        let game_entity = GameEntity::try_from(gentity.borrow_mut() as *mut gentity_t)
            .expect("this should not happen");
        assert_eq!(game_entity.has_flags(), false);
    }

    #[test]
    fn game_entity_has_flags_with_flags_set() {
        let mut gentity = GEntityBuilder::default()
            .flags(42)
            .build()
            .expect("this should not happen");
        let game_entity = GameEntity::try_from(gentity.borrow_mut() as *mut gentity_t)
            .expect("this should not happen");
        assert_eq!(game_entity.has_flags(), true);
    }

    #[test]
    fn game_entity_is_dropped_item_for_non_dropped_item() {
        let mut gentity = GEntityBuilder::default()
            .flags(FL_FORCE_GESTURE as i32)
            .build()
            .expect("this should not happen");
        let game_entity = GameEntity::try_from(gentity.borrow_mut() as *mut gentity_t)
            .expect("this should not happen");
        assert_eq!(game_entity.is_dropped_item(), false);
    }

    #[test]
    fn game_entity_is_dropped_item_for_dropped_item() {
        let mut gentity = GEntityBuilder::default()
            .flags(FL_DROPPED_ITEM as i32)
            .build()
            .expect("this should not happen");
        let game_entity = GameEntity::try_from(gentity.borrow_mut() as *mut gentity_t)
            .expect("this should not happen");
        assert_eq!(game_entity.is_dropped_item(), true);
    }

    #[test]
    fn game_entity_get_client_number() {
        let entity_state = EntityStateBuilder::default()
            .clientNum(42)
            .build()
            .expect("this should not happen");
        let mut gentity = GEntityBuilder::default()
            .s(entity_state)
            .build()
            .expect("this should not happen");
        let game_entity = GameEntity::try_from(gentity.borrow_mut() as *mut gentity_t)
            .expect("this should not happen");
        assert_eq!(game_entity.get_client_number(), 42);
    }

    #[test]
    #[serial]
    fn game_entity_drop_holdable_with_no_main_engine() {
        let mut gentity = GEntityBuilder::default()
            .build()
            .expect("this should not happen");
        let mut game_entity = GameEntity::try_from(gentity.borrow_mut() as *mut gentity_t)
            .expect("this should not happen");

        game_entity.drop_holdable()
    }

    #[test]
    #[serial]
    fn game_entity_drop_holdable_with_no_game_client() {
        let current_level_ctx = MockTestCurrentLevel::try_get_context();
        current_level_ctx.expect().returning(|| {
            let mut current_level = MockTestCurrentLevel::new();
            current_level.expect_get_leveltime().return_const(1234);
            Ok(current_level)
        });

        let game_client_try_from_ctx = MockGameClient::try_from_context();
        game_client_try_from_ctx
            .expect()
            .returning_st(|_| Err(QuakeLiveEngineError::MainEngineNotInitialized));

        let mut gentity = GEntityBuilder::default()
            .build()
            .expect("this should not happen");
        let mut game_entity = GameEntity::try_from(gentity.borrow_mut() as *mut gentity_t)
            .expect("this should not happen");

        MockEngineBuilder::default().run(|| game_entity.drop_holdable());
    }

    #[test]
    #[serial]
    fn game_entity_drop_holdable_with_item_on_game_client() {
        let current_level_ctx = MockTestCurrentLevel::try_get_context();
        current_level_ctx.expect().returning(|| {
            let mut current_level = MockTestCurrentLevel::new();
            current_level.expect_get_leveltime().return_const(1234);
            Ok(current_level)
        });

        let game_client_try_from_ctx = MockGameClient::try_from_context();
        game_client_try_from_ctx.expect().returning_st(|_| {
            let mut mock_game_client = MockGameClient::new();
            mock_game_client.expect_get_holdable().returning_st(|| -1);
            Ok(mock_game_client)
        });

        let mut gentity = GEntityBuilder::default()
            .build()
            .expect("this should not happen");
        let mut game_entity = GameEntity::try_from(gentity.borrow_mut() as *mut gentity_t)
            .expect("this should not happen");

        MockEngineBuilder::default().run(|| game_entity.drop_holdable());
    }

    #[test]
    fn game_entity_is_kamikaze_timer_for_non_kamikaze_timer() {
        let classname = c"no kamikaze timer";
        let mut gentity = GEntityBuilder::default()
            .classname(classname.as_ptr())
            .build()
            .expect("this should not happen");
        let game_entity = GameEntity::try_from(gentity.borrow_mut() as *mut gentity_t)
            .expect("this should not happen");
        assert_eq!(game_entity.is_kamikaze_timer(), false);
    }

    #[test]
    fn game_entity_is_kamikaze_timer_for_kamikaze_timer() {
        let classname = c"kamikaze timer";
        let mut gentity = GEntityBuilder::default()
            .classname(classname.as_ptr())
            .build()
            .expect("this should not happen");
        let game_entity = GameEntity::try_from(gentity.borrow_mut() as *mut gentity_t)
            .expect("this should not happen");
        assert_eq!(game_entity.is_kamikaze_timer(), true);
    }

    #[test]
    #[serial]
    fn game_entity_free_entity_with_no_main_engine() {
        let mut gentity = GEntityBuilder::default()
            .build()
            .expect("this should not happen");
        let mut game_entity = GameEntity::try_from(gentity.borrow_mut() as *mut gentity_t)
            .expect("this should not happen");

        game_entity.free_entity();
    }

    #[test]
    #[serial]
    fn game_entity_free_entity() {
        let mut gentity = GEntityBuilder::default()
            .build()
            .expect("this should not happen");
        let mut game_entity = GameEntity::try_from(gentity.borrow_mut() as *mut gentity_t)
            .expect("this should not happen");

        MockEngineBuilder::default()
            .configure(|mock_engine| {
                mock_engine.expect_free_entity();
            })
            .run(|| {
                game_entity.free_entity();
            });
    }

    #[test]
    #[serial]
    fn game_entity_replace_item_with_no_main_engine() {
        let mut gentity = GEntityBuilder::default()
            .build()
            .expect("this should not happen");
        let mut game_entity = GameEntity::try_from(gentity.borrow_mut() as *mut gentity_t)
            .expect("this should not happen");

        game_entity.replace_item(42);
    }

    #[test]
    #[serial]
    fn game_entity_replace_item_with_no_replacement() {
        let class_name = c"class_name";
        let mut gentity = GEntityBuilder::default()
            .classname(class_name.as_ptr())
            .build()
            .expect("this should not happen");
        let mut game_entity = GameEntity::try_from(gentity.borrow_mut() as *mut gentity_t)
            .expect("this should not happen");

        MockEngineBuilder::default()
            .with_com_printf(predicate::eq("class_name"), 0..)
            .configure(|mock_engine| {
                mock_engine.expect_free_entity();
            })
            .run(|| {
                game_entity.replace_item(0);
            });
    }

    #[test]
    fn game_entity_get_targetting_entity_ids_for_no_targetname() {
        let mut gentity = GEntityBuilder::default()
            .build()
            .expect("this should not happen");
        let game_entity = GameEntity::try_from(gentity.borrow_mut() as *mut gentity_t)
            .expect("this should not happen");

        assert_eq!(game_entity.get_targetting_entity_ids(), Vec::<u32>::new());
    }

    #[test]
    fn game_entity_set_next_think() {
        let mut gentity = GEntityBuilder::default()
            .build()
            .expect("this should not happen");
        let mut game_entity = GameEntity::try_from(gentity.borrow_mut() as *mut gentity_t)
            .expect("this should not happen");
        game_entity.set_next_think(1337);

        assert_eq!(gentity.nextthink, 1337);
    }

    static SWITCH_TOUCH_ITEM_FN: unsafe extern "C" fn(*mut gentity_t) = ShiNQlx_Switch_Touch_Item;

    #[test]
    fn game_entity_set_think_to_none() {
        let mut gentity = GEntityBuilder::default()
            .think(Some(SWITCH_TOUCH_ITEM_FN))
            .build()
            .expect("this should not happen");
        let mut game_entity = GameEntity::try_from(gentity.borrow_mut() as *mut gentity_t)
            .expect("this should not happen");
        game_entity.set_think(None);

        assert_eq!(gentity.think, None);
    }

    #[test]
    fn game_entity_set_think_to_some_value() {
        let mut gentity = GEntityBuilder::default()
            .think(None)
            .build()
            .expect("this should not happen");
        let mut game_entity = GameEntity::try_from(gentity.borrow_mut() as *mut gentity_t)
            .expect("this should not happen");
        game_entity.set_think(Some(SWITCH_TOUCH_ITEM_FN));

        assert!(
            gentity
                .think
                .is_some_and(|func| func as usize == SWITCH_TOUCH_ITEM_FN as usize)
        );
    }

    static TOUCH_ITEM_FN: unsafe extern "C" fn(*mut gentity_t, *mut gentity_t, *mut trace_t) =
        ShiNQlx_Touch_Item;

    #[test]
    fn game_entity_set_touch_to_none() {
        let mut gentity = GEntityBuilder::default()
            .touch(Some(TOUCH_ITEM_FN))
            .build()
            .expect("this should not happen");
        let mut game_entity = GameEntity::try_from(gentity.borrow_mut() as *mut gentity_t)
            .expect("this should not happen");
        game_entity.set_touch(None);

        assert_eq!(gentity.touch, None);
    }

    #[test]
    fn game_entity_set_touch_to_some_value() {
        let mut gentity = GEntityBuilder::default()
            .touch(None)
            .build()
            .expect("this should not happen");
        let mut game_entity = GameEntity::try_from(gentity.borrow_mut() as *mut gentity_t)
            .expect("this should not happen");
        game_entity.set_touch(Some(TOUCH_ITEM_FN));

        assert!(
            gentity
                .touch
                .is_some_and(|func| func as usize == TOUCH_ITEM_FN as usize)
        );
    }

    #[test]
    fn game_entity_set_parent_to_some_value() {
        let mut gentity = GEntityBuilder::default()
            .parent(ptr::null_mut() as *mut gentity_t)
            .build()
            .expect("this should not happen");
        let mut game_entity = GameEntity::try_from(gentity.borrow_mut() as *mut gentity_t)
            .expect("this should not happen");

        let mut parent_entity = GEntityBuilder::default()
            .build()
            .expect("this should not happen");
        game_entity.set_parent(parent_entity.borrow_mut());

        assert_eq!(gentity.parent, parent_entity.borrow_mut() as *mut gentity_t);
    }

    #[test]
    fn game_entity_set_position_trace_time() {
        let mut gentity = GEntityBuilder::default()
            .build()
            .expect("this should not happen");
        let mut game_entity = GameEntity::try_from(gentity.borrow_mut() as *mut gentity_t)
            .expect("this should not happen");
        game_entity.set_position_trace_time(1337);

        assert_eq!(gentity.s.pos.trTime, 1337);
    }
}<|MERGE_RESOLUTION|>--- conflicted
+++ resolved
@@ -83,10 +83,7 @@
     }
 }
 
-<<<<<<< HEAD
 #[allow(non_snake_case)]
-=======
->>>>>>> fcfd0954
 #[unsafe(no_mangle)]
 pub(crate) extern "C" fn ShiNQlx_Touch_Item(
     ent: *mut gentity_t,
@@ -107,10 +104,7 @@
     });
 }
 
-<<<<<<< HEAD
 #[allow(non_snake_case)]
-=======
->>>>>>> fcfd0954
 #[unsafe(no_mangle)]
 pub(crate) extern "C" fn ShiNQlx_Switch_Touch_Item(ent: *mut gentity_t) {
     MAIN_ENGINE.load().iter().for_each(|main_engine| {
