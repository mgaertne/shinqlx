--- conflicted
+++ resolved
@@ -21,20 +21,14 @@
 
 impl CVar {
     pub(crate) fn get_string(&self) -> String {
-<<<<<<< HEAD
         if self.cvar.string.is_null() {
-            return "".into();
+            return "".to_string();
         }
-        unsafe { CStr::from_ptr(self.cvar.string) }
-            .to_string_lossy()
-            .into()
-=======
         unsafe {
             CStr::from_ptr(self.cvar.string)
                 .to_string_lossy()
                 .to_string()
         }
->>>>>>> ac90951e
     }
 
     pub(crate) fn get_integer(&self) -> i32 {
