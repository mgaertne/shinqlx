--- conflicted
+++ resolved
@@ -147,15 +147,9 @@
         self.game_client.ps.ammo[1..]
             .iter()
             .copied()
-<<<<<<< HEAD
-            .collect::<Vec<i32>>()
-            .try_into()
-            .unwrap_or_default()
-=======
             .collect::<ArrayVec<i32, 15>>()
             .into_inner()
-            .unwrap()
->>>>>>> ce4b84fb
+            .unwrap_or_default()
     }
 
     pub(crate) fn set_ammos(&mut self, ammos: [i32; 15]) {
