use super::prelude::*;
use crate::MAIN_ENGINE;
use crate::prelude::*;

#[derive(Debug, PartialEq)]
#[allow(non_snake_case)]
#[repr(transparent)]
pub(crate) struct ServerStatic {
    serverStatic_t: &'static mut serverStatic_t,
}

impl TryFrom<*mut serverStatic_t> for ServerStatic {
    type Error = QuakeLiveEngineError;

    fn try_from(server_static: *mut serverStatic_t) -> Result<Self, Self::Error> {
        unsafe { server_static.as_mut() }
            .map(|svs| Self {
                serverStatic_t: svs,
            })
            .ok_or(QuakeLiveEngineError::NullPointerPassed(
                "null pointer passed".to_string(),
            ))
    }
}

impl ServerStatic {
    pub(crate) fn try_get() -> Result<Self, QuakeLiveEngineError> {
        MAIN_ENGINE.load().as_ref().map_or(
            Err(QuakeLiveEngineError::MainEngineNotInitialized),
            |main_engine| {
                let func_pointer = main_engine.sv_shutdown_orig()?;

                let svs_ptr_ptr = func_pointer as usize + 0xAC;
                let svs_ptr: u32 = unsafe { ptr::read(svs_ptr_ptr as *const u32) };
                Self::try_from(svs_ptr as *mut serverStatic_t)
            },
        )
    }

    #[cfg_attr(test, allow(dead_code))]
    pub(crate) fn try_get_client_by_id(
        &self,
        client_id: i32,
    ) -> Result<*mut client_t, QuakeLiveEngineError> {
        let max_clients = i32::try_from(MAX_CLIENTS).unwrap();

        if !(0..max_clients).contains(&client_id) {
            return Err(QuakeLiveEngineError::InvalidId(client_id));
        }

<<<<<<< HEAD
        Ok(unsafe {self.serverStatic_t.clients.offset(client_id as isize) })
=======
        Ok(unsafe { self.serverStatic_t.clients.offset(client_id as isize) })
>>>>>>> fcfd0954
    }

    #[cfg_attr(test, allow(dead_code))]
    pub(crate) fn try_determine_client_id(
        &self,
        client_t: &client_t,
    ) -> Result<i32, QuakeLiveEngineError> {
<<<<<<< HEAD
        let offset = unsafe { (client_t as *const client_t).offset_from(self.serverStatic_t.clients) };
=======
        let offset =
            unsafe { (client_t as *const client_t).offset_from(self.serverStatic_t.clients) };
>>>>>>> fcfd0954

        if !(0..MAX_CLIENTS as isize).contains(&offset) {
            return Err(QuakeLiveEngineError::ClientNotFound(
                "client not found".to_string(),
            ));
        }

        offset
            .try_into()
            .map_err(|_| QuakeLiveEngineError::ClientNotFound("client not found".to_string()))
    }
}

#[cfg(test)]
mockall::mock! {
    pub(crate) TestServerStatic {
        #[allow(unused_attributes)]
        #[cfg(not(tarpaulin_include))]
        pub(crate) fn try_get() -> Result<Self, QuakeLiveEngineError>;
<<<<<<< HEAD
        #[allow(unused_attributes)]
        #[cfg(not(tarpaulin_include))]
=======
>>>>>>> fcfd0954
        pub(crate) fn try_get_client_by_id(
            &self,
            client_id: i32,
        ) -> Result<*mut client_t, QuakeLiveEngineError>;
<<<<<<< HEAD
        #[allow(unused_attributes)]
        #[cfg(not(tarpaulin_include))]
=======
>>>>>>> fcfd0954
        pub(crate) fn try_determine_client_id(
            &self,
            client_t: *const client_t,
        ) -> Result<i32, QuakeLiveEngineError>;
    }
    impl TryFrom<*mut serverStatic_t> for TestServerStatic {
        type Error = QuakeLiveEngineError;
        #[allow(unused_attributes)]
        #[cfg(not(tarpaulin_include))]
        fn try_from(server_static: *mut serverStatic_t) -> Result<Self, QuakeLiveEngineError>;
    }
}

#[cfg(test)]
mod server_static_tests {
    use super::ServerStatic;
    use crate::ffi::c::prelude::*;
    use crate::prelude::*;
    use crate::quake_live_functions::QuakeLiveFunction::SV_Shutdown;

    use core::borrow::BorrowMut;

    use pretty_assertions::assert_eq;

    #[test]
    fn server_static_try_from_null_results_in_error() {
        assert_eq!(
            ServerStatic::try_from(ptr::null_mut()),
            Err(QuakeLiveEngineError::NullPointerPassed(
                "null pointer passed".to_string()
            ))
        );
    }

    #[test]
    fn server_static_try_from_valid_server_static() {
        let mut server_static = ServerStaticBuilder::default()
            .build()
            .expect("this should not happen");
        assert_eq!(
            ServerStatic::try_from(server_static.borrow_mut() as *mut serverStatic_t).is_ok(),
            true
        );
    }

    #[test]
    #[serial]
    fn server_static_default_panics_when_no_main_engine_found() {
        let result = ServerStatic::try_get();

        assert!(result.is_err());
        assert_eq!(
            result.expect_err("this should not happen"),
            QuakeLiveEngineError::MainEngineNotInitialized
        );
    }

    #[test]
    #[serial]
    fn server_static_default_panics_when_offset_function_not_initialized() {
        MockEngineBuilder::default()
            .configure(|mock_engine| {
                mock_engine
                    .expect_sv_shutdown_orig()
                    .return_once(|| Err(QuakeLiveEngineError::StaticFunctionNotFound(SV_Shutdown)));
            })
            .run(|| {
                let result = ServerStatic::try_get();

                assert!(result.is_err());
                assert_eq!(
                    result.expect_err("this should not happen"),
                    QuakeLiveEngineError::StaticFunctionNotFound(SV_Shutdown)
                );
            });
    }

    #[test]
    fn server_static_try_get_client_by_id_from_too_small_id() {
        let mut server_static = ServerStaticBuilder::default()
            .build()
            .expect("this should not happen");
        let rust_server_static =
            ServerStatic::try_from(server_static.borrow_mut() as *mut serverStatic_t)
                .expect("this should not happen");
        assert_eq!(
            rust_server_static.try_get_client_by_id(-1),
            Err(QuakeLiveEngineError::InvalidId(-1))
        );
    }

    #[test]
    fn server_static_try_get_client_by_id_from_too_large_id() {
        let mut server_static = ServerStaticBuilder::default()
            .build()
            .expect("this should not happen");
        let rust_server_static =
            ServerStatic::try_from(server_static.borrow_mut() as *mut serverStatic_t)
                .expect("this should not happen");
        assert_eq!(
            rust_server_static.try_get_client_by_id(65536),
            Err(QuakeLiveEngineError::InvalidId(65536))
        );
    }

    #[test]
    fn server_static_try_get_client_by_id_from_valid_client() {
        let mut client = ClientBuilder::default()
            .build()
            .expect("this should not happen");
        let mut server_static = ServerStaticBuilder::default()
            .clients(client.borrow_mut() as *mut client_t)
            .build()
            .expect("this should not happen");
        let rust_server_static =
            ServerStatic::try_from(server_static.borrow_mut() as *mut serverStatic_t)
                .expect("this should not happen");

        assert_eq!(
            rust_server_static.try_get_client_by_id(0),
            Ok(client.borrow_mut() as *mut client_t)
        );
    }

    //noinspection DuplicatedCode
    #[test]
    fn server_static_try_get_client_by_id_from_ok_client_not_first_position() {
        let mut clients = vec![
            ClientBuilder::default()
                .build()
                .expect("this should not happen"),
            ClientBuilder::default()
                .build()
                .expect("this should not happen"),
            ClientBuilder::default()
                .build()
                .expect("this should not happen"),
        ];
        let mut server_static = ServerStaticBuilder::default()
            .clients(clients[0].borrow_mut())
            .build()
            .expect("this should not happen");
        let rust_server_static =
            ServerStatic::try_from(server_static.borrow_mut() as *mut serverStatic_t)
                .expect("this should not happen");
        assert_eq!(
            rust_server_static.try_get_client_by_id(2),
            Ok(clients[2].borrow_mut() as *mut client_t)
        );
    }
    #[test]
    #[cfg_attr(miri, ignore)]
    fn server_static_determine_client_id_from_invalid_client() {
        let client = ClientBuilder::default()
            .build()
            .expect("this should not happen");
        let mut server_static = ServerStaticBuilder::default()
            .build()
            .expect("this should not happen");
        let rust_server_static =
            ServerStatic::try_from(server_static.borrow_mut() as *mut serverStatic_t)
                .expect("this should not happen");
        assert_eq!(
            rust_server_static.try_determine_client_id(&client),
            Err(QuakeLiveEngineError::ClientNotFound(
                "client not found".to_string()
            ))
        );
    }

    #[test]
    fn server_static_determine_client_id_from_ok_client() {
        let mut client = ClientBuilder::default()
            .build()
            .expect("this should not happen");
        let mut server_static = ServerStaticBuilder::default()
            .clients(client.borrow_mut() as *mut client_t)
            .build()
            .expect("this should not happen");
        let rust_server_static =
            ServerStatic::try_from(server_static.borrow_mut() as *mut serverStatic_t)
                .expect("this should not happen");
<<<<<<< HEAD
        assert_eq!(
            rust_server_static.try_determine_client_id(&client),
            Ok(0)
        );
=======
        assert_eq!(rust_server_static.try_determine_client_id(&client), Ok(0));
>>>>>>> fcfd0954
    }

    //noinspection DuplicatedCode
    #[test]
    fn server_static_determine_client_id_from_ok_client_not_first_position() {
        let mut clients = vec![
            ClientBuilder::default()
                .build()
                .expect("this should not happen"),
            ClientBuilder::default()
                .build()
                .expect("this should not happen"),
            ClientBuilder::default()
                .build()
                .expect("this should not happen"),
        ];
        let mut server_static = ServerStaticBuilder::default()
            .clients(clients[0].borrow_mut())
            .build()
            .expect("this should not happen");
        let rust_server_static =
            ServerStatic::try_from(server_static.borrow_mut() as *mut serverStatic_t)
                .expect("this should not happen");
        assert_eq!(
            rust_server_static.try_determine_client_id(&(clients[2])),
            Ok(2)
        );
    }
}<|MERGE_RESOLUTION|>--- conflicted
+++ resolved
@@ -48,11 +48,7 @@
             return Err(QuakeLiveEngineError::InvalidId(client_id));
         }
 
-<<<<<<< HEAD
-        Ok(unsafe {self.serverStatic_t.clients.offset(client_id as isize) })
-=======
         Ok(unsafe { self.serverStatic_t.clients.offset(client_id as isize) })
->>>>>>> fcfd0954
     }
 
     #[cfg_attr(test, allow(dead_code))]
@@ -60,12 +56,8 @@
         &self,
         client_t: &client_t,
     ) -> Result<i32, QuakeLiveEngineError> {
-<<<<<<< HEAD
-        let offset = unsafe { (client_t as *const client_t).offset_from(self.serverStatic_t.clients) };
-=======
         let offset =
             unsafe { (client_t as *const client_t).offset_from(self.serverStatic_t.clients) };
->>>>>>> fcfd0954
 
         if !(0..MAX_CLIENTS as isize).contains(&offset) {
             return Err(QuakeLiveEngineError::ClientNotFound(
@@ -85,20 +77,14 @@
         #[allow(unused_attributes)]
         #[cfg(not(tarpaulin_include))]
         pub(crate) fn try_get() -> Result<Self, QuakeLiveEngineError>;
-<<<<<<< HEAD
-        #[allow(unused_attributes)]
-        #[cfg(not(tarpaulin_include))]
-=======
->>>>>>> fcfd0954
+        #[allow(unused_attributes)]
+        #[cfg(not(tarpaulin_include))]
         pub(crate) fn try_get_client_by_id(
             &self,
             client_id: i32,
         ) -> Result<*mut client_t, QuakeLiveEngineError>;
-<<<<<<< HEAD
-        #[allow(unused_attributes)]
-        #[cfg(not(tarpaulin_include))]
-=======
->>>>>>> fcfd0954
+        #[allow(unused_attributes)]
+        #[cfg(not(tarpaulin_include))]
         pub(crate) fn try_determine_client_id(
             &self,
             client_t: *const client_t,
@@ -281,14 +267,7 @@
         let rust_server_static =
             ServerStatic::try_from(server_static.borrow_mut() as *mut serverStatic_t)
                 .expect("this should not happen");
-<<<<<<< HEAD
-        assert_eq!(
-            rust_server_static.try_determine_client_id(&client),
-            Ok(0)
-        );
-=======
         assert_eq!(rust_server_static.try_determine_client_id(&client), Ok(0));
->>>>>>> fcfd0954
     }
 
     //noinspection DuplicatedCode
