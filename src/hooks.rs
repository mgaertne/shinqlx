--- conflicted
+++ resolved
@@ -491,10 +491,6 @@
     use super::GameEntity;
 
     #[allow(unused_attributes)]
-<<<<<<< HEAD
-    #[cfg_attr(coverage_nightly, coverage(off))]
-=======
->>>>>>> f7a5d5fc
     #[cfg(not(tarpaulin_include))]
     pub(crate) fn shinqlx_execute_client_command(
         _client: Option<Client>,
@@ -504,42 +500,22 @@
     }
 
     #[allow(unused_attributes)]
-<<<<<<< HEAD
-    #[cfg_attr(coverage_nightly, coverage(off))]
-=======
->>>>>>> f7a5d5fc
     #[cfg(not(tarpaulin_include))]
     pub(crate) fn shinqlx_send_server_command(_client: Option<Client>, _cmd: &str) {}
 
     #[allow(unused_attributes)]
-<<<<<<< HEAD
-    #[cfg_attr(coverage_nightly, coverage(off))]
-=======
->>>>>>> f7a5d5fc
     #[cfg(not(tarpaulin_include))]
     pub(crate) fn shinqlx_drop_client(_client: &mut Client, _reason: &str) {}
 
     #[allow(unused_attributes)]
-<<<<<<< HEAD
-    #[cfg_attr(coverage_nightly, coverage(off))]
-=======
->>>>>>> f7a5d5fc
     #[cfg(not(tarpaulin_include))]
     pub(crate) fn shinqlx_client_spawn(_game_entity: &mut GameEntity) {}
 
     #[allow(unused_attributes)]
-<<<<<<< HEAD
-    #[cfg_attr(coverage_nightly, coverage(off))]
-=======
->>>>>>> f7a5d5fc
     #[cfg(not(tarpaulin_include))]
     pub(crate) fn shinqlx_set_configstring(_index: u32, _value: &str) {}
 
     #[allow(unused_attributes)]
-<<<<<<< HEAD
-    #[cfg_attr(coverage_nightly, coverage(off))]
-=======
->>>>>>> f7a5d5fc
     #[cfg(not(tarpaulin_include))]
     pub(crate) fn shinqlx_com_printf(_msg: &str) {}
 }
