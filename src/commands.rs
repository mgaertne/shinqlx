use crate::MAIN_ENGINE;
use crate::ffi::c::prelude::*;
use crate::ffi::python::prelude::*;
use crate::prelude::*;
use crate::quake_live_engine::{
    CmdArgc, CmdArgs, CmdArgv, ComPrintf, GameAddEvent, SendServerCommand,
};

use core::borrow::BorrowMut;

use rand::Rng;

<<<<<<< HEAD
use pyo3::types::PyBool;

=======
>>>>>>> fcfd0954
#[unsafe(no_mangle)]
pub extern "C" fn cmd_send_server_command() {
    MAIN_ENGINE.load().iter().for_each(|main_engine| {
        main_engine.cmd_args().iter().for_each(|cmd_args| {
            main_engine.send_server_command(None::<Client>, &format!("{}\n", cmd_args));
        });
    });
}

#[unsafe(no_mangle)]
pub extern "C" fn cmd_center_print() {
    MAIN_ENGINE.load().iter().for_each(|main_engine| {
        main_engine.cmd_args().iter().for_each(|cmd_args| {
            main_engine.send_server_command(None::<Client>, &format!("cp \"{}\"\n", cmd_args));
        });
    });
}

#[unsafe(no_mangle)]
pub extern "C" fn cmd_regular_print() {
    MAIN_ENGINE.load().iter().for_each(|main_engine| {
        main_engine.cmd_args().iter().for_each(|cmd_args| {
            main_engine.send_server_command(None::<Client>, &format!("print \"{}\n\"\n", cmd_args));
        });
    });
}

#[unsafe(no_mangle)]
pub extern "C" fn cmd_slap() {
    MAIN_ENGINE.load().as_ref().iter().for_each(|main_engine| {
        let maxclients = main_engine.get_max_clients();

        let argc = main_engine.cmd_argc();

        if argc < 2 {
            let Some(command_name) = main_engine.cmd_argv(0) else {
                return;
            };

            main_engine.com_printf(&format!("Usage: {} <client_id> [damage]\n", command_name));
            return;
        }

        let Some(passed_client_id_str) = main_engine.cmd_argv(1) else {
            return;
        };

        let Ok(client_id) = passed_client_id_str.parse::<i32>() else {
            main_engine.com_printf(&format!(
                "client_id must be a number between 0 and {}.\n",
                maxclients - 1
            ));
            return;
        };

        if client_id < 0 || client_id >= maxclients {
            main_engine.com_printf(&format!(
                "client_id must be a number between 0 and {}.\n",
                maxclients - 1
            ));
            return;
        }

        let dmg = if argc > 2 {
            main_engine
                .cmd_argv(2)
                .and_then(|value| value.parse::<i32>().ok())
                .unwrap_or(0)
        } else {
            0
        };

        #[cfg_attr(
            test,
            allow(clippy::unnecessary_fallible_conversions, irrefutable_let_patterns)
        )]
        let Ok(mut client_entity) = GameEntity::try_from(client_id) else {
            return;
        };
        if !client_entity.in_use() || client_entity.get_health() <= 0 {
            main_engine.com_printf("The player is currently not active.\n");
            return;
        }

        main_engine.com_printf("Slapping...\n");

        #[cfg_attr(
            test,
            allow(clippy::unnecessary_fallible_conversions, irrefutable_let_patterns)
        )]
        let Ok(client) = Client::try_from(client_id) else {
            return;
        };
        let message = if dmg != 0 {
            format!(
                "print \"{}^7 was slapped for {} damage!\n\"\n",
                client.get_name(),
                dmg
            )
        } else {
            format!("print \"{}^7 was slapped\n\"\n", client.get_name())
        };

        main_engine.send_server_command(None::<Client>, &message);

        let mut rng = rand::rng();
        let Ok(mut game_client) = client_entity.get_game_client() else {
            return;
        };
        game_client.set_velocity((
            rng.random_range(-1.0..=1.0) * 200.0,
            rng.random_range(-1.0..=1.0) * 200.0,
            300.0,
        ));
        if dmg > 0 {
            let old_health = client_entity.get_health();
            client_entity.set_health(old_health - dmg);
            if old_health - dmg <= 0 {
                let client_number = client_entity.get_client_number();
                main_engine.game_add_event(
                    client_entity.borrow_mut(),
                    entity_event_t::EV_DEATH1,
                    client_number,
                );
                return;
            }
        }
        main_engine.game_add_event(&mut client_entity, entity_event_t::EV_PAIN, 99);
    });
}

#[unsafe(no_mangle)]
pub extern "C" fn cmd_slay() {
    MAIN_ENGINE.load().as_ref().iter().for_each(|main_engine| {
        let maxclients = main_engine.get_max_clients();

        let argc = main_engine.cmd_argc();

        if argc < 2 {
            let Some(command_name) = main_engine.cmd_argv(0) else {
                return;
            };

            main_engine.com_printf(&format!("Usage: {} <client_id> [damage]\n", command_name));
            return;
        }

        let Some(passed_client_id_str) = main_engine.cmd_argv(1) else {
            return;
        };

        let Ok(client_id) = passed_client_id_str.parse::<i32>() else {
            main_engine.com_printf(&format!(
                "client_id must be a number between 0 and {}.\n",
                maxclients - 1
            ));
            return;
        };

        if client_id < 0 || client_id >= maxclients {
            main_engine.com_printf(&format!(
                "client_id must be a number between 0 and {}.\n",
                maxclients - 1
            ));
            return;
        }

        #[cfg_attr(
            test,
            allow(clippy::unnecessary_fallible_conversions, irrefutable_let_patterns)
        )]
        let Ok(mut client_entity) = GameEntity::try_from(client_id) else {
            return;
        };
        if !client_entity.in_use() || client_entity.get_health() <= 0 {
            main_engine.com_printf("The player is currently not active.\n");
            return;
        }

        main_engine.com_printf("Slaying player...\n");

        #[cfg_attr(
            test,
            allow(clippy::unnecessary_fallible_conversions, irrefutable_let_patterns)
        )]
        let Ok(client) = Client::try_from(client_id) else {
            return;
        };

        main_engine.send_server_command(
            None::<Client>,
            &format!("print \"{}^7 was slain!\n\"\n", client.get_name()),
        );

        client_entity.set_health(-40);
        let client_number = client_entity.get_client_number();
        main_engine.game_add_event(
            client_entity.borrow_mut(),
            entity_event_t::EV_GIB_PLAYER,
            client_number,
        );
    });
}

#[unsafe(no_mangle)]
// Execute a pyshinqlx command as if it were the owner executing it.
// Output will appear in the console.
pub extern "C" fn cmd_py_rcon() {
    MAIN_ENGINE.load().iter().for_each(|main_engine| {
        let Some(commands) = main_engine.cmd_args() else {
            return;
        };

        rcon_dispatcher(commands);
    });
}

#[unsafe(no_mangle)]
pub extern "C" fn cmd_py_command() {
    CUSTOM_COMMAND_HANDLER
        .load()
        .iter()
        .for_each(|custom_command_handler| {
            MAIN_ENGINE.load().iter().for_each(|main_engine| {
                let cmd_args = main_engine.cmd_args();

                Python::with_gil(|py| {
                    let result = match cmd_args {
                        None => custom_command_handler.call0(py),
                        Some(args) => custom_command_handler.call1(py, (args,)),
                    };

                    if result.is_err()
                        || result.is_ok_and(|value| {
                            value
                                .bind(py)
                                .downcast::<PyBool>()
                                .is_ok_and(|bool_value| !bool_value.is_true())
                        })
                    {
                        main_engine.com_printf(
                            "The command failed to be executed. pyshinqlx found no handler.\n",
                        );
                    }
                });
            });
        });
}

#[unsafe(no_mangle)]
pub extern "C" fn cmd_restart_python() {
    MAIN_ENGINE.load().iter().for_each(|main_engine| {
        main_engine.com_printf("Restarting Python...\n");

        match pyshinqlx_is_initialized() {
            true => {
                pyshinqlx_reload().iter().for_each(|_| {
                    // shinqlx initializes after the first new game starts, but since the game already
                    // start, we manually trigger the event to make it initialize properly.
                    new_game_dispatcher(false);
                });
            }
            false => {
                pyshinqlx_initialize().iter().for_each(|_| {
                    // shinqlx initializes after the first new game starts, but since the game already
                    // start, we manually trigger the event to make it initialize properly.
                    new_game_dispatcher(false);
                });
            }
        }
    });
}

#[cfg(test)]
mod commands_tests {
    use super::{
        cmd_center_print, cmd_py_command, cmd_py_rcon, cmd_regular_print, cmd_restart_python,
        cmd_send_server_command, cmd_slap, cmd_slay,
    };
    use crate::ffi::c::prelude::*;
    use crate::ffi::python::prelude::*;
    use crate::prelude::*;

    use mockall::predicate;
    use rstest::rstest;

    #[test]
    #[serial]
    fn cmd_send_server_command_with_no_main_engine() {
        cmd_send_server_command()
    }

    #[test]
    #[serial]
    fn cmd_send_server_command_with_no_args() {
        MockEngineBuilder::default()
            .with_send_server_command(|_client, _cmd| true, 0)
            .with_args(None, 1)
            .run(|| {
                cmd_send_server_command();
            });
    }

    #[test]
    #[serial]
    fn cmd_send_server_command_with_server_command() {
        MockEngineBuilder::default()
            .with_send_server_command(|client, command| client.is_none() && command == "asdf\n", 1)
            .with_args(Some("asdf"), 1)
            .run(|| {
                cmd_send_server_command();
            });
    }

    #[test]
    #[serial]
    fn cmd_center_print_with_no_main_engine() {
        cmd_center_print();
    }

    #[test]
    #[serial]
    fn cmd_center_print_with_no_args() {
        MockEngineBuilder::default()
            .with_send_server_command(|_client, _cmd| true, 0)
            .with_args(None, 1)
            .run(|| {
                cmd_center_print();
            });
    }

    #[test]
    #[serial]
    fn cmd_center_print_with_server_command() {
        MockEngineBuilder::default()
            .with_send_server_command(
                |client, command| client.is_none() && command == "cp \"asdf\"\n",
                1,
            )
            .with_args(Some("asdf"), 1)
            .run(|| {
                cmd_center_print();
            });
    }

    #[test]
    #[serial]
    fn cmd_regular_print_with_no_main_engine() {
        cmd_regular_print();
    }

    #[test]
    #[serial]
    fn cmd_regular_print_with_no_args() {
        MockEngineBuilder::default()
            .with_send_server_command(|_client, _cmd| true, 0)
            .with_args(None, 1)
            .run(|| {
                cmd_regular_print();
            });
    }

    #[test]
    #[serial]
    fn cmd_regular_print_with_server_command() {
        MockEngineBuilder::default()
            .with_send_server_command(
                |client, command| client.is_none() && command == "print \"asdf\n\"\n",
                1,
            )
            .with_args(Some("asdf"), 1)
            .run(|| {
                cmd_regular_print();
            });
    }

    #[test]
    #[serial]
    fn cmd_slap_with_no_main_engine() {
        cmd_slap();
    }

    #[test]
    #[serial]
    fn cmd_slap_with_too_few_args() {
        MockEngineBuilder::default()
            .with_max_clients(16)
            .with_com_printf(predicate::eq("Usage: !slap <client_id> [damage]\n"), 1)
            .with_argc(1)
            .with_argv(predicate::eq(0), Some("!slap"), 1)
            .run(|| {
                cmd_slap();
            });
    }

    #[test]
    #[serial]
    fn cmd_slap_with_unparseable_client_id() {
        MockEngineBuilder::default()
            .with_max_clients(16)
            .with_com_printf(
                predicate::eq("client_id must be a number between 0 and 15.\n"),
                1,
            )
            .with_argc(2)
            .with_argv(predicate::eq(1), Some("2147483648"), 1)
            .run(|| {
                cmd_slap();
            });
    }

    #[test]
    #[serial]
    fn cmd_slap_with_too_small_client_id() {
        MockEngineBuilder::default()
            .with_max_clients(16)
            .with_com_printf(
                predicate::eq("client_id must be a number between 0 and 15.\n"),
                1,
            )
            .with_argc(2)
            .with_argv(predicate::eq(1), Some("-1"), 1)
            .run(|| {
                cmd_slap();
            });
    }

    #[test]
    #[serial]
    fn cmd_slap_with_too_large_client_id() {
        MockEngineBuilder::default()
            .with_max_clients(16)
            .with_com_printf(
                predicate::eq("client_id must be a number between 0 and 15.\n"),
                1,
            )
            .with_argc(2)
            .with_argv(predicate::eq(1), Some("42"), 1)
            .run(|| {
                cmd_slap();
            });
    }

    //noinspection DuplicatedCode
    #[test]
    #[serial]
    fn cmd_slap_with_game_entity_not_in_use() {
        let game_entity_from_ctx = MockGameEntity::from_context();
        game_entity_from_ctx
            .expect()
            .with(predicate::eq(2))
            .return_once(|_| {
                let mut game_entity_mock = MockGameEntity::default();
                game_entity_mock
                    .expect_in_use()
                    .return_const(false)
                    .times(1);
                game_entity_mock
            })
            .times(1);

        MockEngineBuilder::default()
            .with_max_clients(16)
            .with_com_printf(predicate::eq("The player is currently not active.\n"), 1)
            .with_argc(2)
            .with_argv(predicate::eq(1), Some("2"), 1)
            .run(|| {
                cmd_slap();
            });
    }

    //noinspection DuplicatedCode
    #[test]
    #[serial]
    fn cmd_slap_with_game_entity_no_health() {
        let game_entity_from_ctx = MockGameEntity::from_context();
        game_entity_from_ctx
            .expect()
            .with(predicate::eq(2))
            .return_once(|_| {
                let mut game_entity_mock = MockGameEntity::default();
                game_entity_mock.expect_in_use().return_const(true).times(1);
                game_entity_mock
                    .expect_get_health()
                    .return_const(0)
                    .times(1);
                game_entity_mock
            })
            .times(1);

        MockEngineBuilder::default()
            .with_max_clients(16)
            .with_com_printf(predicate::eq("The player is currently not active.\n"), 1)
            .with_argc(2)
            .with_argv(predicate::eq(1), Some("2"), 1)
            .run(|| {
                cmd_slap();
            });
    }

    //noinspection DuplicatedCode
    #[test]
    #[serial]
    fn cmd_slap_with_no_damage_provided_slaps() {
        let game_entity_from_ctx = MockGameEntity::from_context();
        game_entity_from_ctx
            .expect()
            .with(predicate::eq(2))
            .return_once(|_| {
                let mut game_entity_mock = MockGameEntity::default();
                game_entity_mock.expect_in_use().return_const(true).times(1);
                game_entity_mock
                    .expect_get_health()
                    .return_const(200)
                    .times(1);
                game_entity_mock
                    .expect_get_game_client()
                    .return_once(|| {
                        let mut game_client_mock = MockGameClient::default();
                        game_client_mock
                            .expect_set_velocity::<(f32, f32, f32)>()
                            .times(1);
                        Ok(game_client_mock)
                    })
                    .times(1);
                game_entity_mock
            })
            .times(1);
        let client_from_ctx = MockClient::from_context();
        client_from_ctx
            .expect()
            .with(predicate::eq(2))
            .return_once(|_| {
                let mut client_mock = MockClient::default();
                client_mock
                    .expect_get_name()
                    .return_const("Slapped Player")
                    .times(1);
                client_mock
            })
            .times(1);

        MockEngineBuilder::default()
            .with_max_clients(16)
            .with_com_printf(predicate::eq("Slapping...\n"), 1)
            .with_send_server_command(
                |client, cmd| {
                    client.is_none() && cmd == "print \"Slapped Player^7 was slapped\n\"\n"
                },
                1,
            )
            .with_argc(2)
            .with_argv(predicate::eq(1), Some("2"), 1)
            .configure(|mock_engine| {
                mock_engine
                    .expect_game_add_event()
                    .withf(|_entity, &entity_event, &event_param| {
                        entity_event == entity_event_t::EV_PAIN && event_param == 99
                    })
                    .times(1);
            })
            .run(|| {
                cmd_slap();
            });
    }

    //noinspection DuplicatedCode
    #[test]
    #[serial]
    fn cmd_slap_with_provided_damage_slaps() {
        let game_entity_from_ctx = MockGameEntity::from_context();
        game_entity_from_ctx
            .expect()
            .with(predicate::eq(2))
            .return_once(|_| {
                let mut game_entity_mock = MockGameEntity::default();
                game_entity_mock.expect_in_use().return_const(true).times(1);
                game_entity_mock
                    .expect_get_health()
                    .return_const(200)
                    .times(1..);
                game_entity_mock
                    .expect_set_health()
                    .with(predicate::eq(199))
                    .times(1);
                game_entity_mock
                    .expect_get_game_client()
                    .return_once(|| {
                        let mut game_client_mock = MockGameClient::default();
                        game_client_mock
                            .expect_set_velocity::<(f32, f32, f32)>()
                            .times(1);
                        Ok(game_client_mock)
                    })
                    .times(1);
                game_entity_mock
            })
            .times(1);
        let client_from_ctx = MockClient::from_context();
        client_from_ctx
            .expect()
            .with(predicate::eq(2))
            .return_once(|_| {
                let mut client_mock = MockClient::default();
                client_mock
                    .expect_get_name()
                    .return_const("Slapped Player")
                    .times(1);
                client_mock
            })
            .times(1);

        MockEngineBuilder::default()
            .with_max_clients(16)
            .with_com_printf(predicate::eq("Slapping...\n"), 1)
            .with_send_server_command(
                |client, cmd| {
                    client.is_none()
                        && cmd == "print \"Slapped Player^7 was slapped for 1 damage!\n\"\n"
                },
                1,
            )
            .with_argc(3)
            .with_argv(predicate::eq(1), Some("2"), 1)
            .with_argv(predicate::eq(2), Some("1"), 1)
            .configure(|mock_engine| {
                mock_engine
                    .expect_game_add_event()
                    .withf(|_entity, &entity_event, &event_param| {
                        entity_event == entity_event_t::EV_PAIN && event_param == 99
                    })
                    .times(1);
            })
            .run(|| {
                cmd_slap();
            });
    }

    //noinspection DuplicatedCode
    #[test]
    #[serial]
    fn cmd_slap_with_provided_damage_provided_slaps_and_kills() {
        let game_entity_from_ctx = MockGameEntity::from_context();
        game_entity_from_ctx
            .expect()
            .with(predicate::eq(2))
            .return_once(|_| {
                let mut game_entity_mock = MockGameEntity::default();
                game_entity_mock.expect_in_use().return_const(true).times(1);
                game_entity_mock
                    .expect_get_health()
                    .return_const(200)
                    .times(1..);
                game_entity_mock
                    .expect_set_health()
                    .with(predicate::eq(-466))
                    .times(1);
                game_entity_mock
                    .expect_get_game_client()
                    .return_once(|| {
                        let mut game_client_mock = MockGameClient::default();
                        game_client_mock
                            .expect_set_velocity::<(f32, f32, f32)>()
                            .times(1);
                        Ok(game_client_mock)
                    })
                    .times(1);
                game_entity_mock
                    .expect_get_client_number()
                    .return_const(42)
                    .times(1);
                game_entity_mock
            })
            .times(1);
        let client_from_ctx = MockClient::from_context();
        client_from_ctx
            .expect()
            .with(predicate::eq(2))
            .return_once(|_| {
                let mut client_mock = MockClient::default();
                client_mock
                    .expect_get_name()
                    .return_const("Slapped Player")
                    .times(1);
                client_mock
            })
            .times(1);

        MockEngineBuilder::default()
            .with_max_clients(16)
            .with_com_printf(predicate::eq("Slapping...\n"), 1)
            .with_send_server_command(
                |client, cmd| {
                    client.is_none()
                        && cmd == "print \"Slapped Player^7 was slapped for 666 damage!\n\"\n"
                },
                1,
            )
            .with_argc(3)
            .with_argv(predicate::eq(1), Some("2"), 1)
            .with_argv(predicate::eq(2), Some("666"), 1)
            .configure(|mock_engine| {
                mock_engine
                    .expect_game_add_event()
                    .withf(|_entity, &entity_event, &event_param| {
                        entity_event == entity_event_t::EV_DEATH1 && event_param == 42
                    })
                    .times(1);
            })
            .run(|| {
                cmd_slap();
            });
    }

    //noinspection DuplicatedCode
    #[test]
    #[serial]
    fn cmd_slap_with_unparseable_provided_damage_slaps() {
        let game_entity_from_ctx = MockGameEntity::from_context();
        game_entity_from_ctx
            .expect()
            .with(predicate::eq(2))
            .return_once(|_| {
                let mut game_entity_mock = MockGameEntity::default();
                game_entity_mock.expect_in_use().return_const(true).times(1);
                game_entity_mock
                    .expect_get_health()
                    .return_const(200)
                    .times(1);
                game_entity_mock
                    .expect_get_game_client()
                    .return_once(|| {
                        let mut game_client_mock = MockGameClient::default();
                        game_client_mock
                            .expect_set_velocity::<(f32, f32, f32)>()
                            .times(1);
                        Ok(game_client_mock)
                    })
                    .times(1);
                game_entity_mock
            })
            .times(1);
        let client_from_ctx = MockClient::from_context();
        client_from_ctx
            .expect()
            .with(predicate::eq(2))
            .return_once(|_| {
                let mut client_mock = MockClient::default();
                client_mock
                    .expect_get_name()
                    .return_const("Slapped Player")
                    .times(1);
                client_mock
            })
            .times(1);

        MockEngineBuilder::default()
            .with_max_clients(16)
            .with_com_printf(predicate::eq("Slapping...\n"), 1)
            .with_send_server_command(
                |client, cmd| {
                    client.is_none() && cmd == "print \"Slapped Player^7 was slapped\n\"\n"
                },
                1,
            )
            .with_argc(3)
            .with_argv(predicate::eq(1), Some("2"), 1)
            .with_argv(predicate::eq(2), Some("2147483648"), 1)
            .configure(|mock_engine| {
                mock_engine
                    .expect_game_add_event()
                    .withf(|_entity, &entity_event, &event_param| {
                        entity_event == entity_event_t::EV_PAIN && event_param == 99
                    })
                    .times(1);
            })
            .run(|| {
                cmd_slap();
            });
    }

    #[test]
    #[serial]
    fn cmd_sly_with_not_main_engine() {
        cmd_slay();
    }

    #[test]
    #[serial]
    fn cmd_slay_with_too_few_args() {
        MockEngineBuilder::default()
            .with_max_clients(16)
            .with_com_printf(predicate::eq("Usage: !slap <client_id> [damage]\n"), 1)
            .with_argc(1)
            .with_argv(predicate::eq(0), Some("!slap"), 1)
            .run(|| {
                cmd_slay();
            });
    }

    #[test]
    #[serial]
    fn cmd_slay_with_unparseable_client_id() {
        MockEngineBuilder::default()
            .with_max_clients(16)
            .with_com_printf(
                predicate::eq("client_id must be a number between 0 and 15.\n"),
                1,
            )
            .with_argc(2)
            .with_argv(predicate::eq(1), Some("2147483648"), 1)
            .run(|| {
                cmd_slay();
            });
    }

    #[test]
    #[serial]
    fn cmd_slay_with_too_small_client_id() {
        MockEngineBuilder::default()
            .with_max_clients(16)
            .with_com_printf(
                predicate::eq("client_id must be a number between 0 and 15.\n"),
                1,
            )
            .with_argc(2)
            .with_argv(predicate::eq(1), Some("-1"), 1)
            .run(|| {
                cmd_slay();
            });
    }

    #[test]
    #[serial]
    fn cmd_slay_with_too_large_client_id() {
        MockEngineBuilder::default()
            .with_max_clients(16)
            .with_com_printf(
                predicate::eq("client_id must be a number between 0 and 15.\n"),
                1,
            )
            .with_argc(2)
            .with_argv(predicate::eq(1), Some("42"), 1)
            .run(|| {
                cmd_slay();
            });
    }

    //noinspection DuplicatedCode
    #[test]
    #[serial]
    fn cmd_slay_with_game_entity_not_in_use() {
        let game_entity_from_ctx = MockGameEntity::from_context();
        game_entity_from_ctx
            .expect()
            .with(predicate::eq(2))
            .return_once(|_| {
                let mut game_entity_mock = MockGameEntity::default();
                game_entity_mock
                    .expect_in_use()
                    .return_const(false)
                    .times(1);
                game_entity_mock
            })
            .times(1);

        MockEngineBuilder::default()
            .with_max_clients(16)
            .with_com_printf(predicate::eq("The player is currently not active.\n"), 1)
            .with_argc(2)
            .with_argv(predicate::eq(1), Some("2"), 1)
            .run(|| {
                cmd_slay();
            });
    }

    //noinspection DuplicatedCode
    #[test]
    #[serial]
    fn cmd_slay_with_game_entity_no_health() {
        let game_entity_from_ctx = MockGameEntity::from_context();
        game_entity_from_ctx
            .expect()
            .with(predicate::eq(2))
            .return_once(|_| {
                let mut game_entity_mock = MockGameEntity::default();
                game_entity_mock.expect_in_use().return_const(true).times(1);
                game_entity_mock
                    .expect_get_health()
                    .return_const(0)
                    .times(1);
                game_entity_mock
            })
            .times(1);

        MockEngineBuilder::default()
            .with_max_clients(16)
            .with_com_printf(predicate::eq("The player is currently not active.\n"), 1)
            .with_argc(2)
            .with_argv(predicate::eq(1), Some("2"), 1)
            .run(|| {
                cmd_slay();
            });
    }

    #[test]
    #[serial]
    fn cmd_slay_player_is_slain() {
        let game_entity_from_ctx = MockGameEntity::from_context();
        game_entity_from_ctx
            .expect()
            .with(predicate::eq(2))
            .return_once(|_| {
                let mut game_entity_mock = MockGameEntity::default();
                game_entity_mock.expect_in_use().return_const(true).times(1);
                game_entity_mock
                    .expect_get_health()
                    .return_const(200)
                    .times(1);
                game_entity_mock
                    .expect_set_health()
                    .with(predicate::lt(0))
                    .times(1);
                game_entity_mock
                    .expect_get_client_number()
                    .return_const(42)
                    .times(1);
                game_entity_mock
            })
            .times(1);
        let client_from_ctx = MockClient::from_context();
        client_from_ctx
            .expect()
            .with(predicate::eq(2))
            .return_once(|_| {
                let mut client_mock = MockClient::default();
                client_mock
                    .expect_get_name()
                    .return_const("Slain Player")
                    .times(1);
                client_mock
            })
            .times(1);

        MockEngineBuilder::default()
            .with_max_clients(16)
            .with_com_printf(predicate::eq("Slaying player...\n"), 1)
            .with_send_server_command(
                |client, cmd| client.is_none() && cmd == "print \"Slain Player^7 was slain!\n\"\n",
                1,
            )
            .with_argc(2)
            .with_argv(predicate::eq(1), Some("2"), 1)
            .configure(|mock_engine| {
                mock_engine
                    .expect_game_add_event()
                    .withf(|_entity, &entity_event, &event_param| {
                        entity_event == entity_event_t::EV_GIB_PLAYER && event_param == 42
                    })
                    .times(1);
            })
            .run(|| {
                cmd_slay();
            });
    }

    #[test]
    #[serial]
    fn cmdpy_rcon_with_no_main_engine() {
        cmd_py_rcon();
    }

    #[test]
    #[serial]
    fn cmd_py_rcon_with_no_args() {
        let rcon_dispatcher_ctx = rcon_dispatcher_context();
        rcon_dispatcher_ctx.expect::<&str>().times(0);

        MockEngineBuilder::default().with_args(None, 1).run(|| {
            cmd_py_rcon();
        });
    }

    #[test]
    #[serial]
    fn cmd_py_rcon_forwards_args() {
        let rcon_dispatcher_ctx = rcon_dispatcher_context();
        rcon_dispatcher_ctx
            .expect::<String>()
            .with(predicate::eq("!version".to_string()))
            .times(1);

        MockEngineBuilder::default()
            .with_args(Some("!version"), 1)
            .run(|| {
                cmd_py_rcon();
            });
    }

    #[test]
    #[serial]
    fn cmd_py_command_with_no_main_engine() {
        cmd_py_command();
    }

    #[rstest]
    #[cfg_attr(miri, ignore)]
    #[serial]
    fn cmd_py_command_with_arguments(_pyshinqlx_setup: ()) {
        MockEngineBuilder::default()
            .with_com_printf(predicate::always(), 0)
            .with_args(Some("custom parameter"), 1)
            .run(|| {
                Python::with_gil(|py| {
                    let pymodule = PyModule::from_code(
                        py,
                        cr#"
def handler(params):
    return (params == "custom parameter")
"#,
                        c"",
                        c"",
                    )
                    .expect("this should not happen");
                    let custom_command_handler =
                        pymodule.getattr("handler").expect("this should not happen");
                    CUSTOM_COMMAND_HANDLER.store(Some(custom_command_handler.unbind().into()));

                    cmd_py_command();
                });
            });
    }

    #[rstest]
    #[cfg_attr(miri, ignore)]
    #[serial]
    fn cmd_py_command_with_no_args(_pyshinqlx_setup: ()) {
        MockEngineBuilder::default()
            .with_com_printf(predicate::always(), 0)
            .with_args(None, 1)
            .run(|| {
                Python::with_gil(|py| {
                    let pymodule = PyModule::from_code(
                        py,
                        cr#"
def handler():
    return True
"#,
                        c"",
                        c"",
                    )
                    .expect("this should not happen");
                    let custom_command_handler =
                        pymodule.getattr("handler").expect("this should not happen");
                    CUSTOM_COMMAND_HANDLER.store(Some(custom_command_handler.unbind().into()));

                    cmd_py_command();
                });
            });
    }

    #[rstest]
    #[cfg_attr(miri, ignore)]
    #[serial]
    fn cmd_py_command_returns_error(_pyshinqlx_setup: ()) {
        MockEngineBuilder::default()
            .with_com_printf(
                predicate::eq("The command failed to be executed. pyshinqlx found no handler.\n"),
                1,
            )
            .with_args(None, 1)
            .run(|| {
                Python::with_gil(|py| {
                    let pymodule = PyModule::from_code(
                        py,
                        cr#"
def handler():
    raise Exception
"#,
                        c"",
                        c"",
                    )
                    .expect("this should not happen");
                    let custom_command_handler =
                        pymodule.getattr("handler").expect("this should not happen");
                    CUSTOM_COMMAND_HANDLER.store(Some(custom_command_handler.unbind().into()));

                    cmd_py_command();
                });
            });
    }

    #[rstest]
    #[cfg_attr(miri, ignore)]
    #[serial]
    fn cmd_py_command_returns_false(_pyshinqlx_setup: ()) {
        MockEngineBuilder::default()
            .with_com_printf(
                predicate::eq("The command failed to be executed. pyshinqlx found no handler.\n"),
                1,
            )
            .with_args(None, 1)
            .run(|| {
                Python::with_gil(|py| {
                    let pymodule = PyModule::from_code(
                        py,
                        cr#"
def handler():
    return False
"#,
                        c"",
                        c"",
                    )
                    .expect("this should not happen");
                    let custom_command_handler =
                        pymodule.getattr("handler").expect("this should not happen");
                    CUSTOM_COMMAND_HANDLER.store(Some(custom_command_handler.unbind().into()));

                    cmd_py_command();
                });
            });
    }

    #[test]
    #[serial]
    fn cmd_restart_python_with_no_main_engine() {
        cmd_restart_python();
    }

    #[test]
    #[serial]
    fn cmd_restart_python_already_initialized() {
        let pyshinqlx_is_initialized_ctx = pyshinqlx_is_initialized_context();
        pyshinqlx_is_initialized_ctx
            .expect()
            .return_const(true)
            .times(1);
        let pyshinqlx_reload_ctx = pyshinqlx_reload_context();
        pyshinqlx_reload_ctx.expect().return_const(Ok(())).times(1);
        let new_game_dispatcher_ctx = new_game_dispatcher_context();
        new_game_dispatcher_ctx
            .expect()
            .with(predicate::eq(false))
            .times(1);

        MockEngineBuilder::default()
            .with_com_printf(predicate::eq("Restarting Python...\n"), 1)
            .run(|| {
                cmd_restart_python();
            });
    }

    #[test]
    #[serial]
    fn cmd_restart_python_already_initialized_reload_fails() {
        let pyshinqlx_is_initialized_ctx = pyshinqlx_is_initialized_context();
        pyshinqlx_is_initialized_ctx
            .expect()
            .return_const(true)
            .times(1);
        let pyshinqlx_reload_ctx = pyshinqlx_reload_context();
        pyshinqlx_reload_ctx
            .expect()
            .return_const(Err(PythonInitializationError::NotInitializedError))
            .times(1);
        let new_game_dispatcher_ctx = new_game_dispatcher_context();
        new_game_dispatcher_ctx.expect().times(0);

        MockEngineBuilder::default()
            .with_com_printf(predicate::eq("Restarting Python...\n"), 1)
            .run(|| {
                cmd_restart_python();
            });
    }

    #[test]
    #[serial]
    fn cmd_restart_python_not_previously_initialized() {
        let pyshinqlx_is_initialized_ctx = pyshinqlx_is_initialized_context();
        pyshinqlx_is_initialized_ctx
            .expect()
            .return_const(false)
            .times(1);
        let pyshinqlx_initialize_ctx = pyshinqlx_initialize_context();
        pyshinqlx_initialize_ctx
            .expect()
            .return_const(Ok(()))
            .times(1);
        let new_game_dispatcher_ctx = new_game_dispatcher_context();
        new_game_dispatcher_ctx
            .expect()
            .with(predicate::eq(false))
            .times(1);

        MockEngineBuilder::default()
            .with_com_printf(predicate::eq("Restarting Python...\n"), 1)
            .run(|| {
                cmd_restart_python();
            });
    }

    #[test]
    #[serial]
    fn cmd_restart_python_not_previously_initialized_initialize_fails() {
        let pyshinqlx_is_initialized_ctx = pyshinqlx_is_initialized_context();
        pyshinqlx_is_initialized_ctx
            .expect()
            .return_const(false)
            .times(1);
        let pyshinqlx_initialize_ctx = pyshinqlx_initialize_context();
        pyshinqlx_initialize_ctx
            .expect()
            .return_const(Err(PythonInitializationError::MainScriptError))
            .times(1);
        let new_game_dispatcher_ctx = new_game_dispatcher_context();
        new_game_dispatcher_ctx.expect().times(0);

        MockEngineBuilder::default()
            .with_com_printf(predicate::eq("Restarting Python...\n"), 1)
            .run(|| {
                cmd_restart_python();
            });
    }
}<|MERGE_RESOLUTION|>--- conflicted
+++ resolved
@@ -10,11 +10,8 @@
 
 use rand::Rng;
 
-<<<<<<< HEAD
 use pyo3::types::PyBool;
 
-=======
->>>>>>> fcfd0954
 #[unsafe(no_mangle)]
 pub extern "C" fn cmd_send_server_command() {
     MAIN_ENGINE.load().iter().for_each(|main_engine| {
