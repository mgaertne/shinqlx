--- conflicted
+++ resolved
@@ -81,11 +81,7 @@
   build:
     name: build & test
     runs-on: ubuntu-latest
-<<<<<<< HEAD
-    needs: [ check, clippy ]
-=======
-    needs: [check, clippy-tests]
->>>>>>> de391190
+    needs: [ check, clippy-tests ]
     strategy:
       matrix:
         python-version: [ '3.8', '3.9', '3.10', '3.11', '3.12' ]
@@ -106,11 +102,7 @@
   minimal_build:
     name: build & test with minimal versions
     runs-on: ubuntu-latest
-<<<<<<< HEAD
-    needs: [ check, clippy ]
-=======
-    needs: [check, clippy-tests]
->>>>>>> de391190
+    needs: [ check, clippy-tests ]
     strategy:
       matrix:
         python-version: [ '3.8', '3.9', '3.10', '3.11', '3.12' ]
