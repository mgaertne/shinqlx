--- conflicted
+++ resolved
@@ -15,10 +15,7 @@
         with:
           toolchain: nightly
       - run: cargo check
-<<<<<<< HEAD
-=======
 
->>>>>>> b6966c1a
   clippy:
     name: Clippy
     runs-on: ubuntu-latest
@@ -31,10 +28,7 @@
           toolchain: nightly
           components: clippy
       - run: cargo clippy -- -D warnings
-<<<<<<< HEAD
-=======
 
->>>>>>> b6966c1a
   documentation:
     name: documentation
     runs-on: ubuntu-latest
@@ -46,10 +40,7 @@
         with:
           toolchain: nightly
       - run: cargo doc --no-deps
-<<<<<<< HEAD
-=======
 
->>>>>>> b6966c1a
   build:
     name: build & test
     runs-on: ubuntu-latest
@@ -57,19 +48,6 @@
       matrix:
         python-version: ['3.8', '3.9', '3.10', '3.11', '3.12']
     steps:
-<<<<<<< HEAD
-    - uses: actions/checkout@v4
-    - name: Install toolchain
-      uses: dtolnay/rust-toolchain@stable
-      with:
-        toolchain: nightly
-    - name: Set up Python ${{ matrix.python-version }}
-      uses: actions/setup-python@v4
-      with:
-        python-version: ${{ matrix.python-version }}
-    - run: cargo build --verbose
-    - run: cargo test --verbose
-=======
       - name: Checkout sources
         uses: actions/checkout@v4
       - name: Install toolchain
@@ -83,7 +61,6 @@
       - run: cargo build --verbose
       - run: cargo test --verbose
 
->>>>>>> b6966c1a
   minimal_build:
     name: build & test with minimal versions
     runs-on: ubuntu-latest
@@ -91,43 +68,6 @@
       matrix:
         python-version: ['3.8', '3.9', '3.10', '3.11', '3.12']
     steps:
-<<<<<<< HEAD
-    - uses: actions/checkout@v4
-    - name: Install toolchain
-      uses: dtolnay/rust-toolchain@stable
-      with:
-        toolchain: nightly
-    - name: Set up Python ${{ matrix.python-version }}
-      uses: actions/setup-python@v4
-      with:
-        python-version: ${{ matrix.python-version }}
-    - run: cargo build -Z minimal-versions --verbose
-    - run: cargo test -Z minimal-versions --verbose
-  coverage:
-    runs-on: ubuntu-latest
-    steps:
-    - uses: actions/checkout@v4
-    - name: Set up Python 3.12
-      uses: actions/setup-python@v4
-      with:
-        python-version: '3.12'
-    - name: Install toolchain
-      uses: dtolnay/rust-toolchain@stable
-      with:
-        toolchain: nightly
-        components: "llvm-tools"
-    - run: cargo install cargo-tarpaulin
-    - run: cargo tarpaulin
-    - name: Upload to codecov.io
-      uses: codecov/codecov-action@v3
-      with:
-        token: ${{secrets.CODECOV_TOKEN}}
-    - name: Archive code coverage results
-      uses: actions/upload-artifact@v3
-      with:
-        name: code-coverage-report
-        path: cobertura.xml
-=======
       - name: Checkout sources
         uses: actions/checkout@v4
       - name: Install toolchain
@@ -167,7 +107,6 @@
           name: code-coverage-report
           path: cobertura.xml
 
->>>>>>> b6966c1a
   miri:
     name: miri
     runs-on: ubuntu-latest
@@ -183,9 +122,6 @@
         uses: actions/setup-python@v4
         with:
           python-version: '3.12'
-<<<<<<< HEAD
-      - run: cargo miri test
-=======
       - run: cargo miri test
 
   release:
@@ -221,5 +157,4 @@
         uses: PyO3/maturin-action@v1
         with:
           command: upload
-          args: --skip-existing dist/*
->>>>>>> b6966c1a
+          args: --skip-existing dist/*